--- conflicted
+++ resolved
@@ -357,17 +357,9 @@
           - clang: 16
             std: 20
             container_suffix: "-bullseye"
-<<<<<<< HEAD
-          - clang: 17
-            std: 20
-            container_suffix: "-bookworm"
-          - clang: 18
-            std: 20
-=======
           - clang: 18
             std: 20
             cxx_flags: "-Werror -Wall -Wextra -Wwrite-strings -Wunreachable-code -Wpointer-arith -Wredundant-decls"
->>>>>>> ed5057de
             container_suffix: "-bookworm"
 
     name: "🐍 3 • Clang ${{ matrix.clang }} • C++${{ matrix.std }} • x64${{ matrix.cxx_flags && ' • cxx_flags' || '' }}"
@@ -533,23 +525,10 @@
       fail-fast: false
       matrix:
         include:
-<<<<<<< HEAD
-          - { gcc: 7, std: 11 }
-          - { gcc: 7, std: 17 }
-          - { gcc: 8, std: 14 }
-          - { gcc: 8, std: 17 }
-          - { gcc: 9, std: 20 }
-          - { gcc: 10, std: 17 }
-          - { gcc: 10, std: 20 }
-          - { gcc: 11, std: 20 }
-          - { gcc: 12, std: 20 }
-          - { gcc: 13, std: 20 }
-=======
           - { gcc: 9, std: 20 }
           - { gcc: 10, std: 17 }
           - { gcc: 10, std: 20 }
           - { gcc: 13, std: 20, cxx_flags: "-Wall -Wextra -Wwrite-strings -Wunreachable-code -Wpointer-arith -Wredundant-decls" }
->>>>>>> ed5057de
 
     name: "🐍 3 • GCC ${{ matrix.gcc }} • C++${{ matrix.std }} • x64${{ matrix.cxx_flags && ' • cxx_flags' || '' }}"
     container: "gcc:${{ matrix.gcc }}"
