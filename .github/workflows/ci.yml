name: CI

on:
  workflow_dispatch:
  pull_request:
  push:
    branches:
      - master
      - stable
      - v*

concurrency:
  group: test-${{ github.ref }}
  cancel-in-progress: true

env:
  PIP_ONLY_BINARY: numpy
  FORCE_COLOR: 3
  PYTEST_TIMEOUT: 300

jobs:
  # This is the "main" test suite, which tests a large number of different
  # versions of default compilers and Python versions in GitHub Actions.
  standard:
    strategy:
      fail-fast: false
      matrix:
        runs-on: [ubuntu-latest, windows-2022, macos-latest]
        python:
        - '3.6'
        - '3.9'
        - '3.10'
<<<<<<< HEAD
        - 'pypy-3.7'
        - 'pypy-3.8'
=======
        - '3.11-dev'
        - 'pypy-3.7'
        - 'pypy-3.8'
        - 'pypy-3.9'
>>>>>>> aa304c9c

        # Items in here will either be added to the build matrix (if not
        # present), or add new keys to an existing matrix element if all the
        # existing keys match.
        #
        # We support an optional key: args, for cmake args
        include:
          # Just add a key
          - runs-on: ubuntu-latest
            python: '3.6'
            args: >
              -DPYBIND11_FINDPYTHON=ON
              -DCMAKE_CXX_FLAGS="-D_=1"
          - runs-on: ubuntu-latest
            python: 'pypy-3.8'
            args: >
              -DPYBIND11_FINDPYTHON=ON
          - runs-on: windows-2019
            python: '3.6'
            args: >
              -DPYBIND11_FINDPYTHON=ON
          # Inject a couple Windows 2019 runs
          - runs-on: windows-2019
            python: '3.9'

    name: "🐍 ${{ matrix.python }} • ${{ matrix.runs-on }} • x64 ${{ matrix.args }}"
    runs-on: ${{ matrix.runs-on }}

    steps:
    - uses: actions/checkout@v3

    - name: Setup Python ${{ matrix.python }}
      uses: actions/setup-python@v4
      with:
        python-version: ${{ matrix.python }}

    - name: Setup Boost (Linux)
      # Can't use boost + define _
      if: runner.os == 'Linux' && matrix.python != '3.6'
      run: sudo apt-get install libboost-dev

    - name: Setup Boost (macOS)
      if: runner.os == 'macOS'
      run: brew install boost

    - name: Update CMake
      uses: jwlawson/actions-setup-cmake@v1.12

    - name: Cache wheels
      if: runner.os == 'macOS'
      uses: actions/cache@v3
      with:
        # This path is specific to macOS - we really only need it for PyPy NumPy wheels
        # See https://github.com/actions/cache/blob/master/examples.md#python---pip
        # for ways to do this more generally
        path: ~/Library/Caches/pip
        # Look to see if there is a cache hit for the corresponding requirements file
        key: ${{ runner.os }}-pip-${{ matrix.python }}-x64-${{ hashFiles('tests/requirements.txt') }}

    - name: Prepare env
      run: |
        python -m pip install -r tests/requirements.txt

    - name: Setup annotations on Linux
      if: runner.os == 'Linux'
      run: python -m pip install pytest-github-actions-annotate-failures

    # First build - C++11 mode and inplace
    - name: Configure C++11 ${{ matrix.args }}
      run: >
        cmake -S . -B .
        -DPYBIND11_WERROR=ON
        -DDOWNLOAD_CATCH=ON
        -DDOWNLOAD_EIGEN=ON
        -DCMAKE_CXX_STANDARD=11
        ${{ matrix.args }}

    - name: Build C++11
      run: cmake --build . -j 2

    - name: Python tests C++11
      run: cmake --build . --target pytest -j 2

    - name: C++11 tests
      # TODO: Figure out how to load the DLL on Python 3.8+
      if: "!(runner.os == 'Windows' && (matrix.python == 3.8 || matrix.python == 3.9 || matrix.python == '3.10' || matrix.python == '3.11-dev' || matrix.python == 'pypy-3.8'))"
      run: cmake --build .  --target cpptest -j 2

    - name: Interface test C++11
      run: cmake --build . --target test_cmake_build

    - name: Clean directory
      run: git clean -fdx

    # Second build - C++17 mode and in a build directory
    - name: Configure C++17
      run: >
        cmake -S . -B build2
        -DPYBIND11_WERROR=ON
        -DDOWNLOAD_CATCH=ON
        -DDOWNLOAD_EIGEN=ON
        -DCMAKE_CXX_STANDARD=17
        ${{ matrix.args }}

    - name: Build
      run: cmake --build build2 -j 2

    - name: Python tests
      run: cmake --build build2 --target pytest

    - name: C++ tests
      # TODO: Figure out how to load the DLL on Python 3.8+
      if: "!(runner.os == 'Windows' && (matrix.python == 3.8 || matrix.python == 3.9 || matrix.python == '3.10' || matrix.python == '3.11-dev' || matrix.python == 'pypy-3.8'))"
      run: cmake --build build2 --target cpptest

    # Third build - C++17 mode with unstable ABI
    - name: Configure (unstable ABI)
      run: >
        cmake -S . -B build3
        -DPYBIND11_WERROR=ON
        -DDOWNLOAD_CATCH=ON
        -DDOWNLOAD_EIGEN=ON
        -DCMAKE_CXX_STANDARD=17
        -DPYBIND11_INTERNALS_VERSION=10000000
        "-DPYBIND11_TEST_OVERRIDE=test_call_policies.cpp;test_gil_scoped.cpp;test_thread.cpp"
        ${{ matrix.args }}

    - name: Build (unstable ABI)
      run: cmake --build build3 -j 2

    - name: Python tests (unstable ABI)
      run: cmake --build build3 --target pytest

    - name: Interface test
      run: cmake --build build2 --target test_cmake_build

    # This makes sure the setup_helpers module can build packages using
    # setuptools
    - name: Setuptools helpers test
      run: pytest tests/extra_setuptools
      if: "!(matrix.runs-on == 'windows-2022')"


  deadsnakes:
    strategy:
      fail-fast: false
      matrix:
        include:
        # TODO: Fails on 3.10, investigate
        - python-version: "3.9"
          python-debug: true
          valgrind: true
        - python-version: "3.11-dev"
          python-debug: false

    name: "🐍 ${{ matrix.python-version }}${{ matrix.python-debug && '-dbg' || '' }} (deadsnakes)${{ matrix.valgrind && ' • Valgrind' || '' }} • x64"
    runs-on: ubuntu-latest

    steps:
    - uses: actions/checkout@v3

    - name: Setup Python ${{ matrix.python-version }} (deadsnakes)
      uses: deadsnakes/action@v2.1.1
      with:
        python-version: ${{ matrix.python-version }}
        debug: ${{ matrix.python-debug }}

    - name: Update CMake
      uses: jwlawson/actions-setup-cmake@v1.12

    - name: Valgrind cache
      if: matrix.valgrind
      uses: actions/cache@v3
      id: cache-valgrind
      with:
        path: valgrind
        key: 3.16.1 # Valgrind version

    - name: Compile Valgrind
      if: matrix.valgrind && steps.cache-valgrind.outputs.cache-hit != 'true'
      run: |
        VALGRIND_VERSION=3.16.1
        curl https://sourceware.org/pub/valgrind/valgrind-$VALGRIND_VERSION.tar.bz2 -o - | tar xj
        mv valgrind-$VALGRIND_VERSION valgrind
        cd valgrind
        ./configure
        make -j 2 > /dev/null

    - name: Install Valgrind
      if: matrix.valgrind
      working-directory: valgrind
      run: |
        sudo make install
        sudo apt-get update
        sudo apt-get install libc6-dbg  # Needed by Valgrind

    - name: Prepare env
      run: |
        python -m pip install -r tests/requirements.txt

    - name: Configure
      env:
        SETUPTOOLS_USE_DISTUTILS: stdlib
      run: >
        cmake -S . -B build
        -DCMAKE_BUILD_TYPE=Debug
        -DPYBIND11_WERROR=ON
        -DDOWNLOAD_CATCH=ON
        -DDOWNLOAD_EIGEN=ON
        -DCMAKE_CXX_STANDARD=17

    - name: Build
      run: cmake --build build -j 2

    - name: Python tests
      run: cmake --build build --target pytest

    - name: C++ tests
      run: cmake --build build --target cpptest

    - name: Run Valgrind on Python tests
      if: matrix.valgrind
      run: cmake --build build --target memcheck


  # Testing on clang using the excellent silkeh clang docker images
  clang:
    runs-on: ubuntu-latest
    strategy:
      fail-fast: false
      matrix:
        clang:
          - 3.6
          - 3.7
          - 3.9
          - 7
          - 9
          - dev
        std:
          - 11
        include:
          - clang: 5
            std: 14
          - clang: 10
            std: 20
          - clang: 10
            std: 17
          - clang: 14
            std: 20

    name: "🐍 3 • Clang ${{ matrix.clang }} • C++${{ matrix.std }} • x64"
    container: "silkeh/clang:${{ matrix.clang }}"

    steps:
    - uses: actions/checkout@v3

    - name: Add wget and python3
      run: apt-get update && apt-get install -y python3-dev python3-numpy python3-pytest libeigen3-dev

    - name: Configure
      shell: bash
      run: >
        cmake -S . -B build
        -DPYBIND11_WERROR=ON
        -DDOWNLOAD_CATCH=ON
        -DCMAKE_CXX_STANDARD=${{ matrix.std }}
        -DPYTHON_EXECUTABLE=$(python3 -c "import sys; print(sys.executable)")

    - name: Build
      run: cmake --build build -j 2

    - name: Python tests
      run: cmake --build build --target pytest

    - name: C++ tests
      run: cmake --build build --target cpptest

    - name: Interface test
      run: cmake --build build --target test_cmake_build


  # Testing NVCC; forces sources to behave like .cu files
  cuda:
    runs-on: ubuntu-latest
    name: "🐍 3.8 • CUDA 11.2 • Ubuntu 20.04"
    container: nvidia/cuda:11.2.2-devel-ubuntu20.04

    steps:
    - uses: actions/checkout@v3

    # tzdata will try to ask for the timezone, so set the DEBIAN_FRONTEND
    - name: Install 🐍 3
      run: apt-get update && DEBIAN_FRONTEND="noninteractive" apt-get install -y cmake git python3-dev python3-pytest python3-numpy

    - name: Configure
      run: cmake -S . -B build -DPYBIND11_CUDA_TESTS=ON -DPYBIND11_WERROR=ON -DDOWNLOAD_CATCH=ON

    - name: Build
      run: cmake --build build -j2 --verbose

    - name: Python tests
      run: cmake --build build --target pytest


# TODO: Internal compiler error - report to NVidia
#  # Testing CentOS 8 + PGI compilers
#  centos-nvhpc8:
#    runs-on: ubuntu-latest
#    name: "🐍 3 • CentOS8 / PGI 20.11 • x64"
#    container: centos:8
#
#    steps:
#    - uses: actions/checkout@v3
#
#    - name: Add Python 3 and a few requirements
#      run: yum update -y && yum install -y git python3-devel python3-numpy python3-pytest make environment-modules
#
#    - name: Install CMake with pip
#      run: |
#        python3 -m pip install --upgrade pip
#        python3 -m pip install cmake --prefer-binary
#
#    - name: Install NVidia HPC SDK
#      run: >
#        yum -y install
#        https://developer.download.nvidia.com/hpc-sdk/20.11/nvhpc-20-11-20.11-1.x86_64.rpm
#        https://developer.download.nvidia.com/hpc-sdk/20.11/nvhpc-2020-20.11-1.x86_64.rpm
#
#    - name: Configure
#      shell: bash
#      run: |
#        source /etc/profile.d/modules.sh
#        module load /opt/nvidia/hpc_sdk/modulefiles/nvhpc/20.11
#        cmake -S . -B build -DDOWNLOAD_CATCH=ON -DCMAKE_CXX_STANDARD=14 -DPYTHON_EXECUTABLE=$(python3 -c "import sys; print(sys.executable)")
#
#    - name: Build
#      run: cmake --build build -j 2 --verbose
#
#    - name: Python tests
#      run: cmake --build build --target pytest
#
#    - name: C++ tests
#      run: cmake --build build --target cpptest
#
#    - name: Interface test
#      run: cmake --build build --target test_cmake_build


  # Testing on CentOS 7 + PGI compilers, which seems to require more workarounds
  centos-nvhpc7:
    runs-on: ubuntu-latest
    name: "🐍 3 • CentOS7 / PGI 22.3 • x64"
    container: centos:7

    steps:
    - uses: actions/checkout@v3

    - name: Add Python 3 and a few requirements
      run: yum update -y && yum install -y epel-release && yum install -y git python3-devel make environment-modules cmake3 yum-utils

    - name: Install NVidia HPC SDK
      run: yum-config-manager --add-repo https://developer.download.nvidia.com/hpc-sdk/rhel/nvhpc.repo && yum -y install nvhpc-22.3

    # On CentOS 7, we have to filter a few tests (compiler internal error)
    # and allow deeper template recursion (not needed on CentOS 8 with a newer
    # standard library). On some systems, you many need further workarounds:
    # https://github.com/pybind/pybind11/pull/2475
    - name: Configure
      shell: bash
      run: |
        source /etc/profile.d/modules.sh
        module load /opt/nvidia/hpc_sdk/modulefiles/nvhpc/22.3
        cmake3 -S . -B build -DDOWNLOAD_CATCH=ON \
                            -DCMAKE_CXX_STANDARD=11 \
                            -DPYTHON_EXECUTABLE=$(python3 -c "import sys; print(sys.executable)") \
                            -DCMAKE_CXX_FLAGS="-Wc,--pending_instantiations=0" \
                            -DPYBIND11_TEST_FILTER="test_smart_ptr.cpp;test_virtual_functions.cpp"

    # Building before installing Pip should produce a warning but not an error
    - name: Build
      run: cmake3 --build build -j 2 --verbose

    - name: Install CMake with pip
      run: |
        python3 -m pip install --upgrade pip
        python3 -m pip install pytest

    - name: Python tests
      run: cmake3 --build build --target pytest

    - name: C++ tests
      run: cmake3 --build build --target cpptest

    - name: Interface test
      run: cmake3 --build build --target test_cmake_build


  # Testing on GCC using the GCC docker images (only recent images supported)
  gcc:
    runs-on: ubuntu-latest
    strategy:
      fail-fast: false
      matrix:
        gcc:
          - 7
          - latest
        std:
          - 11
        include:
          - gcc: 10
            std: 20

    name: "🐍 3 • GCC ${{ matrix.gcc }} • C++${{ matrix.std }}• x64"
    container: "gcc:${{ matrix.gcc }}"

    steps:
    - uses: actions/checkout@v3

    - name: Add Python 3
      run: apt-get update; apt-get install -y python3-dev python3-numpy python3-pytest python3-pip libeigen3-dev

    - name: Update pip
      run: python3 -m pip install --upgrade pip

    - name: Update CMake
      uses: jwlawson/actions-setup-cmake@v1.12

    - name: Configure
      shell: bash
      run: >
        cmake -S . -B build
        -DPYBIND11_WERROR=ON
        -DDOWNLOAD_CATCH=ON
        -DCMAKE_CXX_STANDARD=${{ matrix.std }}
        -DPYTHON_EXECUTABLE=$(python3 -c "import sys; print(sys.executable)")

    - name: Build
      run: cmake --build build -j 2

    - name: Python tests
      run: cmake --build build --target pytest

    - name: C++ tests
      run: cmake --build build --target cpptest

    - name: Interface test
      run: cmake --build build --target test_cmake_build


  # Testing on ICC using the oneAPI apt repo
  icc:
    runs-on: ubuntu-20.04
    strategy:
      fail-fast: false

    name: "🐍 3 • ICC latest • x64"

    steps:
    - uses: actions/checkout@v3

    - name: Add apt repo
      run: |
        sudo apt-get update
        sudo apt-get install -y wget build-essential pkg-config cmake ca-certificates gnupg
        wget https://apt.repos.intel.com/intel-gpg-keys/GPG-PUB-KEY-INTEL-SW-PRODUCTS-2023.PUB
        sudo apt-key add GPG-PUB-KEY-INTEL-SW-PRODUCTS-2023.PUB
        echo "deb https://apt.repos.intel.com/oneapi all main" | sudo tee /etc/apt/sources.list.d/oneAPI.list

    - name: Add ICC & Python 3
      run: sudo apt-get update; sudo apt-get install -y intel-oneapi-compiler-dpcpp-cpp-and-cpp-classic cmake python3-dev python3-numpy python3-pytest python3-pip

    - name: Update pip
      run: |
        set +e; source /opt/intel/oneapi/setvars.sh; set -e
        python3 -m pip install --upgrade pip

    - name: Install dependencies
      run: |
        set +e; source /opt/intel/oneapi/setvars.sh; set -e
        python3 -m pip install -r tests/requirements.txt

    - name: Configure C++11
      run: |
        set +e; source /opt/intel/oneapi/setvars.sh; set -e
        cmake -S . -B build-11     \
        -DPYBIND11_WERROR=ON    \
        -DDOWNLOAD_CATCH=ON     \
        -DDOWNLOAD_EIGEN=OFF    \
        -DCMAKE_CXX_STANDARD=11             \
        -DCMAKE_CXX_COMPILER=$(which icpc)  \
        -DPYTHON_EXECUTABLE=$(python3 -c "import sys; print(sys.executable)")

    - name: Build C++11
      run: |
        set +e; source /opt/intel/oneapi/setvars.sh; set -e
        cmake --build build-11 -j 2 -v

    - name: Python tests C++11
      run: |
        set +e; source /opt/intel/oneapi/setvars.sh; set -e
        sudo service apport stop
        cmake --build build-11 --target check

    - name: C++ tests C++11
      run: |
        set +e; source /opt/intel/oneapi/setvars.sh; set -e
        cmake --build build-11 --target cpptest

    - name: Interface test C++11
      run: |
        set +e; source /opt/intel/oneapi/setvars.sh; set -e
        cmake --build build-11 --target test_cmake_build

    - name: Configure C++17
      run: |
        set +e; source /opt/intel/oneapi/setvars.sh; set -e
        cmake -S . -B build-17     \
        -DPYBIND11_WERROR=ON    \
        -DDOWNLOAD_CATCH=ON     \
        -DDOWNLOAD_EIGEN=OFF    \
        -DCMAKE_CXX_STANDARD=17             \
        -DCMAKE_CXX_COMPILER=$(which icpc)  \
        -DPYTHON_EXECUTABLE=$(python3 -c "import sys; print(sys.executable)")

    - name: Build C++17
      run: |
        set +e; source /opt/intel/oneapi/setvars.sh; set -e
        cmake --build build-17 -j 2 -v

    - name: Python tests C++17
      run: |
        set +e; source /opt/intel/oneapi/setvars.sh; set -e
        sudo service apport stop
        cmake --build build-17 --target check

    - name: C++ tests C++17
      run: |
        set +e; source /opt/intel/oneapi/setvars.sh; set -e
        cmake --build build-17 --target cpptest

    - name: Interface test C++17
      run: |
        set +e; source /opt/intel/oneapi/setvars.sh; set -e
        cmake --build build-17 --target test_cmake_build


  # Testing on CentOS (manylinux uses a centos base, and this is an easy way
  # to get GCC 4.8, which is the manylinux1 compiler).
  centos:
    runs-on: ubuntu-latest
    strategy:
      fail-fast: false
      matrix:
        container:
          - "centos:7"  # GCC 4.8
          - "almalinux:8"
          - "almalinux:9"

    name: "🐍 3 • ${{ matrix.container }} • x64"
    container: "${{ matrix.container }}"

    steps:
    - uses: actions/checkout@v3

    - name: Add Python 3 (RHEL 7)
      if: matrix.container == 'centos:7'
      run: yum update -y && yum install -y python3-devel gcc-c++ make git

    - name: Add Python 3 (RHEL 8+)
      if: matrix.container != 'centos:7'
      run: dnf update -y && dnf install -y python3-devel gcc-c++ make git

    - name: Update pip
      run: python3 -m pip install --upgrade pip

    - name: Install dependencies
      run: |
        python3 -m pip install cmake -r tests/requirements.txt

    - name: Configure
      shell: bash
      run: >
        cmake -S . -B build
        -DCMAKE_BUILD_TYPE=MinSizeRel
        -DPYBIND11_WERROR=ON
        -DDOWNLOAD_CATCH=ON
        -DDOWNLOAD_EIGEN=ON
        -DCMAKE_CXX_STANDARD=11
        -DPYTHON_EXECUTABLE=$(python3 -c "import sys; print(sys.executable)")

    - name: Build
      run: cmake --build build -j 2

    - name: Python tests
      run: cmake --build build --target pytest

    - name: C++ tests
      run: cmake --build build --target cpptest

    - name: Interface test
      run: cmake --build build --target test_cmake_build


  # This tests an "install" with the CMake tools
  install-classic:
    name: "🐍 3.7 • Debian • x86 •  Install"
    runs-on: ubuntu-latest
    container: i386/debian:buster

    steps:
    - uses: actions/checkout@v1  # Required to run inside docker

    - name: Install requirements
      run: |
        apt-get update
        apt-get install -y git make cmake g++ libeigen3-dev python3-dev python3-pip
        pip3 install "pytest==6.*"

    - name: Configure for install
      run: >
        cmake .
        -DPYBIND11_INSTALL=1 -DPYBIND11_TEST=0
        -DPYTHON_EXECUTABLE=$(python3 -c "import sys; print(sys.executable)")

    - name: Make and install
      run: make install

    - name: Copy tests to new directory
      run: cp -a tests /pybind11-tests

    - name: Make a new test directory
      run: mkdir /build-tests

    - name: Configure tests
      run: >
        cmake ../pybind11-tests
        -DDOWNLOAD_CATCH=ON
        -DPYBIND11_WERROR=ON
        -DPYTHON_EXECUTABLE=$(python3 -c "import sys; print(sys.executable)")
      working-directory: /build-tests

    - name: Python tests
      run: make pytest -j 2
      working-directory: /build-tests


  # This verifies that the documentation is not horribly broken, and does a
  # basic validation check on the SDist.
  doxygen:
    name: "Documentation build test"
    runs-on: ubuntu-latest

    steps:
    - uses: actions/checkout@v3

    - uses: actions/setup-python@v4
      with:
        python-version: "3.x"

    - name: Install Doxygen
      run: sudo apt-get install -y doxygen librsvg2-bin # Changed to rsvg-convert in 20.04

    - name: Build docs
      run: pipx run nox -s docs

    - name: Make SDist
      run: pipx run nox -s build -- --sdist

    - run: git status --ignored

    - name: Check local include dir
      run: >
        ls pybind11;
        python3 -c "import pybind11, pathlib; assert (a := pybind11.get_include()) == (b := str(pathlib.Path('include').resolve())), f'{a} != {b}'"

    - name: Compare Dists (headers only)
      working-directory: include
      run: |
        python3 -m pip install --user -U ../dist/*.tar.gz
        installed=$(python3 -c "import pybind11; print(pybind11.get_include() + '/pybind11')")
        diff -rq $installed ./pybind11

  win32:
    strategy:
      fail-fast: false
      matrix:
        python:
        - 3.6
        - 3.7
        - 3.8
        - 3.9

        include:
          - python: 3.9
            args: -DCMAKE_CXX_STANDARD=20
          - python: 3.8
            args: -DCMAKE_CXX_STANDARD=17

    name: "🐍 ${{ matrix.python }} • MSVC 2019 • x86 ${{ matrix.args }}"
    runs-on: windows-2019

    steps:
    - uses: actions/checkout@v3

    - name: Setup Python ${{ matrix.python }}
      uses: actions/setup-python@v4
      with:
        python-version: ${{ matrix.python }}
        architecture: x86

    - name: Update CMake
      uses: jwlawson/actions-setup-cmake@v1.12

    - name: Prepare MSVC
      uses: ilammy/msvc-dev-cmd@v1.10.0
      with:
        arch: x86

    - name: Prepare env
      run: |
        python -m pip install -r tests/requirements.txt

    # First build - C++11 mode and inplace
    - name: Configure ${{ matrix.args }}
      run: >
        cmake -S . -B build
        -G "Visual Studio 16 2019" -A Win32
        -DPYBIND11_WERROR=ON
        -DDOWNLOAD_CATCH=ON
        -DDOWNLOAD_EIGEN=ON
        ${{ matrix.args }}
    - name: Build C++11
      run: cmake --build build -j 2

    - name: Python tests
      run: cmake --build build -t pytest

  win32-debug:
    strategy:
      fail-fast: false
      matrix:
        python:
        - 3.8
        - 3.9

        include:
          - python: 3.9
            args: -DCMAKE_CXX_STANDARD=20
          - python: 3.8
            args: -DCMAKE_CXX_STANDARD=17

    name: "🐍 ${{ matrix.python }} • MSVC 2019 (Debug) • x86 ${{ matrix.args }}"
    runs-on: windows-2019

    steps:
    - uses: actions/checkout@v3

    - name: Setup Python ${{ matrix.python }}
      uses: actions/setup-python@v4
      with:
        python-version: ${{ matrix.python }}
        architecture: x86

    - name: Update CMake
      uses: jwlawson/actions-setup-cmake@v1.12

    - name: Prepare MSVC
      uses: ilammy/msvc-dev-cmd@v1.10.0
      with:
        arch: x86

    - name: Prepare env
      run: |
        python -m pip install -r tests/requirements.txt

    # First build - C++11 mode and inplace
    - name: Configure ${{ matrix.args }}
      run: >
        cmake -S . -B build
        -G "Visual Studio 16 2019" -A Win32
        -DCMAKE_BUILD_TYPE=Debug
        -DPYBIND11_WERROR=ON
        -DDOWNLOAD_CATCH=ON
        -DDOWNLOAD_EIGEN=ON
        ${{ matrix.args }}
    - name: Build C++11
      run: cmake --build build --config Debug -j 2

    - name: Python tests
      run: cmake --build build --config Debug -t pytest


  windows-2022:
    strategy:
      fail-fast: false
      matrix:
        python:
        - 3.9

    name: "🐍 ${{ matrix.python }} • MSVC 2022 C++20 • x64"
    runs-on: windows-2022

    steps:
    - uses: actions/checkout@v3

    - name: Setup Python ${{ matrix.python }}
      uses: actions/setup-python@v4
      with:
        python-version: ${{ matrix.python }}

    - name: Prepare env
      run: |
        python3 -m pip install -r tests/requirements.txt

    - name: Update CMake
      uses: jwlawson/actions-setup-cmake@v1.12

    - name: Configure C++20
      run: >
        cmake -S . -B build
        -DPYBIND11_WERROR=ON
        -DDOWNLOAD_CATCH=ON
        -DDOWNLOAD_EIGEN=ON
        -DCMAKE_CXX_STANDARD=20

    - name: Build C++20
      run: cmake --build build -j 2

    - name: Python tests
      run: cmake --build build --target pytest

    - name: C++20 tests
      run: cmake --build build --target cpptest -j 2

    - name: Interface test C++20
      run: cmake --build build --target test_cmake_build

  mingw:
    name: "🐍 3 • windows-latest • ${{ matrix.sys }}"
    runs-on: windows-latest
    defaults:
      run:
        shell: msys2 {0}
    strategy:
      fail-fast: false
      matrix:
        include:
          - { sys: mingw64, env: x86_64 }
          - { sys: mingw32, env: i686 }
    steps:
    - uses: msys2/setup-msys2@v2
      with:
        msystem: ${{matrix.sys}}
        install: >-
          git
          mingw-w64-${{matrix.env}}-gcc
          mingw-w64-${{matrix.env}}-python-pip
          mingw-w64-${{matrix.env}}-python-numpy
          mingw-w64-${{matrix.env}}-python-scipy
          mingw-w64-${{matrix.env}}-cmake
          mingw-w64-${{matrix.env}}-make
          mingw-w64-${{matrix.env}}-python-pytest
          mingw-w64-${{matrix.env}}-eigen3
          mingw-w64-${{matrix.env}}-boost
          mingw-w64-${{matrix.env}}-catch

    - uses: actions/checkout@v3

    - name: Configure C++11
      # LTO leads to many undefined reference like
      # `pybind11::detail::function_call::function_call(pybind11::detail::function_call&&)
      run: cmake -G "MinGW Makefiles" -DCMAKE_CXX_STANDARD=11 -DDOWNLOAD_CATCH=ON -S . -B build

    - name: Build C++11
      run: cmake --build build -j 2

    - name: Python tests C++11
      run: cmake --build build --target pytest -j 2

    - name: C++11 tests
      run: PYTHONHOME=/${{matrix.sys}} PYTHONPATH=/${{matrix.sys}} cmake --build build --target cpptest -j 2

    - name: Interface test C++11
      run: PYTHONHOME=/${{matrix.sys}} PYTHONPATH=/${{matrix.sys}} cmake --build build --target test_cmake_build

    - name: Clean directory
      run: git clean -fdx

    - name: Configure C++14
      run: cmake -G "MinGW Makefiles" -DCMAKE_CXX_STANDARD=14 -DDOWNLOAD_CATCH=ON -S . -B build2

    - name: Build C++14
      run: cmake --build build2 -j 2

    - name: Python tests C++14
      run: cmake --build build2 --target pytest -j 2

    - name: C++14 tests
      run: PYTHONHOME=/${{matrix.sys}} PYTHONPATH=/${{matrix.sys}} cmake --build build2 --target cpptest -j 2

    - name: Interface test C++14
      run: PYTHONHOME=/${{matrix.sys}} PYTHONPATH=/${{matrix.sys}} cmake --build build2 --target test_cmake_build

    - name: Clean directory
      run: git clean -fdx

    - name: Configure C++17
      run: cmake -G "MinGW Makefiles" -DCMAKE_CXX_STANDARD=17 -DDOWNLOAD_CATCH=ON -S . -B build3

    - name: Build C++17
      run: cmake --build build3 -j 2

    - name: Python tests C++17
      run: cmake --build build3 --target pytest -j 2

    - name: C++17 tests
      run: PYTHONHOME=/${{matrix.sys}} PYTHONPATH=/${{matrix.sys}} cmake --build build3 --target cpptest -j 2

    - name: Interface test C++17
      run: PYTHONHOME=/${{matrix.sys}} PYTHONPATH=/${{matrix.sys}} cmake --build build3 --target test_cmake_build<|MERGE_RESOLUTION|>--- conflicted
+++ resolved
@@ -30,15 +30,10 @@
         - '3.6'
         - '3.9'
         - '3.10'
-<<<<<<< HEAD
-        - 'pypy-3.7'
-        - 'pypy-3.8'
-=======
         - '3.11-dev'
         - 'pypy-3.7'
         - 'pypy-3.8'
         - 'pypy-3.9'
->>>>>>> aa304c9c
 
         # Items in here will either be added to the build matrix (if not
         # present), or add new keys to an existing matrix element if all the
