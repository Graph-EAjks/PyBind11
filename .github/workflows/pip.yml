name: Pip

on:
  workflow_dispatch:
  pull_request:
  push:
    branches:
    - master
    - stable
    - v*
  release:
    types:
    - published

permissions:
  contents: read

env:
  PIP_BREAK_SYSTEM_PACKAGES: 1
  PIP_ONLY_BINARY: numpy

jobs:
  # This builds the sdists and wheels and makes sure the files are exactly as
  # expected. Using Windows and Python 3.6, since that is often the most
  # challenging matrix element.
  test-packaging:
    name: 🐍 3.6 • 📦 tests • windows-latest
    runs-on: windows-latest

    steps:
    - uses: actions/checkout@v3

    - name: Setup 🐍 3.6
      uses: actions/setup-python@v4
      with:
        python-version: 3.6

    - name: Prepare env
      run: |
        python -m pip install -r tests/requirements.txt

    - name: Python Packaging tests
      run: pytest tests/extra_python_package/


  # This runs the packaging tests and also builds and saves the packages as
  # artifacts.
  packaging:
    name: 🐍 3.8 • 📦 & 📦 tests • ubuntu-latest
    runs-on: ubuntu-latest

    steps:
    - uses: actions/checkout@v3

    - name: Setup 🐍 3.8
      uses: actions/setup-python@v4
      with:
        python-version: 3.8

    - name: Prepare env
      run: |
        python -m pip install -r tests/requirements.txt build twine

    - name: Python Packaging tests
      run: pytest tests/extra_python_package/

    - name: Build SDist and wheels
      run: |
        python -m build
        PYBIND11_GLOBAL_SDIST=1 python -m build

    - name: Check metadata
      run: twine check dist/*

    - name: Save standard package
      uses: actions/upload-artifact@v3
      with:
        name: standard
        path: dist/pybind11-*

    - name: Save global package
      uses: actions/upload-artifact@v3
      with:
        name: global
        path: dist/pybind11_global-*



  # When a GitHub release is made, upload the artifacts to PyPI
  upload:
    name: Upload to PyPI
    runs-on: ubuntu-latest
    if: github.event_name == 'release' && github.event.action == 'published'
    needs: [packaging]

    steps:
    - uses: actions/setup-python@v4
      with:
        python-version: "3.x"

    # Downloads all to directories matching the artifact names
    - uses: actions/download-artifact@v3

    - name: Publish standard package
<<<<<<< HEAD
      uses: pypa/gh-action-pypi-publish@v1.8.1
=======
      uses: pypa/gh-action-pypi-publish@release/v1
>>>>>>> 1a917f18
      with:
        password: ${{ secrets.pypi_password }}
        packages-dir: standard/

    - name: Publish global package
<<<<<<< HEAD
      uses: pypa/gh-action-pypi-publish@v1.8.1
=======
      uses: pypa/gh-action-pypi-publish@release/v1
>>>>>>> 1a917f18
      with:
        password: ${{ secrets.pypi_password_global }}
        packages-dir: global/<|MERGE_RESOLUTION|>--- conflicted
+++ resolved
@@ -102,21 +102,13 @@
     - uses: actions/download-artifact@v3
 
     - name: Publish standard package
-<<<<<<< HEAD
-      uses: pypa/gh-action-pypi-publish@v1.8.1
-=======
       uses: pypa/gh-action-pypi-publish@release/v1
->>>>>>> 1a917f18
       with:
         password: ${{ secrets.pypi_password }}
         packages-dir: standard/
 
     - name: Publish global package
-<<<<<<< HEAD
-      uses: pypa/gh-action-pypi-publish@v1.8.1
-=======
       uses: pypa/gh-action-pypi-publish@release/v1
->>>>>>> 1a917f18
       with:
         password: ${{ secrets.pypi_password_global }}
         packages-dir: global/