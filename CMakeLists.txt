--- conflicted
+++ resolved
@@ -146,11 +146,8 @@
     include/pybind11/stl.h
     include/pybind11/stl_bind.h
     include/pybind11/stl/filesystem.h
-<<<<<<< HEAD
-    include/pybind11/trampoline_self_life_support.h)
-=======
+    include/pybind11/trampoline_self_life_support.h
     include/pybind11/type_caster_pyobject_ptr.h)
->>>>>>> 90312a6e
 
 # Compare with grep and warn if mismatched
 if(PYBIND11_MASTER_PROJECT AND NOT CMAKE_VERSION VERSION_LESS 3.12)
