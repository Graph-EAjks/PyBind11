.. _changelog:

Changelog
#########

Starting with version 1.8.0, pybind11 releases use a `semantic versioning
<http://semver.org>`_ policy.

Changes will be added here periodically from the "Suggested changelog entry"
block in pull request descriptions.


IN DEVELOPMENT
--------------

Changes will be summarized here periodically.

<<<<<<< HEAD
=======
Version 2.10.2 (Dec 20, 2022)
-----------------------------

Changes:

* ``scoped_interpreter`` constructor taking ``PyConfig``.
  `#4330 <https://github.com/pybind/pybind11/pull/4330>`_

* ``pybind11/eigen/tensor.h`` adds converters to and from ``Eigen::Tensor`` and
  ``Eigen::TensorMap``.
  `#4201 <https://github.com/pybind/pybind11/pull/4201>`_

* ``PyGILState_Check()``'s  were integrated to ``pybind11::handle``
  ``inc_ref()`` & ``dec_ref()``. The added GIL checks are guarded by
  ``PYBIND11_ASSERT_GIL_HELD_INCREF_DECREF``, which is the default only if
  ``NDEBUG`` is not defined.
  `#4246 <https://github.com/pybind/pybind11/pull/4246>`_

* Add option for enable/disable enum members in docstring.
  `#2768 <https://github.com/pybind/pybind11/pull/2768>`_

* Fixed typing of ``KeysView``, ``ValuesView`` and ``ItemsView`` in ``bind_map``.
  `#4353 <https://github.com/pybind/pybind11/pull/4353>`_

Bug fixes:

* Bug fix affecting only Python 3.6 under very specific, uncommon conditions:
  move ``PyEval_InitThreads()`` call to the correct location.
  `#4350 <https://github.com/pybind/pybind11/pull/4350>`_

* Fix segfault bug when passing foreign native functions to functional.h.
  `#4254 <https://github.com/pybind/pybind11/pull/4254>`_

Build system improvements:

* Support setting PYTHON_LIBRARIES manually for Windows ARM cross-compilation
  (classic mode).
  `#4406 <https://github.com/pybind/pybind11/pull/4406>`_

* Extend IPO/LTO detection for ICX (a.k.a IntelLLVM) compiler.
  `#4402 <https://github.com/pybind/pybind11/pull/4402>`_

* Allow calling ``find_package(pybind11 CONFIG)`` multiple times from separate
  directories in the same CMake project and properly link Python (new mode).
  `#4401 <https://github.com/pybind/pybind11/pull/4401>`_

* ``multiprocessing_set_spawn`` in pytest fixture for added safety.
  `#4377 <https://github.com/pybind/pybind11/pull/4377>`_

* Fixed a bug in two pybind11/tools cmake scripts causing "Unknown arguments specified" errors.
  `#4327 <https://github.com/pybind/pybind11/pull/4327>`_



>>>>>>> 0694ec6a
Version 2.10.1 (Oct 31, 2022)
-----------------------------

This is the first version to fully support embedding the newly released Python 3.11.

Changes:

* Allow ``pybind11::capsule`` constructor to take null destructor pointers.
  `#4221 <https://github.com/pybind/pybind11/pull/4221>`_

* ``embed.h`` was changed so that ``PYTHONPATH`` is used also with Python 3.11
  (established behavior).
  `#4119 <https://github.com/pybind/pybind11/pull/4119>`_

* A ``PYBIND11_SIMPLE_GIL_MANAGEMENT`` option was added (cmake, C++ define),
  along with many additional tests in ``test_gil_scoped.py``. The option may be
  useful to try when debugging GIL-related issues, to determine if the more
  complex default implementation is or is not to blame. See #4216 for
  background. WARNING: Please be careful to not create ODR violations when
  using the option: everything that is linked together with mutual symbol
  visibility needs to be rebuilt.
  `#4216 <https://github.com/pybind/pybind11/pull/4216>`_

* ``PYBIND11_EXPORT_EXCEPTION`` was made non-empty only under macOS. This makes
  Linux builds safer, and enables the removal of warning suppression pragmas for
  Windows.
  `#4298 <https://github.com/pybind/pybind11/pull/4298>`_

Bug fixes:

* Fixed a bug where ``UnicodeDecodeError`` was not propagated from various
  ``py::str`` ctors when decoding surrogate utf characters.
  `#4294 <https://github.com/pybind/pybind11/pull/4294>`_

* Revert perfect forwarding for ``make_iterator``. This broke at least one
  valid use case. May revisit later.
  `#4234 <https://github.com/pybind/pybind11/pull/4234>`_

* Fix support for safe casts to ``void*`` (regression in 2.10.0).
  `#4275 <https://github.com/pybind/pybind11/pull/4275>`_

* Fix ``char8_t`` support (regression in 2.9).
  `#4278 <https://github.com/pybind/pybind11/pull/4278>`_

* Unicode surrogate character in Python exception message leads to process
  termination in ``error_already_set::what()``.
  `#4297 <https://github.com/pybind/pybind11/pull/4297>`_

* Fix MSVC 2019 v.1924 & C++14 mode error for ``overload_cast``.
  `#4188 <https://github.com/pybind/pybind11/pull/4188>`_

* Make augmented assignment operators non-const for the object-api. Behavior
  was previously broken for augmented assignment operators.
  `#4065 <https://github.com/pybind/pybind11/pull/4065>`_

* Add proper error checking to C++ bindings for Python list append and insert.
  `#4208 <https://github.com/pybind/pybind11/pull/4208>`_

* Work-around for Nvidia's CUDA nvcc compiler in versions 11.4.0 - 11.8.0.
  `#4220 <https://github.com/pybind/pybind11/pull/4220>`_

* A workaround for PyPy was added in the ``py::error_already_set``
  implementation, related to PR `#1895 <https://github.com/pybind/pybind11/pull/1895>`_
  released with v2.10.0.
  `#4079 <https://github.com/pybind/pybind11/pull/4079>`_

* Fixed compiler errors when C++23 ``std::forward_like`` is available.
  `#4136 <https://github.com/pybind/pybind11/pull/4136>`_

* Properly raise exceptions in contains methods (like when an object in unhashable).
  `#4209 <https://github.com/pybind/pybind11/pull/4209>`_

* Further improve another error in exception handling.
  `#4232 <https://github.com/pybind/pybind11/pull/4232>`_

* ``get_local_internals()`` was made compatible with
  ``finalize_interpreter()``, fixing potential freezes during interpreter
  finalization.
  `#4192 <https://github.com/pybind/pybind11/pull/4192>`_

<<<<<<< HEAD

=======
>>>>>>> 0694ec6a
Performance and style:

* Reserve space in set and STL map casters if possible. This will prevent
  unnecessary rehashing / resizing by knowing the number of keys ahead of time
  for Python to C++ casting. This improvement will greatly speed up the casting
  of large unordered maps and sets.
  `#4194 <https://github.com/pybind/pybind11/pull/4194>`_

* GIL RAII scopes are non-copyable to avoid potential bugs.
  `#4183 <https://github.com/pybind/pybind11/pull/4183>`_

* Explicitly default all relevant ctors for pytypes in the ``PYBIND11_OBJECT``
  macros and enforce the clang-tidy checks ``modernize-use-equals-default`` in
  macros as well.
  `#4017 <https://github.com/pybind/pybind11/pull/4017>`_

* Optimize iterator advancement in C++ bindings.
  `#4237 <https://github.com/pybind/pybind11/pull/4237>`_

* Use the modern ``PyObject_GenericGetDict`` and ``PyObject_GenericSetDict``
  for handling dynamic attribute dictionaries.
  `#4106 <https://github.com/pybind/pybind11/pull/4106>`_

* Document that users should use ``PYBIND11_NAMESPACE`` instead of using ``pybind11`` when
  opening namespaces. Using namespace declarations and namespace qualification
  remain the same as ``pybind11``. This is done to ensure consistent symbol
  visibility.
  `#4098 <https://github.com/pybind/pybind11/pull/4098>`_

* Mark ``detail::forward_like`` as constexpr.
  `#4147 <https://github.com/pybind/pybind11/pull/4147>`_

* Optimize unpacking_collector when processing ``arg_v`` arguments.
  `#4219 <https://github.com/pybind/pybind11/pull/4219>`_

* Optimize casting C++ object to ``None``.
  `#4269 <https://github.com/pybind/pybind11/pull/4269>`_


Build system improvements:

* CMake: revert overwrite behavior, now opt-in with ``PYBIND11_PYTHONLIBS_OVERRWRITE OFF``.
  `#4195 <https://github.com/pybind/pybind11/pull/4195>`_

* Include a pkg-config file when installing pybind11, such as in the Python
  package.
  `#4077 <https://github.com/pybind/pybind11/pull/4077>`_

* Avoid stripping debug symbols when ``CMAKE_BUILD_TYPE`` is set to ``DEBUG``
  instead of ``Debug``.
  `#4078 <https://github.com/pybind/pybind11/pull/4078>`_

* Followup to `#3948 <https://github.com/pybind/pybind11/pull/3948>`_, fixing vcpkg again.
  `#4123 <https://github.com/pybind/pybind11/pull/4123>`_

Version 2.10.0 (Jul 15, 2022)
-----------------------------

Removed support for Python 2.7, Python 3.5, and MSVC 2015. Support for MSVC
2017 is limited due to availability of CI runners; we highly recommend MSVC
2019 or 2022 be used. Initial support added for Python 3.11.

New features:

* ``py::anyset`` & ``py::frozenset`` were added, with copying (cast) to
  ``std::set`` (similar to ``set``).
  `#3901 <https://github.com/pybind/pybind11/pull/3901>`_

* Support bytearray casting to string.
  `#3707 <https://github.com/pybind/pybind11/pull/3707>`_

* ``type_caster<std::monostate>`` was added. ``std::monostate`` is a tag type
  that allows ``std::variant`` to act as an optional, or allows default
  construction of a ``std::variant`` holding a non-default constructible type.
  `#3818 <https://github.com/pybind/pybind11/pull/3818>`_

* ``pybind11::capsule::set_name`` added to mutate the name of the capsule instance.
  `#3866 <https://github.com/pybind/pybind11/pull/3866>`_

* NumPy: dtype constructor from type number added, accessors corresponding to
  Python API ``dtype.num``, ``dtype.byteorder``, ``dtype.flags`` and
  ``dtype.alignment`` added.
  `#3868 <https://github.com/pybind/pybind11/pull/3868>`_


Changes:

* Python 3.6 is now the minimum supported version.
  `#3688 <https://github.com/pybind/pybind11/pull/3688>`_
  `#3719 <https://github.com/pybind/pybind11/pull/3719>`_

* The minimum version for MSVC is now 2017.
  `#3722 <https://github.com/pybind/pybind11/pull/3722>`_

* Fix issues with CPython 3.11 betas and add to supported test matrix.
  `#3923 <https://github.com/pybind/pybind11/pull/3923>`_

* ``error_already_set`` is now safer and more performant, especially for
  exceptions with long tracebacks, by delaying computation.
  `#1895 <https://github.com/pybind/pybind11/pull/1895>`_

* Improve exception handling in python ``str`` bindings.
  `#3826 <https://github.com/pybind/pybind11/pull/3826>`_

* The bindings for capsules now have more consistent exception handling.
  `#3825 <https://github.com/pybind/pybind11/pull/3825>`_

* ``PYBIND11_OBJECT_CVT`` and ``PYBIND11_OBJECT_CVT_DEFAULT`` macro can now be
  used to define classes in namespaces other than pybind11.
  `#3797 <https://github.com/pybind/pybind11/pull/3797>`_

* Error printing code now uses ``PYBIND11_DETAILED_ERROR_MESSAGES`` instead of
  requiring ``NDEBUG``, allowing use with release builds if desired.
  `#3913 <https://github.com/pybind/pybind11/pull/3913>`_

* Implicit conversion of the literal ``0`` to ``pybind11::handle`` is now disabled.
  `#4008 <https://github.com/pybind/pybind11/pull/4008>`_


Bug fixes:

* Fix exception handling when ``pybind11::weakref()`` fails.
  `#3739 <https://github.com/pybind/pybind11/pull/3739>`_

* ``module_::def_submodule`` was missing proper error handling. This is fixed now.
  `#3973 <https://github.com/pybind/pybind11/pull/3973>`_

* The behavior or ``error_already_set`` was made safer and the highly opaque
  "Unknown internal error occurred" message was replaced with a more helpful
  message.
  `#3982 <https://github.com/pybind/pybind11/pull/3982>`_

* ``error_already_set::what()`` now handles non-normalized exceptions correctly.
  `#3971 <https://github.com/pybind/pybind11/pull/3971>`_

* Support older C++ compilers where filesystem is not yet part of the standard
  library and is instead included in ``std::experimental::filesystem``.
  `#3840 <https://github.com/pybind/pybind11/pull/3840>`_

* Fix ``-Wfree-nonheap-object`` warnings produced by GCC by avoiding returning
  pointers to static objects with ``return_value_policy::take_ownership``.
  `#3946 <https://github.com/pybind/pybind11/pull/3946>`_

* Fix cast from pytype rvalue to another pytype.
  `#3949 <https://github.com/pybind/pybind11/pull/3949>`_

* Ensure proper behavior when garbage collecting classes with dynamic attributes in Python >=3.9.
  `#4051 <https://github.com/pybind/pybind11/pull/4051>`_

* A couple long-standing ``PYBIND11_NAMESPACE``
  ``__attribute__((visibility("hidden")))`` inconsistencies are now fixed
  (affects only unusual environments).
  `#4043 <https://github.com/pybind/pybind11/pull/4043>`_

* ``pybind11::detail::get_internals()`` is now resilient to in-flight Python
  exceptions.
  `#3981 <https://github.com/pybind/pybind11/pull/3981>`_

* Arrays with a dimension of size 0 are now properly converted to dynamic Eigen
  matrices (more common in NumPy 1.23).
  `#4038 <https://github.com/pybind/pybind11/pull/4038>`_

* Avoid catching unrelated errors when importing NumPy.
  `#3974 <https://github.com/pybind/pybind11/pull/3974>`_

Performance and style:

* Added an accessor overload of ``(object &&key)`` to reference steal the
  object when using python types as keys. This prevents unnecessary reference
  count overhead for attr, dictionary, tuple, and sequence look ups. Added
  additional regression tests. Fixed a performance bug the caused accessor
  assignments to potentially perform unnecessary copies.
  `#3970 <https://github.com/pybind/pybind11/pull/3970>`_

* Perfect forward all args of ``make_iterator``.
  `#3980 <https://github.com/pybind/pybind11/pull/3980>`_

* Avoid potential bug in pycapsule destructor by adding an ``error_guard`` to
  one of the dtors.
  `#3958 <https://github.com/pybind/pybind11/pull/3958>`_

* Optimize dictionary access in ``strip_padding`` for numpy.
  `#3994 <https://github.com/pybind/pybind11/pull/3994>`_

* ``stl_bind.h`` bindings now take slice args as a const-ref.
  `#3852 <https://github.com/pybind/pybind11/pull/3852>`_

* Made slice constructor more consistent, and improve performance of some
  casters by allowing reference stealing.
  `#3845 <https://github.com/pybind/pybind11/pull/3845>`_

* Change numpy dtype from_args method to use const ref.
  `#3878 <https://github.com/pybind/pybind11/pull/3878>`_

* Follow rule of three to ensure ``PyErr_Restore`` is called only once.
  `#3872 <https://github.com/pybind/pybind11/pull/3872>`_

* Added missing perfect forwarding for ``make_iterator`` functions.
  `#3860 <https://github.com/pybind/pybind11/pull/3860>`_

* Optimize c++ to python function casting by using the rvalue caster.
  `#3966 <https://github.com/pybind/pybind11/pull/3966>`_

* Optimize Eigen sparse matrix casting by removing unnecessary temporary.
  `#4064 <https://github.com/pybind/pybind11/pull/4064>`_

* Avoid potential implicit copy/assignment constructors causing double free in
  ``strdup_gaurd``.
  `#3905 <https://github.com/pybind/pybind11/pull/3905>`_

* Enable clang-tidy checks ``misc-definitions-in-headers``,
  ``modernize-loop-convert``, and ``modernize-use-nullptr``.
  `#3881 <https://github.com/pybind/pybind11/pull/3881>`_
  `#3988 <https://github.com/pybind/pybind11/pull/3988>`_


Build system improvements:

* CMake: Fix file extension on Windows with cp36 and cp37 using FindPython.
  `#3919 <https://github.com/pybind/pybind11/pull/3919>`_

* CMake: Support multiple Python targets (such as on vcpkg).
  `#3948 <https://github.com/pybind/pybind11/pull/3948>`_

* CMake: Fix issue with NVCC on Windows.
  `#3947 <https://github.com/pybind/pybind11/pull/3947>`_

* CMake: Drop the bitness check on cross compiles (like targeting WebAssembly
  via Emscripten).
  `#3959 <https://github.com/pybind/pybind11/pull/3959>`_

* Add MSVC builds in debug mode to CI.
  `#3784 <https://github.com/pybind/pybind11/pull/3784>`_

* MSVC 2022 C++20 coverage was added to GitHub Actions, including Eigen.
  `#3732 <https://github.com/pybind/pybind11/pull/3732>`_,
  `#3741 <https://github.com/pybind/pybind11/pull/3741>`_


Backend and tidying up:

* New theme for the documentation.
  `#3109 <https://github.com/pybind/pybind11/pull/3109>`_

* Remove idioms in code comments.  Use more inclusive language.
  `#3809 <https://github.com/pybind/pybind11/pull/3809>`_

* ``#include <iostream>`` was removed from the ``pybind11/stl.h`` header. Your
  project may break if it has a transitive dependency on this include. The fix
  is to "Include What You Use".
  `#3928 <https://github.com/pybind/pybind11/pull/3928>`_

* Avoid ``setup.py <command>`` usage in internal tests.
  `#3734 <https://github.com/pybind/pybind11/pull/3734>`_


Version 2.9.2 (Mar 29, 2022)
----------------------------

Changes:

* Enum now has an ``__index__`` method on Python <3.8 too.
  `#3700 <https://github.com/pybind/pybind11/pull/3700>`_

* Local internals are now cleared after finalizing the interpreter.
  `#3744 <https://github.com/pybind/pybind11/pull/3744>`_

Bug fixes:

* Better support for Python 3.11 alphas.
  `#3694 <https://github.com/pybind/pybind11/pull/3694>`_

* ``PYBIND11_TYPE_CASTER`` now uses fully qualified symbols, so it can be used
  outside of ``pybind11::detail``.
  `#3758 <https://github.com/pybind/pybind11/pull/3758>`_

* Some fixes for PyPy 3.9.
  `#3768 <https://github.com/pybind/pybind11/pull/3768>`_

* Fixed a potential memleak in PyPy in ``get_type_override``.
  `#3774 <https://github.com/pybind/pybind11/pull/3774>`_

* Fix usage of ``VISIBILITY_INLINES_HIDDEN``.
  `#3721 <https://github.com/pybind/pybind11/pull/3721>`_


Build system improvements:

* Uses ``sysconfig`` module to determine installation locations on Python >=
  3.10, instead of ``distutils`` which has been deprecated.
  `#3764 <https://github.com/pybind/pybind11/pull/3764>`_

* Support Catch 2.13.5+ (supporting GLIBC 2.34+).
  `#3679 <https://github.com/pybind/pybind11/pull/3679>`_

* Fix test failures with numpy 1.22 by ignoring whitespace when comparing
  ``str()`` of dtypes.
  `#3682 <https://github.com/pybind/pybind11/pull/3682>`_


Backend and tidying up:

* clang-tidy: added ``readability-qualified-auto``,
  ``readability-braces-around-statements``,
  ``cppcoreguidelines-prefer-member-initializer``,
  ``clang-analyzer-optin.performance.Padding``,
  ``cppcoreguidelines-pro-type-static-cast-downcast``, and
  ``readability-inconsistent-declaration-parameter-name``.
  `#3702 <https://github.com/pybind/pybind11/pull/3702>`_,
  `#3699 <https://github.com/pybind/pybind11/pull/3699>`_,
  `#3716 <https://github.com/pybind/pybind11/pull/3716>`_,
  `#3709 <https://github.com/pybind/pybind11/pull/3709>`_

* clang-format was added to the pre-commit actions, and the entire code base
  automatically reformatted (after several iterations preparing for this leap).
  `#3713 <https://github.com/pybind/pybind11/pull/3713>`_


Version 2.9.1 (Feb 2, 2022)
---------------------------

Changes:

* If possible, attach Python exception with ``py::raise_from`` to ``TypeError``
  when casting from C++ to Python. This will give additional info if Python
  exceptions occur in the caster. Adds a test case of trying to convert a set
  from C++ to Python when the hash function is not defined in Python.
  `#3605 <https://github.com/pybind/pybind11/pull/3605>`_

* Add a mapping of C++11 nested exceptions to their Python exception
  equivalent using ``py::raise_from``. This attaches the nested exceptions in
  Python using the ``__cause__`` field.
  `#3608 <https://github.com/pybind/pybind11/pull/3608>`_

* Propagate Python exception traceback using ``raise_from`` if a pybind11
  function runs out of overloads.
  `#3671 <https://github.com/pybind/pybind11/pull/3671>`_

* ``py::multiple_inheritance`` is now only needed when C++ bases are hidden
  from pybind11.
  `#3650 <https://github.com/pybind/pybind11/pull/3650>`_ and
  `#3659 <https://github.com/pybind/pybind11/pull/3659>`_


Bug fixes:

* Remove a boolean cast in ``numpy.h`` that causes MSVC C4800 warnings when
  compiling against Python 3.10 or newer.
  `#3669 <https://github.com/pybind/pybind11/pull/3669>`_

* Render ``py::bool_`` and ``py::float_`` as ``bool`` and ``float``
  respectively.
  `#3622 <https://github.com/pybind/pybind11/pull/3622>`_

Build system improvements:

* Fix CMake extension suffix computation on Python 3.10+.
  `#3663 <https://github.com/pybind/pybind11/pull/3663>`_

* Allow ``CMAKE_ARGS`` to override CMake args in pybind11's own ``setup.py``.
  `#3577 <https://github.com/pybind/pybind11/pull/3577>`_

* Remove a few deprecated c-headers.
  `#3610 <https://github.com/pybind/pybind11/pull/3610>`_

* More uniform handling of test targets.
  `#3590 <https://github.com/pybind/pybind11/pull/3590>`_

* Add clang-tidy readability check to catch potentially swapped function args.
  `#3611 <https://github.com/pybind/pybind11/pull/3611>`_


Version 2.9.0 (Dec 28, 2021)
----------------------------

This is the last version to support Python 2.7 and 3.5.

New Features:

* Allow ``py::args`` to be followed by other arguments; the remaining arguments
  are implicitly keyword-only, as if a ``py::kw_only{}`` annotation had been
  used.
  `#3402 <https://github.com/pybind/pybind11/pull/3402>`_

Changes:

* Make str/bytes/memoryview more interoperable with ``std::string_view``.
  `#3521 <https://github.com/pybind/pybind11/pull/3521>`_

* Replace ``_`` with ``const_name`` in internals, avoid defining ``pybind::_``
  if ``_`` defined as macro (common gettext usage)
  `#3423 <https://github.com/pybind/pybind11/pull/3423>`_


Bug fixes:

* Fix a rare warning about extra copy in an Eigen constructor.
  `#3486 <https://github.com/pybind/pybind11/pull/3486>`_

* Fix caching of the C++ overrides.
  `#3465 <https://github.com/pybind/pybind11/pull/3465>`_

* Add missing ``std::forward`` calls to some ``cpp_function`` overloads.
  `#3443 <https://github.com/pybind/pybind11/pull/3443>`_

* Support PyPy 7.3.7 and the PyPy3.8 beta. Test python-3.11 on PRs with the
  ``python dev`` label.
  `#3419 <https://github.com/pybind/pybind11/pull/3419>`_

* Replace usage of deprecated ``Eigen::MappedSparseMatrix`` with
  ``Eigen::Map<Eigen::SparseMatrix<...>>`` for Eigen 3.3+.
  `#3499 <https://github.com/pybind/pybind11/pull/3499>`_

* Tweaks to support Microsoft Visual Studio 2022.
  `#3497 <https://github.com/pybind/pybind11/pull/3497>`_

Build system improvements:

* Nicer CMake printout and IDE organisation for pybind11's own tests.
  `#3479 <https://github.com/pybind/pybind11/pull/3479>`_

* CMake: report version type as part of the version string to avoid a spurious
  space in the package status message.
  `#3472 <https://github.com/pybind/pybind11/pull/3472>`_

* Flags starting with ``-g`` in ``$CFLAGS`` and ``$CPPFLAGS`` are no longer
  overridden by ``.Pybind11Extension``.
  `#3436 <https://github.com/pybind/pybind11/pull/3436>`_

* Ensure ThreadPool is closed in ``setup_helpers``.
  `#3548 <https://github.com/pybind/pybind11/pull/3548>`_

* Avoid LTS on ``mips64`` and ``ppc64le`` (reported broken).
  `#3557 <https://github.com/pybind/pybind11/pull/3557>`_


v2.8.1 (Oct 27, 2021)
---------------------

Changes and additions:

* The simple namespace creation shortcut added in 2.8.0 was deprecated due to
  usage of CPython internal API, and will be removed soon. Use
  ``py::module_::import("types").attr("SimpleNamespace")``.
  `#3374 <https://github.com/pybinyyd/pybind11/pull/3374>`_

* Add C++ Exception type to throw and catch ``AttributeError``. Useful for
  defining custom ``__setattr__`` and ``__getattr__`` methods.
  `#3387 <https://github.com/pybind/pybind11/pull/3387>`_

Fixes:

* Fixed the potential for dangling references when using properties with
  ``std::optional`` types.
  `#3376 <https://github.com/pybind/pybind11/pull/3376>`_

* Modernize usage of ``PyCodeObject`` on Python 3.9+ (moving toward support for
  Python 3.11a1)
  `#3368 <https://github.com/pybind/pybind11/pull/3368>`_

* A long-standing bug in ``eigen.h`` was fixed (originally PR #3343). The bug
  was unmasked by newly added ``static_assert``'s in the Eigen 3.4.0 release.
  `#3352 <https://github.com/pybind/pybind11/pull/3352>`_

* Support multiple raw inclusion of CMake helper files (Conan.io does this for
  multi-config generators).
  `#3420 <https://github.com/pybind/pybind11/pull/3420>`_

* Fix harmless warning on upcoming CMake 3.22.
  `#3368 <https://github.com/pybind/pybind11/pull/3368>`_

* Fix 2.8.0 regression with MSVC 2017 + C++17 mode + Python 3.
  `#3407 <https://github.com/pybind/pybind11/pull/3407>`_

* Fix 2.8.0 regression that caused undefined behavior (typically
  segfaults) in ``make_key_iterator``/``make_value_iterator`` if dereferencing
  the iterator returned a temporary value instead of a reference.
  `#3348 <https://github.com/pybind/pybind11/pull/3348>`_


v2.8.0 (Oct 4, 2021)
--------------------

New features:

* Added ``py::raise_from`` to enable chaining exceptions.
  `#3215 <https://github.com/pybind/pybind11/pull/3215>`_

* Allow exception translators to be optionally registered local to a module
  instead of applying globally across all pybind11 modules. Use
  ``register_local_exception_translator(ExceptionTranslator&& translator)``
  instead of  ``register_exception_translator(ExceptionTranslator&&
  translator)`` to keep your exception remapping code local to the module.
  `#2650 <https://github.com/pybinyyd/pybind11/pull/2650>`_

* Add ``make_simple_namespace`` function for instantiating Python
  ``SimpleNamespace`` objects. **Deprecated in 2.8.1.**
  `#2840 <https://github.com/pybind/pybind11/pull/2840>`_

* ``pybind11::scoped_interpreter`` and ``initialize_interpreter`` have new
  arguments to allow ``sys.argv`` initialization.
  `#2341 <https://github.com/pybind/pybind11/pull/2341>`_

* Allow Python builtins to be used as callbacks in CPython.
  `#1413 <https://github.com/pybind/pybind11/pull/1413>`_

* Added ``view`` to view arrays with a different datatype.
  `#987 <https://github.com/pybind/pybind11/pull/987>`_

* Implemented ``reshape`` on arrays.
  `#984 <https://github.com/pybind/pybind11/pull/984>`_

* Enable defining custom ``__new__`` methods on classes by fixing bug
  preventing overriding methods if they have non-pybind11 siblings.
  `#3265 <https://github.com/pybind/pybind11/pull/3265>`_

* Add ``make_value_iterator()``, and fix ``make_key_iterator()`` to return
  references instead of copies.
  `#3293 <https://github.com/pybind/pybind11/pull/3293>`_

* Improve the classes generated by ``bind_map``: `#3310 <https://github.com/pybind/pybind11/pull/3310>`_

  * Change ``.items`` from an iterator to a dictionary view.
  * Add ``.keys`` and ``.values`` (both dictionary views).
  * Allow ``__contains__`` to take any object.

* ``pybind11::custom_type_setup`` was added, for customizing the
  ``PyHeapTypeObject`` corresponding to a class, which may be useful for
  enabling garbage collection support, among other things.
  `#3287 <https://github.com/pybind/pybind11/pull/3287>`_


Changes:

* Set ``__file__`` constant when running ``eval_file`` in an embedded interpreter.
  `#3233 <https://github.com/pybind/pybind11/pull/3233>`_

* Python objects and (C++17) ``std::optional`` now accepted in ``py::slice``
  constructor.
  `#1101 <https://github.com/pybind/pybind11/pull/1101>`_

* The pybind11 proxy types ``str``, ``bytes``, ``bytearray``, ``tuple``,
  ``list`` now consistently support passing ``ssize_t`` values for sizes and
  indexes. Previously, only ``size_t`` was accepted in several interfaces.
  `#3219 <https://github.com/pybind/pybind11/pull/3219>`_

* Avoid evaluating ``PYBIND11_TLS_REPLACE_VALUE`` arguments more than once.
  `#3290 <https://github.com/pybind/pybind11/pull/3290>`_

Fixes:

* Bug fix: enum value's ``__int__`` returning non-int when underlying type is
  bool or of char type.
  `#1334 <https://github.com/pybind/pybind11/pull/1334>`_

* Fixes bug in setting error state in Capsule's pointer methods.
  `#3261 <https://github.com/pybind/pybind11/pull/3261>`_

* A long-standing memory leak in ``py::cpp_function::initialize`` was fixed.
  `#3229 <https://github.com/pybind/pybind11/pull/3229>`_

* Fixes thread safety for some ``pybind11::type_caster`` which require lifetime
  extension, such as for ``std::string_view``.
  `#3237 <https://github.com/pybind/pybind11/pull/3237>`_

* Restore compatibility with gcc 4.8.4 as distributed by ubuntu-trusty, linuxmint-17.
  `#3270 <https://github.com/pybind/pybind11/pull/3270>`_


Build system improvements:

* Fix regression in CMake Python package config: improper use of absolute path.
  `#3144 <https://github.com/pybind/pybind11/pull/3144>`_

* Cached Python version information could become stale when CMake was re-run
  with a different Python version. The build system now detects this and
  updates this information.
  `#3299 <https://github.com/pybind/pybind11/pull/3299>`_

* Specified UTF8-encoding in setup.py calls of open().
  `#3137 <https://github.com/pybind/pybind11/pull/3137>`_

* Fix a harmless warning from CMake 3.21 with the classic Python discovery.
  `#3220 <https://github.com/pybind/pybind11/pull/3220>`_

* Eigen repo and version can now be specified as cmake options.
  `#3324 <https://github.com/pybind/pybind11/pull/3324>`_


Backend and tidying up:

* Reduced thread-local storage required for keeping alive temporary data for
  type conversion to one key per ABI version, rather than one key per extension
  module.  This makes the total thread-local storage required by pybind11 2
  keys per ABI version.
  `#3275 <https://github.com/pybind/pybind11/pull/3275>`_

* Optimize NumPy array construction with additional moves.
  `#3183 <https://github.com/pybind/pybind11/pull/3183>`_

* Conversion to ``std::string`` and ``std::string_view`` now avoids making an
  extra copy of the data on Python >= 3.3.
  `#3257 <https://github.com/pybind/pybind11/pull/3257>`_

* Remove const modifier from certain C++ methods on Python collections
  (``list``, ``set``, ``dict``) such as (``clear()``, ``append()``,
  ``insert()``, etc...) and annotated them with ``py-non-const``.

* Enable readability ``clang-tidy-const-return`` and remove useless consts.
  `#3254 <https://github.com/pybind/pybind11/pull/3254>`_
  `#3194 <https://github.com/pybind/pybind11/pull/3194>`_

* The clang-tidy ``google-explicit-constructor`` option was enabled.
  `#3250 <https://github.com/pybind/pybind11/pull/3250>`_

* Mark a pytype move constructor as noexcept (perf).
  `#3236 <https://github.com/pybind/pybind11/pull/3236>`_

* Enable clang-tidy check to guard against inheritance slicing.
  `#3210 <https://github.com/pybind/pybind11/pull/3210>`_

* Legacy warning suppression pragma were removed from eigen.h. On Unix
  platforms, please use -isystem for Eigen include directories, to suppress
  compiler warnings originating from Eigen headers. Note that CMake does this
  by default. No adjustments are needed for Windows.
  `#3198 <https://github.com/pybind/pybind11/pull/3198>`_

* Format pybind11 with isort consistent ordering of imports
  `#3195 <https://github.com/pybind/pybind11/pull/3195>`_

* The warnings-suppression "pragma clamp" at the top/bottom of pybind11 was
  removed, clearing the path to refactoring and IWYU cleanup.
  `#3186 <https://github.com/pybind/pybind11/pull/3186>`_

* Enable most bugprone checks in clang-tidy and fix the found potential bugs
  and poor coding styles.
  `#3166 <https://github.com/pybind/pybind11/pull/3166>`_

* Add ``clang-tidy-readability`` rules to make boolean casts explicit improving
  code readability. Also enabled other misc and readability clang-tidy checks.
  `#3148 <https://github.com/pybind/pybind11/pull/3148>`_

* Move object in ``.pop()`` for list.
  `#3116 <https://github.com/pybind/pybind11/pull/3116>`_




v2.7.1 (Aug 3, 2021)
---------------------

Minor missing functionality added:

* Allow Python builtins to be used as callbacks in CPython.
  `#1413 <https://github.com/pybind/pybind11/pull/1413>`_

Bug fixes:

* Fix regression in CMake Python package config: improper use of absolute path.
  `#3144 <https://github.com/pybind/pybind11/pull/3144>`_

* Fix Mingw64 and add to the CI testing matrix.
  `#3132 <https://github.com/pybind/pybind11/pull/3132>`_

* Specified UTF8-encoding in setup.py calls of open().
  `#3137 <https://github.com/pybind/pybind11/pull/3137>`_

* Add clang-tidy-readability rules to make boolean casts explicit improving
  code readability. Also enabled other misc and readability clang-tidy checks.
  `#3148 <https://github.com/pybind/pybind11/pull/3148>`_

* Move object in ``.pop()`` for list.
  `#3116 <https://github.com/pybind/pybind11/pull/3116>`_

Backend and tidying up:

* Removed and fixed warning suppressions.
  `#3127 <https://github.com/pybind/pybind11/pull/3127>`_
  `#3129 <https://github.com/pybind/pybind11/pull/3129>`_
  `#3135 <https://github.com/pybind/pybind11/pull/3135>`_
  `#3141 <https://github.com/pybind/pybind11/pull/3141>`_
  `#3142 <https://github.com/pybind/pybind11/pull/3142>`_
  `#3150 <https://github.com/pybind/pybind11/pull/3150>`_
  `#3152 <https://github.com/pybind/pybind11/pull/3152>`_
  `#3160 <https://github.com/pybind/pybind11/pull/3160>`_
  `#3161 <https://github.com/pybind/pybind11/pull/3161>`_


v2.7.0 (Jul 16, 2021)
---------------------

New features:

* Enable ``py::implicitly_convertible<py::none, ...>`` for
  ``py::class_``-wrapped types.
  `#3059 <https://github.com/pybind/pybind11/pull/3059>`_

* Allow function pointer extraction from overloaded functions.
  `#2944 <https://github.com/pybind/pybind11/pull/2944>`_

* NumPy: added ``.char_()`` to type which gives the NumPy public ``char``
  result, which also distinguishes types by bit length (unlike ``.kind()``).
  `#2864 <https://github.com/pybind/pybind11/pull/2864>`_

* Add ``pybind11::bytearray`` to manipulate ``bytearray`` similar to ``bytes``.
  `#2799 <https://github.com/pybind/pybind11/pull/2799>`_

* ``pybind11/stl/filesystem.h`` registers a type caster that, on C++17/Python
  3.6+, converts ``std::filesystem::path`` to ``pathlib.Path`` and any
  ``os.PathLike`` to ``std::filesystem::path``.
  `#2730 <https://github.com/pybind/pybind11/pull/2730>`_

* A ``PYBIND11_VERSION_HEX`` define was added, similar to ``PY_VERSION_HEX``.
  `#3120 <https://github.com/pybind/pybind11/pull/3120>`_



Changes:

* ``py::str`` changed to exclusively hold ``PyUnicodeObject``. Previously
  ``py::str`` could also hold ``bytes``, which is probably surprising, was
  never documented, and can mask bugs (e.g. accidental use of ``py::str``
  instead of ``py::bytes``).
  `#2409 <https://github.com/pybind/pybind11/pull/2409>`_

* Add a safety guard to ensure that the Python GIL is held when C++ calls back
  into Python via ``object_api<>::operator()`` (e.g. ``py::function``
  ``__call__``).  (This feature is available for Python 3.6+ only.)
  `#2919 <https://github.com/pybind/pybind11/pull/2919>`_

* Catch a missing ``self`` argument in calls to ``__init__()``.
  `#2914 <https://github.com/pybind/pybind11/pull/2914>`_

* Use ``std::string_view`` if available to avoid a copy when passing an object
  to a ``std::ostream``.
  `#3042 <https://github.com/pybind/pybind11/pull/3042>`_

* An important warning about thread safety was added to the ``iostream.h``
  documentation; attempts to make ``py::scoped_ostream_redirect`` thread safe
  have been removed, as it was only partially effective.
  `#2995 <https://github.com/pybind/pybind11/pull/2995>`_


Fixes:

* Performance: avoid unnecessary strlen calls.
  `#3058 <https://github.com/pybind/pybind11/pull/3058>`_

* Fix auto-generated documentation string when using ``const T`` in
  ``pyarray_t``.
  `#3020 <https://github.com/pybind/pybind11/pull/3020>`_

* Unify error messages thrown by ``simple_collector``/``unpacking_collector``.
  `#3013 <https://github.com/pybind/pybind11/pull/3013>`_

* ``pybind11::builtin_exception`` is now explicitly exported, which means the
  types included/defined in different modules are identical, and exceptions
  raised in different modules can be caught correctly. The documentation was
  updated to explain that custom exceptions that are used across module
  boundaries need to be explicitly exported as well.
  `#2999 <https://github.com/pybind/pybind11/pull/2999>`_

* Fixed exception when printing UTF-8 to a ``scoped_ostream_redirect``.
  `#2982 <https://github.com/pybind/pybind11/pull/2982>`_

* Pickle support enhancement: ``setstate`` implementation will attempt to
  ``setattr`` ``__dict__`` only if the unpickled ``dict`` object is not empty,
  to not force use of ``py::dynamic_attr()`` unnecessarily.
  `#2972 <https://github.com/pybind/pybind11/pull/2972>`_

* Allow negative timedelta values to roundtrip.
  `#2870 <https://github.com/pybind/pybind11/pull/2870>`_

* Fix unchecked errors could potentially swallow signals/other exceptions.
  `#2863 <https://github.com/pybind/pybind11/pull/2863>`_

* Add null pointer check with ``std::localtime``.
  `#2846 <https://github.com/pybind/pybind11/pull/2846>`_

* Fix the ``weakref`` constructor from ``py::object`` to create a new
  ``weakref`` on conversion.
  `#2832 <https://github.com/pybind/pybind11/pull/2832>`_

* Avoid relying on exceptions in C++17 when getting a ``shared_ptr`` holder
  from a ``shared_from_this`` class.
  `#2819 <https://github.com/pybind/pybind11/pull/2819>`_

* Allow the codec's exception to be raised instead of :code:`RuntimeError` when
  casting from :code:`py::str` to :code:`std::string`.
  `#2903 <https://github.com/pybind/pybind11/pull/2903>`_


Build system improvements:

* In ``setup_helpers.py``, test for platforms that have some multiprocessing
  features but lack semaphores, which ``ParallelCompile`` requires.
  `#3043 <https://github.com/pybind/pybind11/pull/3043>`_

* Fix ``pybind11_INCLUDE_DIR`` in case ``CMAKE_INSTALL_INCLUDEDIR`` is
  absolute.
  `#3005 <https://github.com/pybind/pybind11/pull/3005>`_

* Fix bug not respecting ``WITH_SOABI`` or ``WITHOUT_SOABI`` to CMake.
  `#2938 <https://github.com/pybind/pybind11/pull/2938>`_

* Fix the default ``Pybind11Extension`` compilation flags with a Mingw64 python.
  `#2921 <https://github.com/pybind/pybind11/pull/2921>`_

* Clang on Windows: do not pass ``/MP`` (ignored flag).
  `#2824 <https://github.com/pybind/pybind11/pull/2824>`_

* ``pybind11.setup_helpers.intree_extensions`` can be used to generate
  ``Pybind11Extension`` instances from cpp files placed in the Python package
  source tree.
  `#2831 <https://github.com/pybind/pybind11/pull/2831>`_

Backend and tidying up:

* Enable clang-tidy performance, readability, and modernization checks
  throughout the codebase to enforce best coding practices.
  `#3046 <https://github.com/pybind/pybind11/pull/3046>`_,
  `#3049 <https://github.com/pybind/pybind11/pull/3049>`_,
  `#3051 <https://github.com/pybind/pybind11/pull/3051>`_,
  `#3052 <https://github.com/pybind/pybind11/pull/3052>`_,
  `#3080 <https://github.com/pybind/pybind11/pull/3080>`_, and
  `#3094 <https://github.com/pybind/pybind11/pull/3094>`_


* Checks for common misspellings were added to the pre-commit hooks.
  `#3076 <https://github.com/pybind/pybind11/pull/3076>`_

* Changed ``Werror`` to stricter ``Werror-all`` for Intel compiler and fixed
  minor issues.
  `#2948 <https://github.com/pybind/pybind11/pull/2948>`_

* Fixed compilation with GCC < 5 when the user defines ``_GLIBCXX_USE_CXX11_ABI``.
  `#2956 <https://github.com/pybind/pybind11/pull/2956>`_

* Added nox support for easier local testing and linting of contributions.
  `#3101 <https://github.com/pybind/pybind11/pull/3101>`_ and
  `#3121 <https://github.com/pybind/pybind11/pull/3121>`_

* Avoid RTD style issue with docutils 0.17+.
  `#3119 <https://github.com/pybind/pybind11/pull/3119>`_

* Support pipx run, such as ``pipx run pybind11 --include`` for a quick compile.
  `#3117 <https://github.com/pybind/pybind11/pull/3117>`_



v2.6.2 (Jan 26, 2021)
---------------------

Minor missing functionality added:

* enum: add missing Enum.value property.
  `#2739 <https://github.com/pybind/pybind11/pull/2739>`_

* Allow thread termination to be avoided during shutdown for CPython 3.7+ via
  ``.disarm`` for ``gil_scoped_acquire``/``gil_scoped_release``.
  `#2657 <https://github.com/pybind/pybind11/pull/2657>`_

Fixed or improved behavior in a few special cases:

* Fix bug where the constructor of ``object`` subclasses would not throw on
  being passed a Python object of the wrong type.
  `#2701 <https://github.com/pybind/pybind11/pull/2701>`_

* The ``type_caster`` for integers does not convert Python objects with
  ``__int__`` anymore with ``noconvert`` or during the first round of trying
  overloads.
  `#2698 <https://github.com/pybind/pybind11/pull/2698>`_

* When casting to a C++ integer, ``__index__`` is always called and not
  considered as conversion, consistent with Python 3.8+.
  `#2801 <https://github.com/pybind/pybind11/pull/2801>`_

Build improvements:

* Setup helpers: ``extra_compile_args`` and ``extra_link_args`` automatically set by
  Pybind11Extension are now prepended, which allows them to be overridden
  by user-set ``extra_compile_args`` and ``extra_link_args``.
  `#2808 <https://github.com/pybind/pybind11/pull/2808>`_

* Setup helpers: Don't trigger unused parameter warning.
  `#2735 <https://github.com/pybind/pybind11/pull/2735>`_

* CMake: Support running with ``--warn-uninitialized`` active.
  `#2806 <https://github.com/pybind/pybind11/pull/2806>`_

* CMake: Avoid error if included from two submodule directories.
  `#2804 <https://github.com/pybind/pybind11/pull/2804>`_

* CMake: Fix ``STATIC`` / ``SHARED`` being ignored in FindPython mode.
  `#2796 <https://github.com/pybind/pybind11/pull/2796>`_

* CMake: Respect the setting for ``CMAKE_CXX_VISIBILITY_PRESET`` if defined.
  `#2793 <https://github.com/pybind/pybind11/pull/2793>`_

* CMake: Fix issue with FindPython2/FindPython3 not working with ``pybind11::embed``.
  `#2662 <https://github.com/pybind/pybind11/pull/2662>`_

* CMake: mixing local and installed pybind11's would prioritize the installed
  one over the local one (regression in 2.6.0).
  `#2716 <https://github.com/pybind/pybind11/pull/2716>`_


Bug fixes:

* Fixed segfault in multithreaded environments when using
  ``scoped_ostream_redirect``.
  `#2675 <https://github.com/pybind/pybind11/pull/2675>`_

* Leave docstring unset when all docstring-related options are disabled, rather
  than set an empty string.
  `#2745 <https://github.com/pybind/pybind11/pull/2745>`_

* The module key in builtins that pybind11 uses to store its internals changed
  from std::string to a python str type (more natural on Python 2, no change on
  Python 3).
  `#2814 <https://github.com/pybind/pybind11/pull/2814>`_

* Fixed assertion error related to unhandled (later overwritten) exception in
  CPython 3.8 and 3.9 debug builds.
  `#2685 <https://github.com/pybind/pybind11/pull/2685>`_

* Fix ``py::gil_scoped_acquire`` assert with CPython 3.9 debug build.
  `#2683 <https://github.com/pybind/pybind11/pull/2683>`_

* Fix issue with a test failing on pytest 6.2.
  `#2741 <https://github.com/pybind/pybind11/pull/2741>`_

Warning fixes:

* Fix warning modifying constructor parameter 'flag' that shadows a field of
  'set_flag' ``[-Wshadow-field-in-constructor-modified]``.
  `#2780 <https://github.com/pybind/pybind11/pull/2780>`_

* Suppressed some deprecation warnings about old-style
  ``__init__``/``__setstate__`` in the tests.
  `#2759 <https://github.com/pybind/pybind11/pull/2759>`_

Valgrind work:

* Fix invalid access when calling a pybind11 ``__init__`` on a non-pybind11
  class instance.
  `#2755 <https://github.com/pybind/pybind11/pull/2755>`_

* Fixed various minor memory leaks in pybind11's test suite.
  `#2758 <https://github.com/pybind/pybind11/pull/2758>`_

* Resolved memory leak in cpp_function initialization when exceptions occurred.
  `#2756 <https://github.com/pybind/pybind11/pull/2756>`_

* Added a Valgrind build, checking for leaks and memory-related UB, to CI.
  `#2746 <https://github.com/pybind/pybind11/pull/2746>`_

Compiler support:

* Intel compiler was not activating C++14 support due to a broken define.
  `#2679 <https://github.com/pybind/pybind11/pull/2679>`_

* Support ICC and NVIDIA HPC SDK in C++17 mode.
  `#2729 <https://github.com/pybind/pybind11/pull/2729>`_

* Support Intel OneAPI compiler (ICC 20.2) and add to CI.
  `#2573 <https://github.com/pybind/pybind11/pull/2573>`_



v2.6.1 (Nov 11, 2020)
---------------------

* ``py::exec``, ``py::eval``, and ``py::eval_file`` now add the builtins module
  as ``"__builtins__"`` to their ``globals`` argument, better matching ``exec``
  and ``eval`` in pure Python.
  `#2616 <https://github.com/pybind/pybind11/pull/2616>`_

* ``setup_helpers`` will no longer set a minimum macOS version higher than the
  current version.
  `#2622 <https://github.com/pybind/pybind11/pull/2622>`_

* Allow deleting static properties.
  `#2629 <https://github.com/pybind/pybind11/pull/2629>`_

* Seal a leak in ``def_buffer``, cleaning up the ``capture`` object after the
  ``class_`` object goes out of scope.
  `#2634 <https://github.com/pybind/pybind11/pull/2634>`_

* ``pybind11_INCLUDE_DIRS`` was incorrect, potentially causing a regression if
  it was expected to include ``PYTHON_INCLUDE_DIRS`` (please use targets
  instead).
  `#2636 <https://github.com/pybind/pybind11/pull/2636>`_

* Added parameter names to the ``py::enum_`` constructor and methods, avoiding
  ``arg0`` in the generated docstrings.
  `#2637 <https://github.com/pybind/pybind11/pull/2637>`_

* Added ``needs_recompile`` optional function to the ``ParallelCompiler``
  helper, to allow a recompile to be skipped based on a user-defined function.
  `#2643 <https://github.com/pybind/pybind11/pull/2643>`_


v2.6.0 (Oct 21, 2020)
---------------------

See :ref:`upgrade-guide-2.6` for help upgrading to the new version.

New features:

* Keyword-only arguments supported in Python 2 or 3 with ``py::kw_only()``.
  `#2100 <https://github.com/pybind/pybind11/pull/2100>`_

* Positional-only arguments supported in Python 2 or 3 with ``py::pos_only()``.
  `#2459 <https://github.com/pybind/pybind11/pull/2459>`_

* ``py::is_final()`` class modifier to block subclassing (CPython only).
  `#2151 <https://github.com/pybind/pybind11/pull/2151>`_

* Added ``py::prepend()``, allowing a function to be placed at the beginning of
  the overload chain.
  `#1131 <https://github.com/pybind/pybind11/pull/1131>`_

* Access to the type object now provided with ``py::type::of<T>()`` and
  ``py::type::of(h)``.
  `#2364 <https://github.com/pybind/pybind11/pull/2364>`_

* Perfect forwarding support for methods.
  `#2048 <https://github.com/pybind/pybind11/pull/2048>`_

* Added ``py::error_already_set::discard_as_unraisable()``.
  `#2372 <https://github.com/pybind/pybind11/pull/2372>`_

* ``py::hash`` is now public.
  `#2217 <https://github.com/pybind/pybind11/pull/2217>`_

* ``py::class_<union_type>`` is now supported. Note that writing to one data
  member of the union and reading another (type punning) is UB in C++. Thus
  pybind11-bound enums should never be used for such conversions.
  `#2320 <https://github.com/pybind/pybind11/pull/2320>`_.

* Classes now check local scope when registering members, allowing a subclass
  to have a member with the same name as a parent (such as an enum).
  `#2335 <https://github.com/pybind/pybind11/pull/2335>`_

Code correctness features:

* Error now thrown when ``__init__`` is forgotten on subclasses.
  `#2152 <https://github.com/pybind/pybind11/pull/2152>`_

* Throw error if conversion to a pybind11 type if the Python object isn't a
  valid instance of that type, such as ``py::bytes(o)`` when ``py::object o``
  isn't a bytes instance.
  `#2349 <https://github.com/pybind/pybind11/pull/2349>`_

* Throw if conversion to ``str`` fails.
  `#2477 <https://github.com/pybind/pybind11/pull/2477>`_


API changes:

* ``py::module`` was renamed ``py::module_`` to avoid issues with C++20 when
  used unqualified, but an alias ``py::module`` is provided for backward
  compatibility.
  `#2489 <https://github.com/pybind/pybind11/pull/2489>`_

* Public constructors for ``py::module_`` have been deprecated; please use
  ``pybind11::module_::create_extension_module`` if you were using the public
  constructor (fairly rare after ``PYBIND11_MODULE`` was introduced).
  `#2552 <https://github.com/pybind/pybind11/pull/2552>`_

* ``PYBIND11_OVERLOAD*`` macros and ``get_overload`` function replaced by
  correctly-named ``PYBIND11_OVERRIDE*`` and ``get_override``, fixing
  inconsistencies in the presence of a closing ``;`` in these macros.
  ``get_type_overload`` is deprecated.
  `#2325 <https://github.com/pybind/pybind11/pull/2325>`_

Packaging / building improvements:

* The Python package was reworked to be more powerful and useful.
  `#2433 <https://github.com/pybind/pybind11/pull/2433>`_

  * :ref:`build-setuptools` is easier thanks to a new
    ``pybind11.setup_helpers`` module, which provides utilities to use
    setuptools with pybind11. It can be used via PEP 518, ``setup_requires``,
    or by directly importing or copying ``setup_helpers.py`` into your project.

  * CMake configuration files are now included in the Python package. Use
    ``pybind11.get_cmake_dir()`` or ``python -m pybind11 --cmakedir`` to get
    the directory with the CMake configuration files, or include the
    site-packages location in your ``CMAKE_MODULE_PATH``. Or you can use the
    new ``pybind11[global]`` extra when you install ``pybind11``, which
    installs the CMake files and headers into your base environment in the
    standard location.

  * ``pybind11-config`` is another way to write ``python -m pybind11`` if you
    have your PATH set up.

  * Added external typing support to the helper module, code from
    ``import pybind11`` can now be type checked.
    `#2588 <https://github.com/pybind/pybind11/pull/2588>`_

* Minimum CMake required increased to 3.4.
  `#2338 <https://github.com/pybind/pybind11/pull/2338>`_ and
  `#2370 <https://github.com/pybind/pybind11/pull/2370>`_

  * Full integration with CMake's C++ standard system and compile features
    replaces ``PYBIND11_CPP_STANDARD``.

  * Generated config file is now portable to different Python/compiler/CMake
    versions.

  * Virtual environments prioritized if ``PYTHON_EXECUTABLE`` is not set
    (``venv``, ``virtualenv``, and ``conda``) (similar to the new FindPython
    mode).

  * Other CMake features now natively supported, like
    ``CMAKE_INTERPROCEDURAL_OPTIMIZATION``, ``set(CMAKE_CXX_VISIBILITY_PRESET
    hidden)``.

  * ``CUDA`` as a language is now supported.

  * Helper functions ``pybind11_strip``, ``pybind11_extension``,
    ``pybind11_find_import`` added, see :doc:`cmake/index`.

  * Optional :ref:`find-python-mode` and :ref:`nopython-mode` with CMake.
    `#2370 <https://github.com/pybind/pybind11/pull/2370>`_

* Uninstall target added.
  `#2265 <https://github.com/pybind/pybind11/pull/2265>`_ and
  `#2346 <https://github.com/pybind/pybind11/pull/2346>`_

* ``pybind11_add_module()`` now accepts an optional ``OPT_SIZE`` flag that
  switches the binding target to size-based optimization if the global build
  type can not always be fixed to ``MinSizeRel`` (except in debug mode, where
  optimizations remain disabled).  ``MinSizeRel`` or this flag reduces binary
  size quite substantially (~25% on some platforms).
  `#2463 <https://github.com/pybind/pybind11/pull/2463>`_

Smaller or developer focused features and fixes:

* Moved ``mkdoc.py`` to a new repo, `pybind11-mkdoc`_. There are no longer
  submodules in the main repo.

* ``py::memoryview`` segfault fix and update, with new
  ``py::memoryview::from_memory`` in Python 3, and documentation.
  `#2223 <https://github.com/pybind/pybind11/pull/2223>`_

* Fix for ``buffer_info`` on Python 2.
  `#2503 <https://github.com/pybind/pybind11/pull/2503>`_

* If ``__eq__`` defined but not ``__hash__``, ``__hash__`` is now set to
  ``None``.
  `#2291 <https://github.com/pybind/pybind11/pull/2291>`_

* ``py::ellipsis`` now also works on Python 2.
  `#2360 <https://github.com/pybind/pybind11/pull/2360>`_

* Pointer to ``std::tuple`` & ``std::pair`` supported in cast.
  `#2334 <https://github.com/pybind/pybind11/pull/2334>`_

* Small fixes in NumPy support. ``py::array`` now uses ``py::ssize_t`` as first
  argument type.
  `#2293 <https://github.com/pybind/pybind11/pull/2293>`_

* Added missing signature for ``py::array``.
  `#2363 <https://github.com/pybind/pybind11/pull/2363>`_

* ``unchecked_mutable_reference`` has access to operator ``()`` and ``[]`` when
  const.
  `#2514 <https://github.com/pybind/pybind11/pull/2514>`_

* ``py::vectorize`` is now supported on functions that return void.
  `#1969 <https://github.com/pybind/pybind11/pull/1969>`_

* ``py::capsule`` supports ``get_pointer`` and ``set_pointer``.
  `#1131 <https://github.com/pybind/pybind11/pull/1131>`_

* Fix crash when different instances share the same pointer of the same type.
  `#2252 <https://github.com/pybind/pybind11/pull/2252>`_

* Fix for ``py::len`` not clearing Python's error state when it fails and throws.
  `#2575 <https://github.com/pybind/pybind11/pull/2575>`_

* Bugfixes related to more extensive testing, new GitHub Actions CI.
  `#2321 <https://github.com/pybind/pybind11/pull/2321>`_

* Bug in timezone issue in Eastern hemisphere midnight fixed.
  `#2438 <https://github.com/pybind/pybind11/pull/2438>`_

* ``std::chrono::time_point`` now works when the resolution is not the same as
  the system.
  `#2481 <https://github.com/pybind/pybind11/pull/2481>`_

* Bug fixed where ``py::array_t`` could accept arrays that did not match the
  requested ordering.
  `#2484 <https://github.com/pybind/pybind11/pull/2484>`_

* Avoid a segfault on some compilers when types are removed in Python.
  `#2564 <https://github.com/pybind/pybind11/pull/2564>`_

* ``py::arg::none()`` is now also respected when passing keyword arguments.
  `#2611 <https://github.com/pybind/pybind11/pull/2611>`_

* PyPy fixes, PyPy 7.3.x now supported, including PyPy3. (Known issue with
  PyPy2 and Windows `#2596 <https://github.com/pybind/pybind11/issues/2596>`_).
  `#2146 <https://github.com/pybind/pybind11/pull/2146>`_

* CPython 3.9.0 workaround for undefined behavior (macOS segfault).
  `#2576 <https://github.com/pybind/pybind11/pull/2576>`_

* CPython 3.9 warning fixes.
  `#2253 <https://github.com/pybind/pybind11/pull/2253>`_

* Improved C++20 support, now tested in CI.
  `#2489 <https://github.com/pybind/pybind11/pull/2489>`_
  `#2599 <https://github.com/pybind/pybind11/pull/2599>`_

* Improved but still incomplete debug Python interpreter support.
  `#2025 <https://github.com/pybind/pybind11/pull/2025>`_

* NVCC (CUDA 11) now supported and tested in CI.
  `#2461 <https://github.com/pybind/pybind11/pull/2461>`_

* NVIDIA PGI compilers now supported and tested in CI.
  `#2475 <https://github.com/pybind/pybind11/pull/2475>`_

* At least Intel 18 now explicitly required when compiling with Intel.
  `#2577 <https://github.com/pybind/pybind11/pull/2577>`_

* Extensive style checking in CI, with `pre-commit`_ support. Code
  modernization, checked by clang-tidy.

* Expanded docs, including new main page, new installing section, and CMake
  helpers page, along with over a dozen new sections on existing pages.

* In GitHub, new docs for contributing and new issue templates.

.. _pre-commit: https://pre-commit.com

.. _pybind11-mkdoc: https://github.com/pybind/pybind11-mkdoc

v2.5.0 (Mar 31, 2020)
-----------------------------------------------------

* Use C++17 fold expressions in type casters, if available. This can
  improve performance during overload resolution when functions have
  multiple arguments.
  `#2043 <https://github.com/pybind/pybind11/pull/2043>`_.

* Changed include directory resolution in ``pybind11/__init__.py``
  and installation in ``setup.py``. This fixes a number of open issues
  where pybind11 headers could not be found in certain environments.
  `#1995 <https://github.com/pybind/pybind11/pull/1995>`_.

* C++20 ``char8_t`` and ``u8string`` support. `#2026
  <https://github.com/pybind/pybind11/pull/2026>`_.

* CMake: search for Python 3.9. `bb9c91
  <https://github.com/pybind/pybind11/commit/bb9c91>`_.

* Fixes for MSYS-based build environments.
  `#2087 <https://github.com/pybind/pybind11/pull/2087>`_,
  `#2053 <https://github.com/pybind/pybind11/pull/2053>`_.

* STL bindings for ``std::vector<...>::clear``. `#2074
  <https://github.com/pybind/pybind11/pull/2074>`_.

* Read-only flag for ``py::buffer``. `#1466
  <https://github.com/pybind/pybind11/pull/1466>`_.

* Exception handling during module initialization.
  `bf2b031 <https://github.com/pybind/pybind11/commit/bf2b031>`_.

* Support linking against a CPython debug build.
  `#2025 <https://github.com/pybind/pybind11/pull/2025>`_.

* Fixed issues involving the availability and use of aligned ``new`` and
  ``delete``. `#1988 <https://github.com/pybind/pybind11/pull/1988>`_,
  `759221 <https://github.com/pybind/pybind11/commit/759221>`_.

* Fixed a resource leak upon interpreter shutdown.
  `#2020 <https://github.com/pybind/pybind11/pull/2020>`_.

* Fixed error handling in the boolean caster.
  `#1976 <https://github.com/pybind/pybind11/pull/1976>`_.

v2.4.3 (Oct 15, 2019)
-----------------------------------------------------

* Adapt pybind11 to a C API convention change in Python 3.8. `#1950
  <https://github.com/pybind/pybind11/pull/1950>`_.

v2.4.2 (Sep 21, 2019)
-----------------------------------------------------

* Replaced usage of a C++14 only construct. `#1929
  <https://github.com/pybind/pybind11/pull/1929>`_.

* Made an ifdef future-proof for Python >= 4. `f3109d
  <https://github.com/pybind/pybind11/commit/f3109d>`_.

v2.4.1 (Sep 20, 2019)
-----------------------------------------------------

* Fixed a problem involving implicit conversion from enumerations to integers
  on Python 3.8. `#1780 <https://github.com/pybind/pybind11/pull/1780>`_.

v2.4.0 (Sep 19, 2019)
-----------------------------------------------------

* Try harder to keep pybind11-internal data structures separate when there
  are potential ABI incompatibilities. Fixes crashes that occurred when loading
  multiple pybind11 extensions that were e.g. compiled by GCC (libstdc++)
  and Clang (libc++).
  `#1588 <https://github.com/pybind/pybind11/pull/1588>`_ and
  `c9f5a <https://github.com/pybind/pybind11/commit/c9f5a>`_.

* Added support for ``__await__``, ``__aiter__``, and ``__anext__`` protocols.
  `#1842 <https://github.com/pybind/pybind11/pull/1842>`_.

* ``pybind11_add_module()``: don't strip symbols when compiling in
  ``RelWithDebInfo`` mode. `#1980
  <https://github.com/pybind/pybind11/pull/1980>`_.

* ``enum_``: Reproduce Python behavior when comparing against invalid values
  (e.g. ``None``, strings, etc.). Add back support for ``__invert__()``.
  `#1912 <https://github.com/pybind/pybind11/pull/1912>`_,
  `#1907 <https://github.com/pybind/pybind11/pull/1907>`_.

* List insertion operation for ``py::list``.
  Added ``.empty()`` to all collection types.
  Added ``py::set::contains()`` and ``py::dict::contains()``.
  `#1887 <https://github.com/pybind/pybind11/pull/1887>`_,
  `#1884 <https://github.com/pybind/pybind11/pull/1884>`_,
  `#1888 <https://github.com/pybind/pybind11/pull/1888>`_.

* ``py::details::overload_cast_impl`` is available in C++11 mode, can be used
  like ``overload_cast`` with an additional set of parentheses.
  `#1581 <https://github.com/pybind/pybind11/pull/1581>`_.

* Fixed ``get_include()`` on Conda.
  `#1877 <https://github.com/pybind/pybind11/pull/1877>`_.

* ``stl_bind.h``: negative indexing support.
  `#1882 <https://github.com/pybind/pybind11/pull/1882>`_.

* Minor CMake fix to add MinGW compatibility.
  `#1851 <https://github.com/pybind/pybind11/pull/1851>`_.

* GIL-related fixes.
  `#1836 <https://github.com/pybind/pybind11/pull/1836>`_,
  `8b90b <https://github.com/pybind/pybind11/commit/8b90b>`_.

* Other very minor/subtle fixes and improvements.
  `#1329 <https://github.com/pybind/pybind11/pull/1329>`_,
  `#1910 <https://github.com/pybind/pybind11/pull/1910>`_,
  `#1863 <https://github.com/pybind/pybind11/pull/1863>`_,
  `#1847 <https://github.com/pybind/pybind11/pull/1847>`_,
  `#1890 <https://github.com/pybind/pybind11/pull/1890>`_,
  `#1860 <https://github.com/pybind/pybind11/pull/1860>`_,
  `#1848 <https://github.com/pybind/pybind11/pull/1848>`_,
  `#1821 <https://github.com/pybind/pybind11/pull/1821>`_,
  `#1837 <https://github.com/pybind/pybind11/pull/1837>`_,
  `#1833 <https://github.com/pybind/pybind11/pull/1833>`_,
  `#1748 <https://github.com/pybind/pybind11/pull/1748>`_,
  `#1852 <https://github.com/pybind/pybind11/pull/1852>`_.

v2.3.0 (June 11, 2019)
-----------------------------------------------------

* Significantly reduced module binary size (10-20%) when compiled in C++11 mode
  with GCC/Clang, or in any mode with MSVC. Function signatures are now always
  precomputed at compile time (this was previously only available in C++14 mode
  for non-MSVC compilers).
  `#934 <https://github.com/pybind/pybind11/pull/934>`_.

* Add basic support for tag-based static polymorphism, where classes
  provide a method to returns the desired type of an instance.
  `#1326 <https://github.com/pybind/pybind11/pull/1326>`_.

* Python type wrappers (``py::handle``, ``py::object``, etc.)
  now support map Python's number protocol onto C++ arithmetic
  operators such as ``operator+``, ``operator/=``, etc.
  `#1511 <https://github.com/pybind/pybind11/pull/1511>`_.

* A number of improvements related to enumerations:

   1. The ``enum_`` implementation was rewritten from scratch to reduce
      code bloat. Rather than instantiating a full implementation for each
      enumeration, most code is now contained in a generic base class.
      `#1511 <https://github.com/pybind/pybind11/pull/1511>`_.

   2. The ``value()``  method of ``py::enum_`` now accepts an optional
      docstring that will be shown in the documentation of the associated
      enumeration. `#1160 <https://github.com/pybind/pybind11/pull/1160>`_.

   3. check for already existing enum value and throw an error if present.
      `#1453 <https://github.com/pybind/pybind11/pull/1453>`_.

* Support for over-aligned type allocation via C++17's aligned ``new``
  statement. `#1582 <https://github.com/pybind/pybind11/pull/1582>`_.

* Added ``py::ellipsis()`` method for slicing of multidimensional NumPy arrays
  `#1502 <https://github.com/pybind/pybind11/pull/1502>`_.

* Numerous Improvements to the ``mkdoc.py`` script for extracting documentation
  from C++ header files.
  `#1788 <https://github.com/pybind/pybind11/pull/1788>`_.

* ``pybind11_add_module()``: allow including Python as a ``SYSTEM`` include path.
  `#1416 <https://github.com/pybind/pybind11/pull/1416>`_.

* ``pybind11/stl.h`` does not convert strings to ``vector<string>`` anymore.
  `#1258 <https://github.com/pybind/pybind11/issues/1258>`_.

* Mark static methods as such to fix auto-generated Sphinx documentation.
  `#1732 <https://github.com/pybind/pybind11/pull/1732>`_.

* Re-throw forced unwind exceptions (e.g. during pthread termination).
  `#1208 <https://github.com/pybind/pybind11/pull/1208>`_.

* Added ``__contains__`` method to the bindings of maps (``std::map``,
  ``std::unordered_map``).
  `#1767 <https://github.com/pybind/pybind11/pull/1767>`_.

* Improvements to ``gil_scoped_acquire``.
  `#1211 <https://github.com/pybind/pybind11/pull/1211>`_.

* Type caster support for ``std::deque<T>``.
  `#1609 <https://github.com/pybind/pybind11/pull/1609>`_.

* Support for ``std::unique_ptr`` holders, whose deleters differ between a base and derived
  class. `#1353 <https://github.com/pybind/pybind11/pull/1353>`_.

* Construction of STL array/vector-like data structures from
  iterators. Added an ``extend()`` operation.
  `#1709 <https://github.com/pybind/pybind11/pull/1709>`_,

* CMake build system improvements for projects that include non-C++
  files (e.g. plain C, CUDA) in ``pybind11_add_module`` et al.
  `#1678 <https://github.com/pybind/pybind11/pull/1678>`_.

* Fixed asynchronous invocation and deallocation of Python functions
  wrapped in ``std::function``.
  `#1595 <https://github.com/pybind/pybind11/pull/1595>`_.

* Fixes regarding return value policy propagation in STL type casters.
  `#1603 <https://github.com/pybind/pybind11/pull/1603>`_.

* Fixed scoped enum comparisons.
  `#1571 <https://github.com/pybind/pybind11/pull/1571>`_.

* Fixed iostream redirection for code that releases the GIL.
  `#1368 <https://github.com/pybind/pybind11/pull/1368>`_,

* A number of CI-related fixes.
  `#1757 <https://github.com/pybind/pybind11/pull/1757>`_,
  `#1744 <https://github.com/pybind/pybind11/pull/1744>`_,
  `#1670 <https://github.com/pybind/pybind11/pull/1670>`_.

v2.2.4 (September 11, 2018)
-----------------------------------------------------

* Use new Python 3.7 Thread Specific Storage (TSS) implementation if available.
  `#1454 <https://github.com/pybind/pybind11/pull/1454>`_,
  `#1517 <https://github.com/pybind/pybind11/pull/1517>`_.

* Fixes for newer MSVC versions and C++17 mode.
  `#1347 <https://github.com/pybind/pybind11/pull/1347>`_,
  `#1462 <https://github.com/pybind/pybind11/pull/1462>`_.

* Propagate return value policies to type-specific casters
  when casting STL containers.
  `#1455 <https://github.com/pybind/pybind11/pull/1455>`_.

* Allow ostream-redirection of more than 1024 characters.
  `#1479 <https://github.com/pybind/pybind11/pull/1479>`_.

* Set ``Py_DEBUG`` define when compiling against a debug Python build.
  `#1438 <https://github.com/pybind/pybind11/pull/1438>`_.

* Untangle integer logic in number type caster to work for custom
  types that may only be castable to a restricted set of builtin types.
  `#1442 <https://github.com/pybind/pybind11/pull/1442>`_.

* CMake build system: Remember Python version in cache file.
  `#1434 <https://github.com/pybind/pybind11/pull/1434>`_.

* Fix for custom smart pointers: use ``std::addressof`` to obtain holder
  address instead of ``operator&``.
  `#1435 <https://github.com/pybind/pybind11/pull/1435>`_.

* Properly report exceptions thrown during module initialization.
  `#1362 <https://github.com/pybind/pybind11/pull/1362>`_.

* Fixed a segmentation fault when creating empty-shaped NumPy array.
  `#1371 <https://github.com/pybind/pybind11/pull/1371>`_.

* The version of Intel C++ compiler must be >= 2017, and this is now checked by
  the header files. `#1363 <https://github.com/pybind/pybind11/pull/1363>`_.

* A few minor typo fixes and improvements to the test suite, and
  patches that silence compiler warnings.

* Vectors now support construction from generators, as well as ``extend()`` from a
  list or generator.
  `#1496 <https://github.com/pybind/pybind11/pull/1496>`_.


v2.2.3 (April 29, 2018)
-----------------------------------------------------

* The pybind11 header location detection was replaced by a new implementation
  that no longer depends on ``pip`` internals (the recently released ``pip``
  10 has restricted access to this API).
  `#1190 <https://github.com/pybind/pybind11/pull/1190>`_.

* Small adjustment to an implementation detail to work around a compiler segmentation fault in Clang 3.3/3.4.
  `#1350 <https://github.com/pybind/pybind11/pull/1350>`_.

* The minimal supported version of the Intel compiler was >= 17.0 since
  pybind11 v2.1. This check is now explicit, and a compile-time error is raised
  if the compiler meet the requirement.
  `#1363 <https://github.com/pybind/pybind11/pull/1363>`_.

* Fixed an endianness-related fault in the test suite.
  `#1287 <https://github.com/pybind/pybind11/pull/1287>`_.

v2.2.2 (February 7, 2018)
-----------------------------------------------------

* Fixed a segfault when combining embedded interpreter
  shutdown/reinitialization with external loaded pybind11 modules.
  `#1092 <https://github.com/pybind/pybind11/pull/1092>`_.

* Eigen support: fixed a bug where Nx1/1xN numpy inputs couldn't be passed as
  arguments to Eigen vectors (which for Eigen are simply compile-time fixed
  Nx1/1xN matrices).
  `#1106 <https://github.com/pybind/pybind11/pull/1106>`_.

* Clarified to license by moving the licensing of contributions from
  ``LICENSE`` into ``CONTRIBUTING.md``: the licensing of contributions is not
  actually part of the software license as distributed.  This isn't meant to be
  a substantial change in the licensing of the project, but addresses concerns
  that the clause made the license non-standard.
  `#1109 <https://github.com/pybind/pybind11/issues/1109>`_.

* Fixed a regression introduced in 2.1 that broke binding functions with lvalue
  character literal arguments.
  `#1128 <https://github.com/pybind/pybind11/pull/1128>`_.

* MSVC: fix for compilation failures under /permissive-, and added the flag to
  the appveyor test suite.
  `#1155 <https://github.com/pybind/pybind11/pull/1155>`_.

* Fixed ``__qualname__`` generation, and in turn, fixes how class names
  (especially nested class names) are shown in generated docstrings.
  `#1171 <https://github.com/pybind/pybind11/pull/1171>`_.

* Updated the FAQ with a suggested project citation reference.
  `#1189 <https://github.com/pybind/pybind11/pull/1189>`_.

* Added fixes for deprecation warnings when compiled under C++17 with
  ``-Wdeprecated`` turned on, and add ``-Wdeprecated`` to the test suite
  compilation flags.
  `#1191 <https://github.com/pybind/pybind11/pull/1191>`_.

* Fixed outdated PyPI URLs in ``setup.py``.
  `#1213 <https://github.com/pybind/pybind11/pull/1213>`_.

* Fixed a refcount leak for arguments that end up in a ``py::args`` argument
  for functions with both fixed positional and ``py::args`` arguments.
  `#1216 <https://github.com/pybind/pybind11/pull/1216>`_.

* Fixed a potential segfault resulting from possible premature destruction of
  ``py::args``/``py::kwargs`` arguments with overloaded functions.
  `#1223 <https://github.com/pybind/pybind11/pull/1223>`_.

* Fixed ``del map[item]`` for a ``stl_bind.h`` bound stl map.
  `#1229 <https://github.com/pybind/pybind11/pull/1229>`_.

* Fixed a regression from v2.1.x where the aggregate initialization could
  unintentionally end up at a constructor taking a templated
  ``std::initializer_list<T>`` argument.
  `#1249 <https://github.com/pybind/pybind11/pull/1249>`_.

* Fixed an issue where calling a function with a keep_alive policy on the same
  nurse/patient pair would cause the internal patient storage to needlessly
  grow (unboundedly, if the nurse is long-lived).
  `#1251 <https://github.com/pybind/pybind11/issues/1251>`_.

* Various other minor fixes.

v2.2.1 (September 14, 2017)
-----------------------------------------------------

* Added ``py::module_::reload()`` member function for reloading a module.
  `#1040 <https://github.com/pybind/pybind11/pull/1040>`_.

* Fixed a reference leak in the number converter.
  `#1078 <https://github.com/pybind/pybind11/pull/1078>`_.

* Fixed compilation with Clang on host GCC < 5 (old libstdc++ which isn't fully
  C++11 compliant). `#1062 <https://github.com/pybind/pybind11/pull/1062>`_.

* Fixed a regression where the automatic ``std::vector<bool>`` caster would
  fail to compile. The same fix also applies to any container which returns
  element proxies instead of references.
  `#1053 <https://github.com/pybind/pybind11/pull/1053>`_.

* Fixed a regression where the ``py::keep_alive`` policy could not be applied
  to constructors. `#1065 <https://github.com/pybind/pybind11/pull/1065>`_.

* Fixed a nullptr dereference when loading a ``py::module_local`` type
  that's only registered in an external module.
  `#1058 <https://github.com/pybind/pybind11/pull/1058>`_.

* Fixed implicit conversion of accessors to types derived from ``py::object``.
  `#1076 <https://github.com/pybind/pybind11/pull/1076>`_.

* The ``name`` in ``PYBIND11_MODULE(name, variable)`` can now be a macro.
  `#1082 <https://github.com/pybind/pybind11/pull/1082>`_.

* Relaxed overly strict ``py::pickle()`` check for matching get and set types.
  `#1064 <https://github.com/pybind/pybind11/pull/1064>`_.

* Conversion errors now try to be more informative when it's likely that
  a missing header is the cause (e.g. forgetting ``<pybind11/stl.h>``).
  `#1077 <https://github.com/pybind/pybind11/pull/1077>`_.

v2.2.0 (August 31, 2017)
-----------------------------------------------------

* Support for embedding the Python interpreter. See the
  :doc:`documentation page </advanced/embedding>` for a
  full overview of the new features.
  `#774 <https://github.com/pybind/pybind11/pull/774>`_,
  `#889 <https://github.com/pybind/pybind11/pull/889>`_,
  `#892 <https://github.com/pybind/pybind11/pull/892>`_,
  `#920 <https://github.com/pybind/pybind11/pull/920>`_.

  .. code-block:: cpp

      #include <pybind11/embed.h>
      namespace py = pybind11;

      int main() {
          py::scoped_interpreter guard{}; // start the interpreter and keep it alive

          py::print("Hello, World!"); // use the Python API
      }

* Support for inheriting from multiple C++ bases in Python.
  `#693 <https://github.com/pybind/pybind11/pull/693>`_.

  .. code-block:: python

      from cpp_module import CppBase1, CppBase2


      class PyDerived(CppBase1, CppBase2):
          def __init__(self):
              CppBase1.__init__(self)  # C++ bases must be initialized explicitly
              CppBase2.__init__(self)

* ``PYBIND11_MODULE`` is now the preferred way to create module entry points.
  ``PYBIND11_PLUGIN`` is deprecated. See :ref:`macros` for details.
  `#879 <https://github.com/pybind/pybind11/pull/879>`_.

  .. code-block:: cpp

      // new
      PYBIND11_MODULE(example, m) {
          m.def("add", [](int a, int b) { return a + b; });
      }

      // old
      PYBIND11_PLUGIN(example) {
          py::module m("example");
          m.def("add", [](int a, int b) { return a + b; });
          return m.ptr();
      }

* pybind11's headers and build system now more strictly enforce hidden symbol
  visibility for extension modules. This should be seamless for most users,
  but see the :doc:`upgrade` if you use a custom build system.
  `#995 <https://github.com/pybind/pybind11/pull/995>`_.

* Support for ``py::module_local`` types which allow multiple modules to
  export the same C++ types without conflicts. This is useful for opaque
  types like ``std::vector<int>``. ``py::bind_vector`` and ``py::bind_map``
  now default to ``py::module_local`` if their elements are builtins or
  local types. See :ref:`module_local` for details.
  `#949 <https://github.com/pybind/pybind11/pull/949>`_,
  `#981 <https://github.com/pybind/pybind11/pull/981>`_,
  `#995 <https://github.com/pybind/pybind11/pull/995>`_,
  `#997 <https://github.com/pybind/pybind11/pull/997>`_.

* Custom constructors can now be added very easily using lambdas or factory
  functions which return a class instance by value, pointer or holder. This
  supersedes the old placement-new ``__init__`` technique.
  See :ref:`custom_constructors` for details.
  `#805 <https://github.com/pybind/pybind11/pull/805>`_,
  `#1014 <https://github.com/pybind/pybind11/pull/1014>`_.

  .. code-block:: cpp

      struct Example {
          Example(std::string);
      };

      py::class_<Example>(m, "Example")
          .def(py::init<std::string>()) // existing constructor
          .def(py::init([](int n) { // custom constructor
              return std::make_unique<Example>(std::to_string(n));
          }));

* Similarly to custom constructors, pickling support functions are now bound
  using the ``py::pickle()`` adaptor which improves type safety. See the
  :doc:`upgrade` and :ref:`pickling` for details.
  `#1038 <https://github.com/pybind/pybind11/pull/1038>`_.

* Builtin support for converting C++17 standard library types and general
  conversion improvements:

  1. C++17 ``std::variant`` is supported right out of the box. C++11/14
     equivalents (e.g. ``boost::variant``) can also be added with a simple
     user-defined specialization. See :ref:`cpp17_container_casters` for details.
     `#811 <https://github.com/pybind/pybind11/pull/811>`_,
     `#845 <https://github.com/pybind/pybind11/pull/845>`_,
     `#989 <https://github.com/pybind/pybind11/pull/989>`_.

  2. Out-of-the-box support for C++17 ``std::string_view``.
     `#906 <https://github.com/pybind/pybind11/pull/906>`_.

  3. Improved compatibility of the builtin ``optional`` converter.
     `#874 <https://github.com/pybind/pybind11/pull/874>`_.

  4. The ``bool`` converter now accepts ``numpy.bool_`` and types which
     define ``__bool__`` (Python 3.x) or ``__nonzero__`` (Python 2.7).
     `#925 <https://github.com/pybind/pybind11/pull/925>`_.

  5. C++-to-Python casters are now more efficient and move elements out
     of rvalue containers whenever possible.
     `#851 <https://github.com/pybind/pybind11/pull/851>`_,
     `#936 <https://github.com/pybind/pybind11/pull/936>`_,
     `#938 <https://github.com/pybind/pybind11/pull/938>`_.

  6. Fixed ``bytes`` to ``std::string/char*`` conversion on Python 3.
     `#817 <https://github.com/pybind/pybind11/pull/817>`_.

  7. Fixed lifetime of temporary C++ objects created in Python-to-C++ conversions.
     `#924 <https://github.com/pybind/pybind11/pull/924>`_.

* Scope guard call policy for RAII types, e.g. ``py::call_guard<py::gil_scoped_release>()``,
  ``py::call_guard<py::scoped_ostream_redirect>()``. See :ref:`call_policies` for details.
  `#740 <https://github.com/pybind/pybind11/pull/740>`_.

* Utility for redirecting C++ streams to Python (e.g. ``std::cout`` ->
  ``sys.stdout``). Scope guard ``py::scoped_ostream_redirect`` in C++ and
  a context manager in Python. See :ref:`ostream_redirect`.
  `#1009 <https://github.com/pybind/pybind11/pull/1009>`_.

* Improved handling of types and exceptions across module boundaries.
  `#915 <https://github.com/pybind/pybind11/pull/915>`_,
  `#951 <https://github.com/pybind/pybind11/pull/951>`_,
  `#995 <https://github.com/pybind/pybind11/pull/995>`_.

* Fixed destruction order of ``py::keep_alive`` nurse/patient objects
  in reference cycles.
  `#856 <https://github.com/pybind/pybind11/pull/856>`_.

* NumPy and buffer protocol related improvements:

  1. Support for negative strides in Python buffer objects/numpy arrays. This
     required changing integers from unsigned to signed for the related C++ APIs.
     Note: If you have compiler warnings enabled, you may notice some new conversion
     warnings after upgrading. These can be resolved with ``static_cast``.
     `#782 <https://github.com/pybind/pybind11/pull/782>`_.

  2. Support ``std::complex`` and arrays inside ``PYBIND11_NUMPY_DTYPE``.
     `#831 <https://github.com/pybind/pybind11/pull/831>`_,
     `#832 <https://github.com/pybind/pybind11/pull/832>`_.

  3. Support for constructing ``py::buffer_info`` and ``py::arrays`` using
     arbitrary containers or iterators instead of requiring a ``std::vector``.
     `#788 <https://github.com/pybind/pybind11/pull/788>`_,
     `#822 <https://github.com/pybind/pybind11/pull/822>`_,
     `#860 <https://github.com/pybind/pybind11/pull/860>`_.

  4. Explicitly check numpy version and require >= 1.7.0.
     `#819 <https://github.com/pybind/pybind11/pull/819>`_.

* Support for allowing/prohibiting ``None`` for specific arguments and improved
  ``None`` overload resolution order. See :ref:`none_arguments` for details.
  `#843 <https://github.com/pybind/pybind11/pull/843>`_.
  `#859 <https://github.com/pybind/pybind11/pull/859>`_.

* Added ``py::exec()`` as a shortcut for ``py::eval<py::eval_statements>()``
  and support for C++11 raw string literals as input. See :ref:`eval`.
  `#766 <https://github.com/pybind/pybind11/pull/766>`_,
  `#827 <https://github.com/pybind/pybind11/pull/827>`_.

* ``py::vectorize()`` ignores non-vectorizable arguments and supports
  member functions.
  `#762 <https://github.com/pybind/pybind11/pull/762>`_.

* Support for bound methods as callbacks (``pybind11/functional.h``).
  `#815 <https://github.com/pybind/pybind11/pull/815>`_.

* Allow aliasing pybind11 methods: ``cls.attr("foo") = cls.attr("bar")``.
  `#802 <https://github.com/pybind/pybind11/pull/802>`_.

* Don't allow mixed static/non-static overloads.
  `#804 <https://github.com/pybind/pybind11/pull/804>`_.

* Fixed overriding static properties in derived classes.
  `#784 <https://github.com/pybind/pybind11/pull/784>`_.

* Added support for write only properties.
  `#1144 <https://github.com/pybind/pybind11/pull/1144>`_.

* Improved deduction of member functions of a derived class when its bases
  aren't registered with pybind11.
  `#855 <https://github.com/pybind/pybind11/pull/855>`_.

  .. code-block:: cpp

      struct Base {
          int foo() { return 42; }
      }

      struct Derived : Base {}

      // Now works, but previously required also binding `Base`
      py::class_<Derived>(m, "Derived")
          .def("foo", &Derived::foo); // function is actually from `Base`

* The implementation of ``py::init<>`` now uses C++11 brace initialization
  syntax to construct instances, which permits binding implicit constructors of
  aggregate types. `#1015 <https://github.com/pybind/pybind11/pull/1015>`_.

    .. code-block:: cpp

        struct Aggregate {
            int a;
            std::string b;
        };

        py::class_<Aggregate>(m, "Aggregate")
            .def(py::init<int, const std::string &>());

* Fixed issues with multiple inheritance with offset base/derived pointers.
  `#812 <https://github.com/pybind/pybind11/pull/812>`_,
  `#866 <https://github.com/pybind/pybind11/pull/866>`_,
  `#960 <https://github.com/pybind/pybind11/pull/960>`_.

* Fixed reference leak of type objects.
  `#1030 <https://github.com/pybind/pybind11/pull/1030>`_.

* Improved support for the ``/std:c++14`` and ``/std:c++latest`` modes
  on MSVC 2017.
  `#841 <https://github.com/pybind/pybind11/pull/841>`_,
  `#999 <https://github.com/pybind/pybind11/pull/999>`_.

* Fixed detection of private operator new on MSVC.
  `#893 <https://github.com/pybind/pybind11/pull/893>`_,
  `#918 <https://github.com/pybind/pybind11/pull/918>`_.

* Intel C++ compiler compatibility fixes.
  `#937 <https://github.com/pybind/pybind11/pull/937>`_.

* Fixed implicit conversion of ``py::enum_`` to integer types on Python 2.7.
  `#821 <https://github.com/pybind/pybind11/pull/821>`_.

* Added ``py::hash`` to fetch the hash value of Python objects, and
  ``.def(hash(py::self))`` to provide the C++ ``std::hash`` as the Python
  ``__hash__`` method.
  `#1034 <https://github.com/pybind/pybind11/pull/1034>`_.

* Fixed ``__truediv__`` on Python 2 and ``__itruediv__`` on Python 3.
  `#867 <https://github.com/pybind/pybind11/pull/867>`_.

* ``py::capsule`` objects now support the ``name`` attribute. This is useful
  for interfacing with ``scipy.LowLevelCallable``.
  `#902 <https://github.com/pybind/pybind11/pull/902>`_.

* Fixed ``py::make_iterator``'s ``__next__()`` for past-the-end calls.
  `#897 <https://github.com/pybind/pybind11/pull/897>`_.

* Added ``error_already_set::matches()`` for checking Python exceptions.
  `#772 <https://github.com/pybind/pybind11/pull/772>`_.

* Deprecated ``py::error_already_set::clear()``. It's no longer needed
  following a simplification of the ``py::error_already_set`` class.
  `#954 <https://github.com/pybind/pybind11/pull/954>`_.

* Deprecated ``py::handle::operator==()`` in favor of ``py::handle::is()``
  `#825 <https://github.com/pybind/pybind11/pull/825>`_.

* Deprecated ``py::object::borrowed``/``py::object::stolen``.
  Use ``py::object::borrowed_t{}``/``py::object::stolen_t{}`` instead.
  `#771 <https://github.com/pybind/pybind11/pull/771>`_.

* Changed internal data structure versioning to avoid conflicts between
  modules compiled with different revisions of pybind11.
  `#1012 <https://github.com/pybind/pybind11/pull/1012>`_.

* Additional compile-time and run-time error checking and more informative messages.
  `#786 <https://github.com/pybind/pybind11/pull/786>`_,
  `#794 <https://github.com/pybind/pybind11/pull/794>`_,
  `#803 <https://github.com/pybind/pybind11/pull/803>`_.

* Various minor improvements and fixes.
  `#764 <https://github.com/pybind/pybind11/pull/764>`_,
  `#791 <https://github.com/pybind/pybind11/pull/791>`_,
  `#795 <https://github.com/pybind/pybind11/pull/795>`_,
  `#840 <https://github.com/pybind/pybind11/pull/840>`_,
  `#844 <https://github.com/pybind/pybind11/pull/844>`_,
  `#846 <https://github.com/pybind/pybind11/pull/846>`_,
  `#849 <https://github.com/pybind/pybind11/pull/849>`_,
  `#858 <https://github.com/pybind/pybind11/pull/858>`_,
  `#862 <https://github.com/pybind/pybind11/pull/862>`_,
  `#871 <https://github.com/pybind/pybind11/pull/871>`_,
  `#872 <https://github.com/pybind/pybind11/pull/872>`_,
  `#881 <https://github.com/pybind/pybind11/pull/881>`_,
  `#888 <https://github.com/pybind/pybind11/pull/888>`_,
  `#899 <https://github.com/pybind/pybind11/pull/899>`_,
  `#928 <https://github.com/pybind/pybind11/pull/928>`_,
  `#931 <https://github.com/pybind/pybind11/pull/931>`_,
  `#944 <https://github.com/pybind/pybind11/pull/944>`_,
  `#950 <https://github.com/pybind/pybind11/pull/950>`_,
  `#952 <https://github.com/pybind/pybind11/pull/952>`_,
  `#962 <https://github.com/pybind/pybind11/pull/962>`_,
  `#965 <https://github.com/pybind/pybind11/pull/965>`_,
  `#970 <https://github.com/pybind/pybind11/pull/970>`_,
  `#978 <https://github.com/pybind/pybind11/pull/978>`_,
  `#979 <https://github.com/pybind/pybind11/pull/979>`_,
  `#986 <https://github.com/pybind/pybind11/pull/986>`_,
  `#1020 <https://github.com/pybind/pybind11/pull/1020>`_,
  `#1027 <https://github.com/pybind/pybind11/pull/1027>`_,
  `#1037 <https://github.com/pybind/pybind11/pull/1037>`_.

* Testing improvements.
  `#798 <https://github.com/pybind/pybind11/pull/798>`_,
  `#882 <https://github.com/pybind/pybind11/pull/882>`_,
  `#898 <https://github.com/pybind/pybind11/pull/898>`_,
  `#900 <https://github.com/pybind/pybind11/pull/900>`_,
  `#921 <https://github.com/pybind/pybind11/pull/921>`_,
  `#923 <https://github.com/pybind/pybind11/pull/923>`_,
  `#963 <https://github.com/pybind/pybind11/pull/963>`_.

v2.1.1 (April 7, 2017)
-----------------------------------------------------

* Fixed minimum version requirement for MSVC 2015u3
  `#773 <https://github.com/pybind/pybind11/pull/773>`_.

v2.1.0 (March 22, 2017)
-----------------------------------------------------

* pybind11 now performs function overload resolution in two phases. The first
  phase only considers exact type matches, while the second allows for implicit
  conversions to take place. A special ``noconvert()`` syntax can be used to
  completely disable implicit conversions for specific arguments.
  `#643 <https://github.com/pybind/pybind11/pull/643>`_,
  `#634 <https://github.com/pybind/pybind11/pull/634>`_,
  `#650 <https://github.com/pybind/pybind11/pull/650>`_.

* Fixed a regression where static properties no longer worked with classes
  using multiple inheritance. The ``py::metaclass`` attribute is no longer
  necessary (and deprecated as of this release) when binding classes with
  static properties.
  `#679 <https://github.com/pybind/pybind11/pull/679>`_,

* Classes bound using ``pybind11`` can now use custom metaclasses.
  `#679 <https://github.com/pybind/pybind11/pull/679>`_,

* ``py::args`` and ``py::kwargs`` can now be mixed with other positional
  arguments when binding functions using pybind11.
  `#611 <https://github.com/pybind/pybind11/pull/611>`_.

* Improved support for C++11 unicode string and character types; added
  extensive documentation regarding pybind11's string conversion behavior.
  `#624 <https://github.com/pybind/pybind11/pull/624>`_,
  `#636 <https://github.com/pybind/pybind11/pull/636>`_,
  `#715 <https://github.com/pybind/pybind11/pull/715>`_.

* pybind11 can now avoid expensive copies when converting Eigen arrays to NumPy
  arrays (and vice versa). `#610 <https://github.com/pybind/pybind11/pull/610>`_.

* The "fast path" in ``py::vectorize`` now works for any full-size group of C or
  F-contiguous arrays. The non-fast path is also faster since it no longer performs
  copies of the input arguments (except when type conversions are necessary).
  `#610 <https://github.com/pybind/pybind11/pull/610>`_.

* Added fast, unchecked access to NumPy arrays via a proxy object.
  `#746 <https://github.com/pybind/pybind11/pull/746>`_.

* Transparent support for class-specific ``operator new`` and
  ``operator delete`` implementations.
  `#755 <https://github.com/pybind/pybind11/pull/755>`_.

* Slimmer and more efficient STL-compatible iterator interface for sequence types.
  `#662 <https://github.com/pybind/pybind11/pull/662>`_.

* Improved custom holder type support.
  `#607 <https://github.com/pybind/pybind11/pull/607>`_.

* ``nullptr`` to ``None`` conversion fixed in various builtin type casters.
  `#732 <https://github.com/pybind/pybind11/pull/732>`_.

* ``enum_`` now exposes its members via a special ``__members__`` attribute.
  `#666 <https://github.com/pybind/pybind11/pull/666>`_.

* ``std::vector`` bindings created using ``stl_bind.h`` can now optionally
  implement the buffer protocol. `#488 <https://github.com/pybind/pybind11/pull/488>`_.

* Automated C++ reference documentation using doxygen and breathe.
  `#598 <https://github.com/pybind/pybind11/pull/598>`_.

* Added minimum compiler version assertions.
  `#727 <https://github.com/pybind/pybind11/pull/727>`_.

* Improved compatibility with C++1z.
  `#677 <https://github.com/pybind/pybind11/pull/677>`_.

* Improved ``py::capsule`` API. Can be used to implement cleanup
  callbacks that are involved at module destruction time.
  `#752 <https://github.com/pybind/pybind11/pull/752>`_.

* Various minor improvements and fixes.
  `#595 <https://github.com/pybind/pybind11/pull/595>`_,
  `#588 <https://github.com/pybind/pybind11/pull/588>`_,
  `#589 <https://github.com/pybind/pybind11/pull/589>`_,
  `#603 <https://github.com/pybind/pybind11/pull/603>`_,
  `#619 <https://github.com/pybind/pybind11/pull/619>`_,
  `#648 <https://github.com/pybind/pybind11/pull/648>`_,
  `#695 <https://github.com/pybind/pybind11/pull/695>`_,
  `#720 <https://github.com/pybind/pybind11/pull/720>`_,
  `#723 <https://github.com/pybind/pybind11/pull/723>`_,
  `#729 <https://github.com/pybind/pybind11/pull/729>`_,
  `#724 <https://github.com/pybind/pybind11/pull/724>`_,
  `#742 <https://github.com/pybind/pybind11/pull/742>`_,
  `#753 <https://github.com/pybind/pybind11/pull/753>`_.

v2.0.1 (Jan 4, 2017)
-----------------------------------------------------

* Fix pointer to reference error in type_caster on MSVC
  `#583 <https://github.com/pybind/pybind11/pull/583>`_.

* Fixed a segmentation in the test suite due to a typo
  `cd7eac <https://github.com/pybind/pybind11/commit/cd7eac>`_.

v2.0.0 (Jan 1, 2017)
-----------------------------------------------------

* Fixed a reference counting regression affecting types with custom metaclasses
  (introduced in v2.0.0-rc1).
  `#571 <https://github.com/pybind/pybind11/pull/571>`_.

* Quenched a CMake policy warning.
  `#570 <https://github.com/pybind/pybind11/pull/570>`_.

v2.0.0-rc1 (Dec 23, 2016)
-----------------------------------------------------

The pybind11 developers are excited to issue a release candidate of pybind11
with a subsequent v2.0.0 release planned in early January next year.

An incredible amount of effort by went into pybind11 over the last ~5 months,
leading to a release that is jam-packed with exciting new features and numerous
usability improvements. The following list links PRs or individual commits
whenever applicable.

Happy Christmas!

* Support for binding C++ class hierarchies that make use of multiple
  inheritance. `#410 <https://github.com/pybind/pybind11/pull/410>`_.

* PyPy support: pybind11 now supports nightly builds of PyPy and will
  interoperate with the future 5.7 release. No code changes are necessary,
  everything "just" works as usual. Note that we only target the Python 2.7
  branch for now; support for 3.x will be added once its ``cpyext`` extension
  support catches up. A few minor features remain unsupported for the time
  being (notably dynamic attributes in custom types).
  `#527 <https://github.com/pybind/pybind11/pull/527>`_.

* Significant work on the documentation -- in particular, the monolithic
  ``advanced.rst`` file was restructured into a easier to read hierarchical
  organization. `#448 <https://github.com/pybind/pybind11/pull/448>`_.

* Many NumPy-related improvements:

  1. Object-oriented API to access and modify NumPy ``ndarray`` instances,
     replicating much of the corresponding NumPy C API functionality.
     `#402 <https://github.com/pybind/pybind11/pull/402>`_.

  2. NumPy array ``dtype`` array descriptors are now first-class citizens and
     are exposed via a new class ``py::dtype``.

  3. Structured dtypes can be registered using the ``PYBIND11_NUMPY_DTYPE()``
     macro. Special ``array`` constructors accepting dtype objects were also
     added.

     One potential caveat involving this change: format descriptor strings
     should now be accessed via ``format_descriptor::format()`` (however, for
     compatibility purposes, the old syntax ``format_descriptor::value`` will
     still work for non-structured data types). `#308
     <https://github.com/pybind/pybind11/pull/308>`_.

  4. Further improvements to support structured dtypes throughout the system.
     `#472 <https://github.com/pybind/pybind11/pull/472>`_,
     `#474 <https://github.com/pybind/pybind11/pull/474>`_,
     `#459 <https://github.com/pybind/pybind11/pull/459>`_,
     `#453 <https://github.com/pybind/pybind11/pull/453>`_,
     `#452 <https://github.com/pybind/pybind11/pull/452>`_, and
     `#505 <https://github.com/pybind/pybind11/pull/505>`_.

  5. Fast access operators. `#497 <https://github.com/pybind/pybind11/pull/497>`_.

  6. Constructors for arrays whose storage is owned by another object.
     `#440 <https://github.com/pybind/pybind11/pull/440>`_.

  7. Added constructors for ``array`` and ``array_t`` explicitly accepting shape
     and strides; if strides are not provided, they are deduced assuming
     C-contiguity. Also added simplified constructors for 1-dimensional case.

  8. Added buffer/NumPy support for ``char[N]`` and ``std::array<char, N>`` types.

  9. Added ``memoryview`` wrapper type which is constructible from ``buffer_info``.

* Eigen: many additional conversions and support for non-contiguous
  arrays/slices.
  `#427 <https://github.com/pybind/pybind11/pull/427>`_,
  `#315 <https://github.com/pybind/pybind11/pull/315>`_,
  `#316 <https://github.com/pybind/pybind11/pull/316>`_,
  `#312 <https://github.com/pybind/pybind11/pull/312>`_, and
  `#267 <https://github.com/pybind/pybind11/pull/267>`_

* Incompatible changes in ``class_<...>::class_()``:

    1. Declarations of types that provide access via the buffer protocol must
       now include the ``py::buffer_protocol()`` annotation as an argument to
       the ``class_`` constructor.

    2. Declarations of types that require a custom metaclass (i.e. all classes
       which include static properties via commands such as
       ``def_readwrite_static()``) must now include the ``py::metaclass()``
       annotation as an argument to the ``class_`` constructor.

       These two changes were necessary to make type definitions in pybind11
       future-proof, and to support PyPy via its cpyext mechanism. `#527
       <https://github.com/pybind/pybind11/pull/527>`_.


    3. This version of pybind11 uses a redesigned mechanism for instantiating
       trampoline classes that are used to override virtual methods from within
       Python. This led to the following user-visible syntax change: instead of

       .. code-block:: cpp

           py::class_<TrampolineClass>("MyClass")
             .alias<MyClass>()
             ....

       write

       .. code-block:: cpp

           py::class_<MyClass, TrampolineClass>("MyClass")
             ....

       Importantly, both the original and the trampoline class are now
       specified as an arguments (in arbitrary order) to the ``py::class_``
       template, and the ``alias<..>()`` call is gone. The new scheme has zero
       overhead in cases when Python doesn't override any functions of the
       underlying C++ class. `rev. 86d825
       <https://github.com/pybind/pybind11/commit/86d825>`_.

* Added ``eval`` and ``eval_file`` functions for evaluating expressions and
  statements from a string or file. `rev. 0d3fc3
  <https://github.com/pybind/pybind11/commit/0d3fc3>`_.

* pybind11 can now create types with a modifiable dictionary.
  `#437 <https://github.com/pybind/pybind11/pull/437>`_ and
  `#444 <https://github.com/pybind/pybind11/pull/444>`_.

* Support for translation of arbitrary C++ exceptions to Python counterparts.
  `#296 <https://github.com/pybind/pybind11/pull/296>`_ and
  `#273 <https://github.com/pybind/pybind11/pull/273>`_.

* Report full backtraces through mixed C++/Python code, better reporting for
  import errors, fixed GIL management in exception processing.
  `#537 <https://github.com/pybind/pybind11/pull/537>`_,
  `#494 <https://github.com/pybind/pybind11/pull/494>`_,
  `rev. e72d95 <https://github.com/pybind/pybind11/commit/e72d95>`_, and
  `rev. 099d6e <https://github.com/pybind/pybind11/commit/099d6e>`_.

* Support for bit-level operations, comparisons, and serialization of C++
  enumerations. `#503 <https://github.com/pybind/pybind11/pull/503>`_,
  `#508 <https://github.com/pybind/pybind11/pull/508>`_,
  `#380 <https://github.com/pybind/pybind11/pull/380>`_,
  `#309 <https://github.com/pybind/pybind11/pull/309>`_.
  `#311 <https://github.com/pybind/pybind11/pull/311>`_.

* The ``class_`` constructor now accepts its template arguments in any order.
  `#385 <https://github.com/pybind/pybind11/pull/385>`_.

* Attribute and item accessors now have a more complete interface which makes
  it possible to chain attributes as in
  ``obj.attr("a")[key].attr("b").attr("method")(1, 2, 3)``. `#425
  <https://github.com/pybind/pybind11/pull/425>`_.

* Major redesign of the default and conversion constructors in ``pytypes.h``.
  `#464 <https://github.com/pybind/pybind11/pull/464>`_.

* Added built-in support for ``std::shared_ptr`` holder type. It is no longer
  necessary to to include a declaration of the form
  ``PYBIND11_DECLARE_HOLDER_TYPE(T, std::shared_ptr<T>)`` (though continuing to
  do so won't cause an error).
  `#454 <https://github.com/pybind/pybind11/pull/454>`_.

* New ``py::overload_cast`` casting operator to select among multiple possible
  overloads of a function. An example:

    .. code-block:: cpp

        py::class_<Pet>(m, "Pet")
            .def("set", py::overload_cast<int>(&Pet::set), "Set the pet's age")
            .def("set", py::overload_cast<const std::string &>(&Pet::set), "Set the pet's name");

  This feature only works on C++14-capable compilers.
  `#541 <https://github.com/pybind/pybind11/pull/541>`_.

* C++ types are automatically cast to Python types, e.g. when assigning
  them as an attribute. For instance, the following is now legal:

    .. code-block:: cpp

        py::module m = /* ... */
        m.attr("constant") = 123;

  (Previously, a ``py::cast`` call was necessary to avoid a compilation error.)
  `#551 <https://github.com/pybind/pybind11/pull/551>`_.

* Redesigned ``pytest``-based test suite. `#321 <https://github.com/pybind/pybind11/pull/321>`_.

* Instance tracking to detect reference leaks in test suite. `#324 <https://github.com/pybind/pybind11/pull/324>`_

* pybind11 can now distinguish between multiple different instances that are
  located at the same memory address, but which have different types.
  `#329 <https://github.com/pybind/pybind11/pull/329>`_.

* Improved logic in ``move`` return value policy.
  `#510 <https://github.com/pybind/pybind11/pull/510>`_,
  `#297 <https://github.com/pybind/pybind11/pull/297>`_.

* Generalized unpacking API to permit calling Python functions from C++ using
  notation such as ``foo(a1, a2, *args, "ka"_a=1, "kb"_a=2, **kwargs)``. `#372 <https://github.com/pybind/pybind11/pull/372>`_.

* ``py::print()`` function whose behavior matches that of the native Python
  ``print()`` function. `#372 <https://github.com/pybind/pybind11/pull/372>`_.

* Added ``py::dict`` keyword constructor:``auto d = dict("number"_a=42,
  "name"_a="World");``. `#372 <https://github.com/pybind/pybind11/pull/372>`_.

* Added ``py::str::format()`` method and ``_s`` literal: ``py::str s = "1 + 2
  = {}"_s.format(3);``. `#372 <https://github.com/pybind/pybind11/pull/372>`_.

* Added ``py::repr()`` function which is equivalent to Python's builtin
  ``repr()``. `#333 <https://github.com/pybind/pybind11/pull/333>`_.

* Improved construction and destruction logic for holder types. It is now
  possible to reference instances with smart pointer holder types without
  constructing the holder if desired. The ``PYBIND11_DECLARE_HOLDER_TYPE``
  macro now accepts an optional second parameter to indicate whether the holder
  type uses intrusive reference counting.
  `#533 <https://github.com/pybind/pybind11/pull/533>`_ and
  `#561 <https://github.com/pybind/pybind11/pull/561>`_.

* Mapping a stateless C++ function to Python and back is now "for free" (i.e.
  no extra indirections or argument conversion overheads). `rev. 954b79
  <https://github.com/pybind/pybind11/commit/954b79>`_.

* Bindings for ``std::valarray<T>``.
  `#545 <https://github.com/pybind/pybind11/pull/545>`_.

* Improved support for C++17 capable compilers.
  `#562 <https://github.com/pybind/pybind11/pull/562>`_.

* Bindings for ``std::optional<t>``.
  `#475 <https://github.com/pybind/pybind11/pull/475>`_,
  `#476 <https://github.com/pybind/pybind11/pull/476>`_,
  `#479 <https://github.com/pybind/pybind11/pull/479>`_,
  `#499 <https://github.com/pybind/pybind11/pull/499>`_, and
  `#501 <https://github.com/pybind/pybind11/pull/501>`_.

* ``stl_bind.h``: general improvements and support for ``std::map`` and
  ``std::unordered_map``.
  `#490 <https://github.com/pybind/pybind11/pull/490>`_,
  `#282 <https://github.com/pybind/pybind11/pull/282>`_,
  `#235 <https://github.com/pybind/pybind11/pull/235>`_.

* The ``std::tuple``, ``std::pair``, ``std::list``, and ``std::vector`` type
  casters now accept any Python sequence type as input. `rev. 107285
  <https://github.com/pybind/pybind11/commit/107285>`_.

* Improved CMake Python detection on multi-architecture Linux.
  `#532 <https://github.com/pybind/pybind11/pull/532>`_.

* Infrastructure to selectively disable or enable parts of the automatically
  generated docstrings. `#486 <https://github.com/pybind/pybind11/pull/486>`_.

* ``reference`` and ``reference_internal`` are now the default return value
  properties for static and non-static properties, respectively. `#473
  <https://github.com/pybind/pybind11/pull/473>`_. (the previous defaults
  were ``automatic``). `#473 <https://github.com/pybind/pybind11/pull/473>`_.

* Support for ``std::unique_ptr`` with non-default deleters or no deleter at
  all (``py::nodelete``). `#384 <https://github.com/pybind/pybind11/pull/384>`_.

* Deprecated ``handle::call()`` method. The new syntax to call Python
  functions is simply ``handle()``. It can also be invoked explicitly via
  ``handle::operator<X>()``, where ``X`` is an optional return value policy.

* Print more informative error messages when ``make_tuple()`` or ``cast()``
  fail. `#262 <https://github.com/pybind/pybind11/pull/262>`_.

* Creation of holder types for classes deriving from
  ``std::enable_shared_from_this<>`` now also works for ``const`` values.
  `#260 <https://github.com/pybind/pybind11/pull/260>`_.

* ``make_iterator()`` improvements for better compatibility with various
  types (now uses prefix increment operator); it now also accepts iterators
  with different begin/end types as long as they are equality comparable.
  `#247 <https://github.com/pybind/pybind11/pull/247>`_.

* ``arg()`` now accepts a wider range of argument types for default values.
  `#244 <https://github.com/pybind/pybind11/pull/244>`_.

* Support ``keep_alive`` where the nurse object may be ``None``. `#341
  <https://github.com/pybind/pybind11/pull/341>`_.

* Added constructors for ``str`` and ``bytes`` from zero-terminated char
  pointers, and from char pointers and length. Added constructors for ``str``
  from ``bytes`` and for ``bytes`` from ``str``, which will perform UTF-8
  decoding/encoding as required.

* Many other improvements of library internals without user-visible changes


1.8.1 (July 12, 2016)
----------------------
* Fixed a rare but potentially very severe issue when the garbage collector ran
  during pybind11 type creation.

1.8.0 (June 14, 2016)
----------------------
* Redesigned CMake build system which exports a convenient
  ``pybind11_add_module`` function to parent projects.
* ``std::vector<>`` type bindings analogous to Boost.Python's ``indexing_suite``
* Transparent conversion of sparse and dense Eigen matrices and vectors (``eigen.h``)
* Added an ``ExtraFlags`` template argument to the NumPy ``array_t<>`` wrapper
  to disable an enforced cast that may lose precision, e.g. to create overloads
  for different precisions and complex vs real-valued matrices.
* Prevent implicit conversion of floating point values to integral types in
  function arguments
* Fixed incorrect default return value policy for functions returning a shared
  pointer
* Don't allow registering a type via ``class_`` twice
* Don't allow casting a ``None`` value into a C++ lvalue reference
* Fixed a crash in ``enum_::operator==`` that was triggered by the ``help()`` command
* Improved detection of whether or not custom C++ types can be copy/move-constructed
* Extended ``str`` type to also work with ``bytes`` instances
* Added a ``"name"_a`` user defined string literal that is equivalent to ``py::arg("name")``.
* When specifying function arguments via ``py::arg``, the test that verifies
  the number of arguments now runs at compile time.
* Added ``[[noreturn]]`` attribute to ``pybind11_fail()`` to quench some
  compiler warnings
* List function arguments in exception text when the dispatch code cannot find
  a matching overload
* Added ``PYBIND11_OVERLOAD_NAME`` and ``PYBIND11_OVERLOAD_PURE_NAME`` macros which
  can be used to override virtual methods whose name differs in C++ and Python
  (e.g. ``__call__`` and ``operator()``)
* Various minor ``iterator`` and ``make_iterator()`` improvements
* Transparently support ``__bool__`` on Python 2.x and Python 3.x
* Fixed issue with destructor of unpickled object not being called
* Minor CMake build system improvements on Windows
* New ``pybind11::args`` and ``pybind11::kwargs`` types to create functions which
  take an arbitrary number of arguments and keyword arguments
* New syntax to call a Python function from C++ using ``*args`` and ``*kwargs``
* The functions ``def_property_*`` now correctly process docstring arguments (these
  formerly caused a segmentation fault)
* Many ``mkdoc.py`` improvements (enumerations, template arguments, ``DOC()``
  macro accepts more arguments)
* Cygwin support
* Documentation improvements (pickling support, ``keep_alive``, macro usage)

1.7 (April 30, 2016)
----------------------
* Added a new ``move`` return value policy that triggers C++11 move semantics.
  The automatic return value policy falls back to this case whenever a rvalue
  reference is encountered
* Significantly more general GIL state routines that are used instead of
  Python's troublesome ``PyGILState_Ensure`` and ``PyGILState_Release`` API
* Redesign of opaque types that drastically simplifies their usage
* Extended ability to pass values of type ``[const] void *``
* ``keep_alive`` fix: don't fail when there is no patient
* ``functional.h``: acquire the GIL before calling a Python function
* Added Python RAII type wrappers ``none`` and ``iterable``
* Added ``*args`` and ``*kwargs`` pass-through parameters to
  ``pybind11.get_include()`` function
* Iterator improvements and fixes
* Documentation on return value policies and opaque types improved

1.6 (April 30, 2016)
----------------------
* Skipped due to upload to PyPI gone wrong and inability to recover
  (https://github.com/pypa/packaging-problems/issues/74)

1.5 (April 21, 2016)
----------------------
* For polymorphic types, use RTTI to try to return the closest type registered with pybind11
* Pickling support for serializing and unserializing C++ instances to a byte stream in Python
* Added a convenience routine ``make_iterator()`` which turns a range indicated
  by a pair of C++ iterators into a iterable Python object
* Added ``len()`` and a variadic ``make_tuple()`` function
* Addressed a rare issue that could confuse the current virtual function
  dispatcher and another that could lead to crashes in multi-threaded
  applications
* Added a ``get_include()`` function to the Python module that returns the path
  of the directory containing the installed pybind11 header files
* Documentation improvements: import issues, symbol visibility, pickling, limitations
* Added casting support for ``std::reference_wrapper<>``

1.4 (April 7, 2016)
--------------------------
* Transparent type conversion for ``std::wstring`` and ``wchar_t``
* Allow passing ``nullptr``-valued strings
* Transparent passing of ``void *`` pointers using capsules
* Transparent support for returning values wrapped in ``std::unique_ptr<>``
* Improved docstring generation for compatibility with Sphinx
* Nicer debug error message when default parameter construction fails
* Support for "opaque" types that bypass the transparent conversion layer for STL containers
* Redesigned type casting interface to avoid ambiguities that could occasionally cause compiler errors
* Redesigned property implementation; fixes crashes due to an unfortunate default return value policy
* Anaconda package generation support

1.3 (March 8, 2016)
--------------------------

* Added support for the Intel C++ compiler (v15+)
* Added support for the STL unordered set/map data structures
* Added support for the STL linked list data structure
* NumPy-style broadcasting support in ``pybind11::vectorize``
* pybind11 now displays more verbose error messages when ``arg::operator=()`` fails
* pybind11 internal data structures now live in a version-dependent namespace to avoid ABI issues
* Many, many bugfixes involving corner cases and advanced usage

1.2 (February 7, 2016)
--------------------------

* Optional: efficient generation of function signatures at compile time using C++14
* Switched to a simpler and more general way of dealing with function default
  arguments. Unused keyword arguments in function calls are now detected and
  cause errors as expected
* New ``keep_alive`` call policy analogous to Boost.Python's ``with_custodian_and_ward``
* New ``pybind11::base<>`` attribute to indicate a subclass relationship
* Improved interface for RAII type wrappers in ``pytypes.h``
* Use RAII type wrappers consistently within pybind11 itself. This
  fixes various potential refcount leaks when exceptions occur
* Added new ``bytes`` RAII type wrapper (maps to ``string`` in Python 2.7)
* Made handle and related RAII classes const correct, using them more
  consistently everywhere now
* Got rid of the ugly ``__pybind11__`` attributes on the Python side---they are
  now stored in a C++ hash table that is not visible in Python
* Fixed refcount leaks involving NumPy arrays and bound functions
* Vastly improved handling of shared/smart pointers
* Removed an unnecessary copy operation in ``pybind11::vectorize``
* Fixed naming clashes when both pybind11 and NumPy headers are included
* Added conversions for additional exception types
* Documentation improvements (using multiple extension modules, smart pointers,
  other minor clarifications)
* unified infrastructure for parsing variadic arguments in ``class_`` and cpp_function
* Fixed license text (was: ZLIB, should have been: 3-clause BSD)
* Python 3.2 compatibility
* Fixed remaining issues when accessing types in another plugin module
* Added enum comparison and casting methods
* Improved SFINAE-based detection of whether types are copy-constructible
* Eliminated many warnings about unused variables and the use of ``offsetof()``
* Support for ``std::array<>`` conversions

1.1 (December 7, 2015)
--------------------------

* Documentation improvements (GIL, wrapping functions, casting, fixed many typos)
* Generalized conversion of integer types
* Improved support for casting function objects
* Improved support for ``std::shared_ptr<>`` conversions
* Initial support for ``std::set<>`` conversions
* Fixed type resolution issue for types defined in a separate plugin module
* CMake build system improvements
* Factored out generic functionality to non-templated code (smaller code size)
* Added a code size / compile time benchmark vs Boost.Python
* Added an appveyor CI script

1.0 (October 15, 2015)
------------------------
* Initial release<|MERGE_RESOLUTION|>--- conflicted
+++ resolved
@@ -15,8 +15,6 @@
 
 Changes will be summarized here periodically.
 
-<<<<<<< HEAD
-=======
 Version 2.10.2 (Dec 20, 2022)
 -----------------------------
 
@@ -71,7 +69,6 @@
 
 
 
->>>>>>> 0694ec6a
 Version 2.10.1 (Oct 31, 2022)
 -----------------------------
 
@@ -152,10 +149,6 @@
   finalization.
   `#4192 <https://github.com/pybind/pybind11/pull/4192>`_
 
-<<<<<<< HEAD
-
-=======
->>>>>>> 0694ec6a
 Performance and style:
 
 * Reserve space in set and STL map casters if possible. This will prevent
