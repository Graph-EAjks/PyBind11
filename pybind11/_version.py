--- conflicted
+++ resolved
@@ -8,9 +8,5 @@
         return s
 
 
-<<<<<<< HEAD
-__version__ = "2.11.1"
-=======
 __version__ = "2.12.0"
->>>>>>> 3e9dfa28
 version_info = tuple(_to_int(s) for s in __version__.split("."))