/*
    pybind11/typing.h: Convenience wrapper classes for basic Python types
    with more explicit annotations.

    Copyright (c) 2023 Dustin Spicuzza <dustin@virtualroadside.com>

    All rights reserved. Use of this source code is governed by a
    BSD-style license that can be found in the LICENSE file.
*/

#pragma once

#include "detail/common.h"
#include "cast.h"
#include "pytypes.h"

#include <algorithm>

<<<<<<< HEAD
=======
#if defined(__cpp_nontype_template_args) && __cpp_nontype_template_args >= 201911L
#    define PYBIND11_TYPING_H_HAS_STRING_LITERAL
#    include <numeric>
#    include <ranges>
#    include <string_view>
#endif

>>>>>>> ed5057de
PYBIND11_NAMESPACE_BEGIN(PYBIND11_NAMESPACE)
PYBIND11_NAMESPACE_BEGIN(typing)

/*
    The following types can be used to direct pybind11-generated docstrings
    to have have more explicit types (e.g., `list[str]` instead of `list`).
    Just use these in place of existing types.

    There is no additional enforcement of types at runtime.
*/

template <typename... Types>
class Tuple : public tuple {
    using tuple::tuple;
};

template <typename K, typename V>
class Dict : public dict {
    using dict::dict;
};

template <typename T>
class List : public list {
    using list::list;
};

template <typename T>
class Set : public set {
    using set::set;
};

template <typename T>
class Iterable : public iterable {
    using iterable::iterable;
};

template <typename T>
class Iterator : public iterator {
    using iterator::iterator;
};

template <typename Signature>
class Callable;

template <typename Return, typename... Args>
class Callable<Return(Args...)> : public function {
    using function::function;
};

template <typename T>
class Type : public type {
    using type::type;
};

template <typename... Types>
class Union : public object {
    PYBIND11_OBJECT_DEFAULT(Union, object, PyObject_Type)
    using object::object;
};

template <typename T>
class Optional : public object {
    PYBIND11_OBJECT_DEFAULT(Optional, object, PyObject_Type)
    using object::object;
};

template <typename T>
class Final : public object {
    PYBIND11_OBJECT_DEFAULT(Final, object, PyObject_Type)
    using object::object;
};

template <typename T>
class ClassVar : public object {
    PYBIND11_OBJECT_DEFAULT(ClassVar, object, PyObject_Type)
    using object::object;
};

template <typename T>
class TypeGuard : public bool_ {
    using bool_::bool_;
};

template <typename T>
class TypeIs : public bool_ {
    using bool_::bool_;
};

class NoReturn : public none {
    using none::none;
};

class Never : public none {
    using none::none;
};

<<<<<<< HEAD
#if defined(__cpp_nontype_template_args) && __cpp_nontype_template_args >= 201911L
#    define PYBIND11_TYPING_H_HAS_STRING_LITERAL
=======
#if defined(PYBIND11_TYPING_H_HAS_STRING_LITERAL)
>>>>>>> ed5057de
template <size_t N>
struct StringLiteral {
    constexpr StringLiteral(const char (&str)[N]) { std::copy_n(str, N, name); }
    char name[N];
};

template <StringLiteral... StrLits>
class Literal : public object {
    PYBIND11_OBJECT_DEFAULT(Literal, object, PyObject_Type)
};

// Example syntax for creating a TypeVar.
// typedef typing::TypeVar<"T"> TypeVarT;
template <StringLiteral>
class TypeVar : public object {
    PYBIND11_OBJECT_DEFAULT(TypeVar, object, PyObject_Type)
    using object::object;
};
#endif

PYBIND11_NAMESPACE_END(typing)

PYBIND11_NAMESPACE_BEGIN(detail)

template <typename... Types>
struct handle_type_name<typing::Tuple<Types...>> {
    static constexpr auto name = const_name("tuple[")
                                 + ::pybind11::detail::concat(make_caster<Types>::name...)
                                 + const_name("]");
};

template <>
struct handle_type_name<typing::Tuple<>> {
    // PEP 484 specifies this syntax for an empty tuple
    static constexpr auto name = const_name("tuple[()]");
};

template <typename T>
struct handle_type_name<typing::Tuple<T, ellipsis>> {
    // PEP 484 specifies this syntax for a variable-length tuple
    static constexpr auto name
        = const_name("tuple[") + make_caster<T>::name + const_name(", ...]");
};

template <typename K, typename V>
struct handle_type_name<typing::Dict<K, V>> {
    static constexpr auto name = const_name("dict[") + make_caster<K>::name + const_name(", ")
                                 + make_caster<V>::name + const_name("]");
};

template <typename T>
struct handle_type_name<typing::List<T>> {
    static constexpr auto name = const_name("list[") + make_caster<T>::name + const_name("]");
};

template <typename T>
struct handle_type_name<typing::Set<T>> {
    static constexpr auto name = const_name("set[") + make_caster<T>::name + const_name("]");
};

template <typename T>
struct handle_type_name<typing::Iterable<T>> {
    static constexpr auto name
        = const_name("collections.abc.Iterable[") + make_caster<T>::name + const_name("]");
};

template <typename T>
struct handle_type_name<typing::Iterator<T>> {
    static constexpr auto name
        = const_name("collections.abc.Iterator[") + make_caster<T>::name + const_name("]");
};

template <typename Return, typename... Args>
struct handle_type_name<typing::Callable<Return(Args...)>> {
    using retval_type = conditional_t<std::is_same<Return, void>::value, void_type, Return>;
    static constexpr auto name
        = const_name("collections.abc.Callable[[")
          + ::pybind11::detail::concat(::pybind11::detail::arg_descr(make_caster<Args>::name)...)
          + const_name("], ") + ::pybind11::detail::return_descr(make_caster<retval_type>::name)
          + const_name("]");
};

template <typename Return>
struct handle_type_name<typing::Callable<Return(ellipsis)>> {
    // PEP 484 specifies this syntax for defining only return types of callables
    using retval_type = conditional_t<std::is_same<Return, void>::value, void_type, Return>;
    static constexpr auto name = const_name("collections.abc.Callable[..., ")
                                 + ::pybind11::detail::return_descr(make_caster<retval_type>::name)
                                 + const_name("]");
};

template <typename Return>
struct handle_type_name<typing::Callable<Return(ellipsis)>> {
    // PEP 484 specifies this syntax for defining only return types of callables
    using retval_type = conditional_t<std::is_same<Return, void>::value, void_type, Return>;
    static constexpr auto name
        = const_name("Callable[..., ") + make_caster<retval_type>::name + const_name("]");
};

template <typename T>
struct handle_type_name<typing::Type<T>> {
    static constexpr auto name = const_name("type[") + make_caster<T>::name + const_name("]");
};

template <typename... Types>
struct handle_type_name<typing::Union<Types...>> {
    static constexpr auto name = ::pybind11::detail::union_concat(make_caster<Types>::name...);
};

template <typename T>
struct handle_type_name<typing::Optional<T>> {
    static constexpr auto name = make_caster<T>::name | make_caster<none>::name;
};

template <typename T>
struct handle_type_name<typing::Final<T>> {
    static constexpr auto name = const_name("typing.Final[")
                                 + ::pybind11::detail::return_descr(make_caster<T>::name)
                                 + const_name("]");
};

template <typename T>
struct handle_type_name<typing::ClassVar<T>> {
    static constexpr auto name
        = const_name("typing.ClassVar[") + make_caster<T>::name + const_name("]");
};

template <typename T>
struct handle_type_name<typing::TypeGuard<T>> {
    static constexpr auto name = const_name(PYBIND11_TYPE_GUARD_TYPE_HINT) + const_name("[")
                                 + make_caster<T>::name + const_name("]");
};

template <typename T>
struct handle_type_name<typing::TypeIs<T>> {
    static constexpr auto name = const_name(PYBIND11_TYPE_IS_TYPE_HINT) + const_name("[")
                                 + make_caster<T>::name + const_name("]");
};

template <>
struct handle_type_name<typing::NoReturn> {
    static constexpr auto name = const_name("typing.NoReturn");
};

template <>
struct handle_type_name<typing::Never> {
    static constexpr auto name = const_name(PYBIND11_NEVER_TYPE_HINT);
};

#if defined(PYBIND11_TYPING_H_HAS_STRING_LITERAL)
<<<<<<< HEAD
=======
template <typing::StringLiteral StrLit>
consteval auto sanitize_string_literal() {
    constexpr std::string_view v(StrLit.name);
    constexpr std::string_view special_chars("!@%{}-");
    constexpr auto num_special_chars = std::accumulate(
        special_chars.begin(), special_chars.end(), (size_t) 0, [&v](auto acc, const char &c) {
            return std::move(acc) + std::ranges::count(v, c);
        });
    char result[v.size() + num_special_chars + 1];
    size_t i = 0;
    for (auto c : StrLit.name) {
        if (special_chars.find(c) != std::string_view::npos) {
            result[i++] = '!';
        }
        result[i++] = c;
    }
    return typing::StringLiteral(result);
}

>>>>>>> ed5057de
template <typing::StringLiteral... Literals>
struct handle_type_name<typing::Literal<Literals...>> {
    static constexpr auto name
        = const_name("typing.Literal[")
          + pybind11::detail::concat(const_name(sanitize_string_literal<Literals>().name)...)
          + const_name("]");
};
template <typing::StringLiteral StrLit>
struct handle_type_name<typing::TypeVar<StrLit>> {
    static constexpr auto name = const_name(sanitize_string_literal<StrLit>().name);
};
#endif

PYBIND11_NAMESPACE_END(detail)
PYBIND11_NAMESPACE_END(PYBIND11_NAMESPACE)<|MERGE_RESOLUTION|>--- conflicted
+++ resolved
@@ -16,8 +16,6 @@
 
 #include <algorithm>
 
-<<<<<<< HEAD
-=======
 #if defined(__cpp_nontype_template_args) && __cpp_nontype_template_args >= 201911L
 #    define PYBIND11_TYPING_H_HAS_STRING_LITERAL
 #    include <numeric>
@@ -25,7 +23,6 @@
 #    include <string_view>
 #endif
 
->>>>>>> ed5057de
 PYBIND11_NAMESPACE_BEGIN(PYBIND11_NAMESPACE)
 PYBIND11_NAMESPACE_BEGIN(typing)
 
@@ -122,12 +119,7 @@
     using none::none;
 };
 
-<<<<<<< HEAD
-#if defined(__cpp_nontype_template_args) && __cpp_nontype_template_args >= 201911L
-#    define PYBIND11_TYPING_H_HAS_STRING_LITERAL
-=======
 #if defined(PYBIND11_TYPING_H_HAS_STRING_LITERAL)
->>>>>>> ed5057de
 template <size_t N>
 struct StringLiteral {
     constexpr StringLiteral(const char (&str)[N]) { std::copy_n(str, N, name); }
@@ -278,8 +270,6 @@
 };
 
 #if defined(PYBIND11_TYPING_H_HAS_STRING_LITERAL)
-<<<<<<< HEAD
-=======
 template <typing::StringLiteral StrLit>
 consteval auto sanitize_string_literal() {
     constexpr std::string_view v(StrLit.name);
@@ -299,7 +289,6 @@
     return typing::StringLiteral(result);
 }
 
->>>>>>> ed5057de
 template <typing::StringLiteral... Literals>
 struct handle_type_name<typing::Literal<Literals...>> {
     static constexpr auto name
