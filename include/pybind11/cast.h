// clang-format off
/*
    pybind11/cast.h: Partial template specializations to cast between
    C++ and Python types

    Copyright (c) 2016 Wenzel Jakob <wenzel.jakob@epfl.ch>

    All rights reserved. Use of this source code is governed by a
    BSD-style license that can be found in the LICENSE file.
*/

#pragma once

#include "detail/common.h"
#include "detail/descr.h"
#include "detail/smart_holder_sfinae_hooks_only.h"
#include "detail/type_caster_base.h"
#include "detail/typeid.h"
#include "pytypes.h"

#include <array>
#include <cstring>
#include <functional>
#include <iosfwd>
#include <iterator>
#include <memory>
#include <string>
#include <tuple>
#include <type_traits>
#include <utility>
#include <vector>

#ifdef PYBIND11_USE_SMART_HOLDER_AS_DEFAULT
#include "detail/smart_holder_type_casters.h"
#endif

PYBIND11_NAMESPACE_BEGIN(PYBIND11_NAMESPACE)
PYBIND11_NAMESPACE_BEGIN(detail)

<<<<<<< HEAD
// clang-format on
#ifndef PYBIND11_USE_SMART_HOLDER_AS_DEFAULT
template <typename T>
class type_caster_for_class_ : public type_caster_base<T> {};
#endif

template <typename type, typename SFINAE = void>
class type_caster : public type_caster_for_class_<type> {};

template <typename type>
using make_caster = type_caster<intrinsic_t<type>>;

template <typename T>
struct type_uses_smart_holder_type_caster {
    static constexpr bool value
        = std::is_base_of<smart_holder_type_caster_base_tag, make_caster<T>>::value;
};
// clang-format off
=======
template <typename type, typename SFINAE = void>
class type_caster : public type_caster_base<type> {};
template <typename type>
using make_caster = type_caster<intrinsic_t<type>>;
>>>>>>> a97e9d8c

// Shortcut for calling a caster's `cast_op_type` cast operator for casting a type_caster to a T
template <typename T>
typename make_caster<T>::template cast_op_type<T> cast_op(make_caster<T> &caster) {
    return caster.operator typename make_caster<T>::template cast_op_type<T>();
}
template <typename T>
typename make_caster<T>::template cast_op_type<typename std::add_rvalue_reference<T>::type>
cast_op(make_caster<T> &&caster) {
    return std::move(caster).operator typename make_caster<T>::
        template cast_op_type<typename std::add_rvalue_reference<T>::type>();
}

template <typename type>
class type_caster<std::reference_wrapper<type>> {
private:
    using caster_t = make_caster<type>;
    caster_t subcaster;
    using reference_t = type &;
    using subcaster_cast_op_type = typename caster_t::template cast_op_type<reference_t>;

    static_assert(
        std::is_same<typename std::remove_const<type>::type &, subcaster_cast_op_type>::value
            || std::is_same<reference_t, subcaster_cast_op_type>::value,
        "std::reference_wrapper<T> caster requires T to have a caster with an "
        "`operator T &()` or `operator const T &()`");

public:
    bool load(handle src, bool convert) { return subcaster.load(src, convert); }
    static constexpr auto name = caster_t::name;
    static handle
    cast(const std::reference_wrapper<type> &src, return_value_policy policy, handle parent) {
        // It is definitely wrong to take ownership of this pointer, so mask that rvp
        if (policy == return_value_policy::take_ownership
            || policy == return_value_policy::automatic) {
            policy = return_value_policy::automatic_reference;
        }
        return caster_t::cast(&src.get(), policy, parent);
    }
    template <typename T>
    using cast_op_type = std::reference_wrapper<type>;
    explicit operator std::reference_wrapper<type>() { return cast_op<type &>(subcaster); }
};

#define PYBIND11_TYPE_CASTER(type, py_name)                                                       \
protected:                                                                                        \
    type value;                                                                                   \
                                                                                                  \
public:                                                                                           \
    static constexpr auto name = py_name;                                                         \
    template <typename T_, enable_if_t<std::is_same<type, remove_cv_t<T_>>::value, int> = 0>      \
    static handle cast(T_ *src, return_value_policy policy, handle parent) {                      \
        if (!src)                                                                                 \
            return none().release();                                                              \
        if (policy == return_value_policy::take_ownership) {                                      \
            auto h = cast(std::move(*src), policy, parent);                                       \
            delete src;                                                                           \
            return h;                                                                             \
        }                                                                                         \
        return cast(*src, policy, parent);                                                        \
    }                                                                                             \
    operator type *() { return &value; }               /* NOLINT(bugprone-macro-parentheses) */   \
    operator type &() { return value; }                /* NOLINT(bugprone-macro-parentheses) */   \
    operator type &&() && { return std::move(value); } /* NOLINT(bugprone-macro-parentheses) */   \
    template <typename T_>                                                                        \
    using cast_op_type = pybind11::detail::movable_cast_op_type<T_>

template <typename CharT>
using is_std_char_type = any_of<std::is_same<CharT, char>, /* std::string */
#if defined(PYBIND11_HAS_U8STRING)
                                std::is_same<CharT, char8_t>, /* std::u8string */
#endif
                                std::is_same<CharT, char16_t>, /* std::u16string */
                                std::is_same<CharT, char32_t>, /* std::u32string */
                                std::is_same<CharT, wchar_t>   /* std::wstring */
                                >;

template <typename T>
struct type_caster<T, enable_if_t<std::is_arithmetic<T>::value && !is_std_char_type<T>::value>> {
    using _py_type_0 = conditional_t<sizeof(T) <= sizeof(long), long, long long>;
    using _py_type_1 = conditional_t<std::is_signed<T>::value,
                                     _py_type_0,
                                     typename std::make_unsigned<_py_type_0>::type>;
    using py_type = conditional_t<std::is_floating_point<T>::value, double, _py_type_1>;

public:
    bool load(handle src, bool convert) {
        py_type py_value;

        if (!src) {
            return false;
        }

#if !defined(PYPY_VERSION)
        auto index_check = [](PyObject *o) { return PyIndex_Check(o); };
#else
        // In PyPy 7.3.3, `PyIndex_Check` is implemented by calling `__index__`,
        // while CPython only considers the existence of `nb_index`/`__index__`.
        auto index_check = [](PyObject *o) { return hasattr(o, "__index__"); };
#endif

        if (std::is_floating_point<T>::value) {
            if (convert || PyFloat_Check(src.ptr())) {
                py_value = (py_type) PyFloat_AsDouble(src.ptr());
            } else {
                return false;
            }
        } else if (PyFloat_Check(src.ptr())
                   || (!convert && !PYBIND11_LONG_CHECK(src.ptr()) && !index_check(src.ptr()))) {
            return false;
        } else {
            handle src_or_index = src;
            // PyPy: 7.3.7's 3.8 does not implement PyLong_*'s __index__ calls.
#if PY_VERSION_HEX < 0x03080000 || defined(PYPY_VERSION)
            object index;
            if (!PYBIND11_LONG_CHECK(src.ptr())) { // So: index_check(src.ptr())
                index = reinterpret_steal<object>(PyNumber_Index(src.ptr()));
                if (!index) {
                    PyErr_Clear();
                    if (!convert)
                        return false;
                } else {
                    src_or_index = index;
                }
            }
#endif
            if (std::is_unsigned<py_type>::value) {
                py_value = as_unsigned<py_type>(src_or_index.ptr());
            } else { // signed integer:
                py_value = sizeof(T) <= sizeof(long)
                               ? (py_type) PyLong_AsLong(src_or_index.ptr())
                               : (py_type) PYBIND11_LONG_AS_LONGLONG(src_or_index.ptr());
            }
        }

        // Python API reported an error
        bool py_err = py_value == (py_type) -1 && PyErr_Occurred();

        // Check to see if the conversion is valid (integers should match exactly)
        // Signed/unsigned checks happen elsewhere
        if (py_err
            || (std::is_integral<T>::value && sizeof(py_type) != sizeof(T)
                && py_value != (py_type) (T) py_value)) {
            PyErr_Clear();
            if (py_err && convert && (PyNumber_Check(src.ptr()) != 0)) {
                auto tmp = reinterpret_steal<object>(std::is_floating_point<T>::value
                                                         ? PyNumber_Float(src.ptr())
                                                         : PyNumber_Long(src.ptr()));
                PyErr_Clear();
                return load(tmp, false);
            }
            return false;
        }

        value = (T) py_value;
        return true;
    }

    template <typename U = T>
    static typename std::enable_if<std::is_floating_point<U>::value, handle>::type
    cast(U src, return_value_policy /* policy */, handle /* parent */) {
        return PyFloat_FromDouble((double) src);
    }

    template <typename U = T>
    static typename std::enable_if<!std::is_floating_point<U>::value && std::is_signed<U>::value
                                       && (sizeof(U) <= sizeof(long)),
                                   handle>::type
    cast(U src, return_value_policy /* policy */, handle /* parent */) {
        return PYBIND11_LONG_FROM_SIGNED((long) src);
    }

    template <typename U = T>
    static typename std::enable_if<!std::is_floating_point<U>::value && std::is_unsigned<U>::value
                                       && (sizeof(U) <= sizeof(unsigned long)),
                                   handle>::type
    cast(U src, return_value_policy /* policy */, handle /* parent */) {
        return PYBIND11_LONG_FROM_UNSIGNED((unsigned long) src);
    }

    template <typename U = T>
    static typename std::enable_if<!std::is_floating_point<U>::value && std::is_signed<U>::value
                                       && (sizeof(U) > sizeof(long)),
                                   handle>::type
    cast(U src, return_value_policy /* policy */, handle /* parent */) {
        return PyLong_FromLongLong((long long) src);
    }

    template <typename U = T>
    static typename std::enable_if<!std::is_floating_point<U>::value && std::is_unsigned<U>::value
                                       && (sizeof(U) > sizeof(unsigned long)),
                                   handle>::type
    cast(U src, return_value_policy /* policy */, handle /* parent */) {
        return PyLong_FromUnsignedLongLong((unsigned long long) src);
    }

    PYBIND11_TYPE_CASTER(T, const_name<std::is_integral<T>::value>("int", "float"));
};

template <typename T>
struct void_caster {
public:
    bool load(handle src, bool) {
        if (src && src.is_none()) {
            return true;
        }
        return false;
    }
    static handle cast(T, return_value_policy /* policy */, handle /* parent */) {
        return none().inc_ref();
    }
    PYBIND11_TYPE_CASTER(T, const_name("None"));
};

template <>
class type_caster<void_type> : public void_caster<void_type> {};

template <>
class type_caster<void> : public type_caster<void_type> {
public:
    using type_caster<void_type>::cast;

    bool load(handle h, bool) {
        if (!h) {
            return false;
        }
        if (h.is_none()) {
            value = nullptr;
            return true;
        }

        /* Check if this is a capsule */
        if (isinstance<capsule>(h)) {
            value = reinterpret_borrow<capsule>(h);
            return true;
        }

        /* Check if this is a C++ type */
        const auto &bases = all_type_info((PyTypeObject *) type::handle_of(h).ptr());
        if (bases.size() == 1) { // Only allowing loading from a single-value type
            value = values_and_holders(reinterpret_cast<instance *>(h.ptr())).begin()->value_ptr();
            return true;
        }

        /* Fail */
        return false;
    }

    static handle cast(const void *ptr, return_value_policy /* policy */, handle /* parent */) {
        if (ptr) {
            return capsule(ptr).release();
        }
        return none().inc_ref();
    }

    template <typename T>
    using cast_op_type = void *&;
    explicit operator void *&() { return value; }
    static constexpr auto name = const_name("capsule");

private:
    void *value = nullptr;
};

template <>
class type_caster<std::nullptr_t> : public void_caster<std::nullptr_t> {};

template <>
class type_caster<bool> {
public:
    bool load(handle src, bool convert) {
        if (!src) {
            return false;
        }
        if (src.ptr() == Py_True) {
            value = true;
            return true;
        }
        if (src.ptr() == Py_False) {
            value = false;
            return true;
        }
        if (convert || (std::strcmp("numpy.bool_", Py_TYPE(src.ptr())->tp_name) == 0)) {
            // (allow non-implicit conversion for numpy booleans)

            Py_ssize_t res = -1;
            if (src.is_none()) {
                res = 0; // None is implicitly converted to False
            }
#if defined(PYPY_VERSION)
            // On PyPy, check that "__bool__" attr exists
            else if (hasattr(src, PYBIND11_BOOL_ATTR)) {
                res = PyObject_IsTrue(src.ptr());
            }
#else
            // Alternate approach for CPython: this does the same as the above, but optimized
            // using the CPython API so as to avoid an unneeded attribute lookup.
            else if (auto *tp_as_number = src.ptr()->ob_type->tp_as_number) {
                if (PYBIND11_NB_BOOL(tp_as_number)) {
                    res = (*PYBIND11_NB_BOOL(tp_as_number))(src.ptr());
                }
            }
#endif
            if (res == 0 || res == 1) {
                value = (res != 0);
                return true;
            }
            PyErr_Clear();
        }
        return false;
    }
    static handle cast(bool src, return_value_policy /* policy */, handle /* parent */) {
        return handle(src ? Py_True : Py_False).inc_ref();
    }
    PYBIND11_TYPE_CASTER(bool, const_name("bool"));
};

// Helper class for UTF-{8,16,32} C++ stl strings:
template <typename StringType, bool IsView = false>
struct string_caster {
    using CharT = typename StringType::value_type;

    // Simplify life by being able to assume standard char sizes (the standard only guarantees
    // minimums, but Python requires exact sizes)
    static_assert(!std::is_same<CharT, char>::value || sizeof(CharT) == 1,
                  "Unsupported char size != 1");
#if defined(PYBIND11_HAS_U8STRING)
    static_assert(!std::is_same<CharT, char8_t>::value || sizeof(CharT) == 1,
                  "Unsupported char8_t size != 1");
#endif
    static_assert(!std::is_same<CharT, char16_t>::value || sizeof(CharT) == 2,
                  "Unsupported char16_t size != 2");
    static_assert(!std::is_same<CharT, char32_t>::value || sizeof(CharT) == 4,
                  "Unsupported char32_t size != 4");
    // wchar_t can be either 16 bits (Windows) or 32 (everywhere else)
    static_assert(!std::is_same<CharT, wchar_t>::value || sizeof(CharT) == 2 || sizeof(CharT) == 4,
                  "Unsupported wchar_t size != 2/4");
    static constexpr size_t UTF_N = 8 * sizeof(CharT);

    bool load(handle src, bool) {
        handle load_src = src;
        if (!src) {
            return false;
        }
        if (!PyUnicode_Check(load_src.ptr())) {
            return load_bytes(load_src);
        }

        // For UTF-8 we avoid the need for a temporary `bytes` object by using
        // `PyUnicode_AsUTF8AndSize`.
        if (PYBIND11_SILENCE_MSVC_C4127(UTF_N == 8)) {
            Py_ssize_t size = -1;
            const auto *buffer
                = reinterpret_cast<const CharT *>(PyUnicode_AsUTF8AndSize(load_src.ptr(), &size));
            if (!buffer) {
                PyErr_Clear();
                return false;
            }
            value = StringType(buffer, static_cast<size_t>(size));
            return true;
        }

        auto utfNbytes
            = reinterpret_steal<object>(PyUnicode_AsEncodedString(load_src.ptr(),
                                                                  UTF_N == 8    ? "utf-8"
                                                                  : UTF_N == 16 ? "utf-16"
                                                                                : "utf-32",
                                                                  nullptr));
        if (!utfNbytes) {
            PyErr_Clear();
            return false;
        }

        const auto *buffer
            = reinterpret_cast<const CharT *>(PYBIND11_BYTES_AS_STRING(utfNbytes.ptr()));
        size_t length = (size_t) PYBIND11_BYTES_SIZE(utfNbytes.ptr()) / sizeof(CharT);
        // Skip BOM for UTF-16/32
        if (PYBIND11_SILENCE_MSVC_C4127(UTF_N > 8)) {
            buffer++;
            length--;
        }
        value = StringType(buffer, length);

        // If we're loading a string_view we need to keep the encoded Python object alive:
        if (IsView) {
            loader_life_support::add_patient(utfNbytes);
        }

        return true;
    }

    static handle
    cast(const StringType &src, return_value_policy /* policy */, handle /* parent */) {
        const char *buffer = reinterpret_cast<const char *>(src.data());
        auto nbytes = ssize_t(src.size() * sizeof(CharT));
        handle s = decode_utfN(buffer, nbytes);
        if (!s) {
            throw error_already_set();
        }
        return s;
    }

    PYBIND11_TYPE_CASTER(StringType, const_name(PYBIND11_STRING_NAME));

private:
    static handle decode_utfN(const char *buffer, ssize_t nbytes) {
#if !defined(PYPY_VERSION)
        return UTF_N == 8    ? PyUnicode_DecodeUTF8(buffer, nbytes, nullptr)
               : UTF_N == 16 ? PyUnicode_DecodeUTF16(buffer, nbytes, nullptr, nullptr)
                             : PyUnicode_DecodeUTF32(buffer, nbytes, nullptr, nullptr);
#else
        // PyPy segfaults when on PyUnicode_DecodeUTF16 (and possibly on PyUnicode_DecodeUTF32 as
        // well), so bypass the whole thing by just passing the encoding as a string value, which
        // works properly:
        return PyUnicode_Decode(buffer,
                                nbytes,
                                UTF_N == 8    ? "utf-8"
                                : UTF_N == 16 ? "utf-16"
                                              : "utf-32",
                                nullptr);
#endif
    }

    // When loading into a std::string or char*, accept a bytes object as-is (i.e.
    // without any encoding/decoding attempt).  For other C++ char sizes this is a no-op.
    // which supports loading a unicode from a str, doesn't take this path.
    template <typename C = CharT>
    bool load_bytes(enable_if_t<std::is_same<C, char>::value, handle> src) {
        if (PYBIND11_BYTES_CHECK(src.ptr())) {
            // We were passed raw bytes; accept it into a std::string or char*
            // without any encoding attempt.
            const char *bytes = PYBIND11_BYTES_AS_STRING(src.ptr());
            if (bytes) {
                value = StringType(bytes, (size_t) PYBIND11_BYTES_SIZE(src.ptr()));
                return true;
            }
        }

        return false;
    }

    template <typename C = CharT>
    bool load_bytes(enable_if_t<!std::is_same<C, char>::value, handle>) {
        return false;
    }
};

template <typename CharT, class Traits, class Allocator>
struct type_caster<std::basic_string<CharT, Traits, Allocator>,
                   enable_if_t<is_std_char_type<CharT>::value>>
    : string_caster<std::basic_string<CharT, Traits, Allocator>> {};

#ifdef PYBIND11_HAS_STRING_VIEW
template <typename CharT, class Traits>
struct type_caster<std::basic_string_view<CharT, Traits>,
                   enable_if_t<is_std_char_type<CharT>::value>>
    : string_caster<std::basic_string_view<CharT, Traits>, true> {};
#endif

// Type caster for C-style strings.  We basically use a std::string type caster, but also add the
// ability to use None as a nullptr char* (which the string caster doesn't allow).
template <typename CharT>
struct type_caster<CharT, enable_if_t<is_std_char_type<CharT>::value>> {
    using StringType = std::basic_string<CharT>;
    using StringCaster = type_caster<StringType>;
    StringCaster str_caster;
    bool none = false;
    CharT one_char = 0;

public:
    bool load(handle src, bool convert) {
        if (!src) {
            return false;
        }
        if (src.is_none()) {
            // Defer accepting None to other overloads (if we aren't in convert mode):
            if (!convert) {
                return false;
            }
            none = true;
            return true;
        }
        return str_caster.load(src, convert);
    }

    static handle cast(const CharT *src, return_value_policy policy, handle parent) {
        if (src == nullptr) {
            return pybind11::none().inc_ref();
        }
        return StringCaster::cast(StringType(src), policy, parent);
    }

    static handle cast(CharT src, return_value_policy policy, handle parent) {
        if (std::is_same<char, CharT>::value) {
            handle s = PyUnicode_DecodeLatin1((const char *) &src, 1, nullptr);
            if (!s) {
                throw error_already_set();
            }
            return s;
        }
        return StringCaster::cast(StringType(1, src), policy, parent);
    }

    explicit operator CharT *() {
        return none ? nullptr : const_cast<CharT *>(static_cast<StringType &>(str_caster).c_str());
    }
    explicit operator CharT &() {
        if (none) {
            throw value_error("Cannot convert None to a character");
        }

        auto &value = static_cast<StringType &>(str_caster);
        size_t str_len = value.size();
        if (str_len == 0) {
            throw value_error("Cannot convert empty string to a character");
        }

        // If we're in UTF-8 mode, we have two possible failures: one for a unicode character that
        // is too high, and one for multiple unicode characters (caught later), so we need to
        // figure out how long the first encoded character is in bytes to distinguish between these
        // two errors.  We also allow want to allow unicode characters U+0080 through U+00FF, as
        // those can fit into a single char value.
        if (PYBIND11_SILENCE_MSVC_C4127(StringCaster::UTF_N == 8) && str_len > 1 && str_len <= 4) {
            auto v0 = static_cast<unsigned char>(value[0]);
            // low bits only: 0-127
            // 0b110xxxxx - start of 2-byte sequence
            // 0b1110xxxx - start of 3-byte sequence
            // 0b11110xxx - start of 4-byte sequence
            size_t char0_bytes = (v0 & 0x80) == 0      ? 1
                                 : (v0 & 0xE0) == 0xC0 ? 2
                                 : (v0 & 0xF0) == 0xE0 ? 3
                                                       : 4;

            if (char0_bytes == str_len) {
                // If we have a 128-255 value, we can decode it into a single char:
                if (char0_bytes == 2 && (v0 & 0xFC) == 0xC0) { // 0x110000xx 0x10xxxxxx
                    one_char = static_cast<CharT>(((v0 & 3) << 6)
                                                  + (static_cast<unsigned char>(value[1]) & 0x3F));
                    return one_char;
                }
                // Otherwise we have a single character, but it's > U+00FF
                throw value_error("Character code point not in range(0x100)");
            }
        }

        // UTF-16 is much easier: we can only have a surrogate pair for values above U+FFFF, thus a
        // surrogate pair with total length 2 instantly indicates a range error (but not a "your
        // string was too long" error).
        else if (PYBIND11_SILENCE_MSVC_C4127(StringCaster::UTF_N == 16) && str_len == 2) {
            one_char = static_cast<CharT>(value[0]);
            if (one_char >= 0xD800 && one_char < 0xE000) {
                throw value_error("Character code point not in range(0x10000)");
            }
        }

        if (str_len != 1) {
            throw value_error("Expected a character, but multi-character string found");
        }

        one_char = value[0];
        return one_char;
    }

    static constexpr auto name = const_name(PYBIND11_STRING_NAME);
    template <typename _T>
    using cast_op_type = pybind11::detail::cast_op_type<_T>;
};

// Base implementation for std::tuple and std::pair
template <template <typename...> class Tuple, typename... Ts>
class tuple_caster {
    using type = Tuple<Ts...>;
    static constexpr auto size = sizeof...(Ts);
    using indices = make_index_sequence<size>;

public:
    bool load(handle src, bool convert) {
        if (!isinstance<sequence>(src)) {
            return false;
        }
        const auto seq = reinterpret_borrow<sequence>(src);
        if (seq.size() != size) {
            return false;
        }
        return load_impl(seq, convert, indices{});
    }

    template <typename T>
    static handle cast(T &&src, return_value_policy policy, handle parent) {
        return cast_impl(std::forward<T>(src), policy, parent, indices{});
    }

    // copied from the PYBIND11_TYPE_CASTER macro
    template <typename T>
    static handle cast(T *src, return_value_policy policy, handle parent) {
        if (!src) {
            return none().release();
        }
        if (policy == return_value_policy::take_ownership) {
            auto h = cast(std::move(*src), policy, parent);
            delete src;
            return h;
        }
        return cast(*src, policy, parent);
    }

    static constexpr auto name
        = const_name("Tuple[") + concat(make_caster<Ts>::name...) + const_name("]");

    template <typename T>
    using cast_op_type = type;

    explicit operator type() & { return implicit_cast(indices{}); }
    explicit operator type() && { return std::move(*this).implicit_cast(indices{}); }

protected:
    template <size_t... Is>
    type implicit_cast(index_sequence<Is...>) & {
        return type(cast_op<Ts>(std::get<Is>(subcasters))...);
    }
    template <size_t... Is>
    type implicit_cast(index_sequence<Is...>) && {
        return type(cast_op<Ts>(std::move(std::get<Is>(subcasters)))...);
    }

    static constexpr bool load_impl(const sequence &, bool, index_sequence<>) { return true; }

    template <size_t... Is>
    bool load_impl(const sequence &seq, bool convert, index_sequence<Is...>) {
#ifdef __cpp_fold_expressions
        if ((... || !std::get<Is>(subcasters).load(seq[Is], convert))) {
            return false;
        }
#else
        for (bool r : {std::get<Is>(subcasters).load(seq[Is], convert)...}) {
            if (!r) {
                return false;
            }
        }
#endif
        return true;
    }

    /* Implementation: Convert a C++ tuple into a Python tuple */
    template <typename T, size_t... Is>
    static handle
    cast_impl(T &&src, return_value_policy policy, handle parent, index_sequence<Is...>) {
        PYBIND11_WORKAROUND_INCORRECT_MSVC_C4100(src, policy, parent);
        PYBIND11_WORKAROUND_INCORRECT_GCC_UNUSED_BUT_SET_PARAMETER(policy, parent);
        std::array<object, size> entries{{reinterpret_steal<object>(
            make_caster<Ts>::cast(std::get<Is>(std::forward<T>(src)), policy, parent))...}};
        for (const auto &entry : entries) {
            if (!entry) {
                return handle();
            }
        }
        tuple result(size);
        int counter = 0;
        for (auto &entry : entries) {
            PyTuple_SET_ITEM(result.ptr(), counter++, entry.release().ptr());
        }
        return result.release();
    }

    Tuple<make_caster<Ts>...> subcasters;
};

template <typename T1, typename T2>
class type_caster<std::pair<T1, T2>> : public tuple_caster<std::pair, T1, T2> {};

template <typename... Ts>
class type_caster<std::tuple<Ts...>> : public tuple_caster<std::tuple, Ts...> {};

/// Helper class which abstracts away certain actions. Users can provide specializations for
/// custom holders, but it's only necessary if the type has a non-standard interface.
template <typename T>
struct holder_helper {
    static auto get(const T &p) -> decltype(p.get()) { return p.get(); }
};

/// Type caster for holder types like std::shared_ptr, etc.
/// The SFINAE hook is provided to help work around the current lack of support
/// for smart-pointer interoperability. Please consider it an implementation
/// detail that may change in the future, as formal support for smart-pointer
/// interoperability is added into pybind11.
template <typename type, typename holder_type, typename SFINAE = void>
struct copyable_holder_caster : public type_caster_base<type> {
public:
    using base = type_caster_base<type>;
    static_assert(std::is_base_of<base, type_caster<type>>::value,
                  "Holder classes are only supported for custom types");
    using base::base;
    using base::cast;
    using base::typeinfo;
    using base::value;

    bool load(handle src, bool convert) {
        return base::template load_impl<copyable_holder_caster<type, holder_type>>(src, convert);
    }

    explicit operator type *() { return this->value; }
    // static_cast works around compiler error with MSVC 17 and CUDA 10.2
    // see issue #2180
    explicit operator type &() { return *(static_cast<type *>(this->value)); }
    explicit operator holder_type *() { return std::addressof(holder); }
    explicit operator holder_type &() { return holder; }

    static handle cast(const holder_type &src, return_value_policy, handle) {
        const auto *ptr = holder_helper<holder_type>::get(src);
        return type_caster_base<type>::cast_holder(ptr, &src);
    }

protected:
    friend class type_caster_generic;
    void check_holder_compat() {
        if (typeinfo->default_holder) {
            throw cast_error("Unable to load a custom holder type from a default-holder instance");
        }
    }

    bool load_value(value_and_holder &&v_h) {
        if (v_h.holder_constructed()) {
            value = v_h.value_ptr();
            holder = v_h.template holder<holder_type>();
            return true;
        }
        throw cast_error("Unable to cast from non-held to held instance (T& to Holder<T>) "
#if defined(NDEBUG)
                         "(compile in debug mode for type information)");
#else
                         "of type '"
                         + type_id<holder_type>() + "''");
#endif
    }

    template <typename T = holder_type,
              detail::enable_if_t<!std::is_constructible<T, const T &, type *>::value, int> = 0>
    bool try_implicit_casts(handle, bool) {
        return false;
    }

    template <typename T = holder_type,
              detail::enable_if_t<std::is_constructible<T, const T &, type *>::value, int> = 0>
    bool try_implicit_casts(handle src, bool convert) {
        for (auto &cast : typeinfo->implicit_casts) {
            copyable_holder_caster sub_caster(*cast.first);
            if (sub_caster.load(src, convert)) {
                value = cast.second(sub_caster.value);
                holder = holder_type(sub_caster.holder, (type *) value);
                return true;
            }
        }
        return false;
    }

    static bool try_direct_conversions(handle) { return false; }

    holder_type holder;
};

#ifndef PYBIND11_USE_SMART_HOLDER_AS_DEFAULT
/// Specialize for the common std::shared_ptr, so users don't need to
template <typename T>
<<<<<<< HEAD
class type_caster<std::shared_ptr<T>> : public copyable_holder_caster<T, std::shared_ptr<T>> { };
#endif
=======
class type_caster<std::shared_ptr<T>> : public copyable_holder_caster<T, std::shared_ptr<T>> {};
>>>>>>> a97e9d8c

/// Type caster for holder types like std::unique_ptr.
/// Please consider the SFINAE hook an implementation detail, as explained
/// in the comment for the copyable_holder_caster.
template <typename type, typename holder_type, typename SFINAE = void>
struct move_only_holder_caster {
    static_assert(std::is_base_of<type_caster_base<type>, type_caster<type>>::value,
                  "Holder classes are only supported for custom types");

    static handle cast(holder_type &&src, return_value_policy, handle) {
        auto *ptr = holder_helper<holder_type>::get(src);
        return type_caster_base<type>::cast_holder(ptr, std::addressof(src));
    }
    static constexpr auto name = type_caster_base<type>::name;
};

#ifndef PYBIND11_USE_SMART_HOLDER_AS_DEFAULT
template <typename type, typename deleter>
class type_caster<std::unique_ptr<type, deleter>>
<<<<<<< HEAD
    : public move_only_holder_caster<type, std::unique_ptr<type, deleter>> { };
#endif
=======
    : public move_only_holder_caster<type, std::unique_ptr<type, deleter>> {};
>>>>>>> a97e9d8c

template <typename type, typename holder_type>
using type_caster_holder = conditional_t<is_copy_constructible<holder_type>::value,
                                         copyable_holder_caster<type, holder_type>,
                                         move_only_holder_caster<type, holder_type>>;

template <typename T, bool Value = false>
struct always_construct_holder {
    static constexpr bool value = Value;
};

/// Create a specialization for custom holder types (silently ignores std::shared_ptr)
#define PYBIND11_DECLARE_HOLDER_TYPE(type, holder_type, ...)                                      \
    namespace pybind11 {                                                                          \
    namespace detail {                                                                            \
    template <typename type>                                                                      \
    struct always_construct_holder<holder_type> : always_construct_holder<void, ##__VA_ARGS__> {  \
    };                                                                                            \
    template <typename type>                                                                      \
    class type_caster<holder_type, enable_if_t<!is_shared_ptr<holder_type>::value>>               \
        : public type_caster_holder<type, holder_type> {};                                        \
    }                                                                                             \
    }

// PYBIND11_DECLARE_HOLDER_TYPE holder types:
template <typename base, typename holder>
struct is_holder_type
    : std::is_base_of<detail::type_caster_holder<base, holder>, detail::type_caster<holder>> {};
// Specialization for always-supported unique_ptr holders:
template <typename base, typename deleter>
struct is_holder_type<base, std::unique_ptr<base, deleter>> : std::true_type {};

template <typename T>
struct handle_type_name {
    static constexpr auto name = const_name<T>();
};
template <>
struct handle_type_name<bool_> {
    static constexpr auto name = const_name("bool");
};
template <>
struct handle_type_name<bytes> {
    static constexpr auto name = const_name(PYBIND11_BYTES_NAME);
};
template <>
struct handle_type_name<int_> {
    static constexpr auto name = const_name("int");
};
template <>
struct handle_type_name<iterable> {
    static constexpr auto name = const_name("Iterable");
};
template <>
struct handle_type_name<iterator> {
    static constexpr auto name = const_name("Iterator");
};
template <>
struct handle_type_name<float_> {
    static constexpr auto name = const_name("float");
};
template <>
struct handle_type_name<none> {
    static constexpr auto name = const_name("None");
};
template <>
struct handle_type_name<args> {
    static constexpr auto name = const_name("*args");
};
template <>
struct handle_type_name<kwargs> {
    static constexpr auto name = const_name("**kwargs");
};

template <typename type>
struct pyobject_caster {
    template <typename T = type, enable_if_t<std::is_same<T, handle>::value, int> = 0>
    bool load(handle src, bool /* convert */) {
        value = src;
        return static_cast<bool>(value);
    }

    template <typename T = type, enable_if_t<std::is_base_of<object, T>::value, int> = 0>
    bool load(handle src, bool /* convert */) {
        if (!isinstance<type>(src)) {
            return false;
        }
        value = reinterpret_borrow<type>(src);
        return true;
    }

    static handle cast(const handle &src, return_value_policy /* policy */, handle /* parent */) {
        return src.inc_ref();
    }
    PYBIND11_TYPE_CASTER(type, handle_type_name<type>::name);
};

template <typename T>
class type_caster<T, enable_if_t<is_pyobject<T>::value>> : public pyobject_caster<T> {};

// Our conditions for enabling moving are quite restrictive:
// At compile time:
// - T needs to be a non-const, non-pointer, non-reference type
// - type_caster<T>::operator T&() must exist
// - the type must be move constructible (obviously)
// At run-time:
// - if the type is non-copy-constructible, the object must be the sole owner of the type (i.e. it
//   must have ref_count() == 1)h
// If any of the above are not satisfied, we fall back to copying.
template <typename T>
using move_is_plain_type
    = satisfies_none_of<T, std::is_void, std::is_pointer, std::is_reference, std::is_const>;
template <typename T, typename SFINAE = void>
struct move_always : std::false_type {};
template <typename T>
struct move_always<
    T,
    enable_if_t<
        all_of<move_is_plain_type<T>,
               negation<is_copy_constructible<T>>,
               std::is_move_constructible<T>,
               std::is_same<decltype(std::declval<make_caster<T>>().operator T &()), T &>>::value>>
    : std::true_type {};
template <typename T, typename SFINAE = void>
struct move_if_unreferenced : std::false_type {};
template <typename T>
struct move_if_unreferenced<
    T,
    enable_if_t<
        all_of<move_is_plain_type<T>,
               negation<move_always<T>>,
               std::is_move_constructible<T>,
               std::is_same<decltype(std::declval<make_caster<T>>().operator T &()), T &>>::value>>
    : std::true_type {};
template <typename T>
using move_never = none_of<move_always<T>, move_if_unreferenced<T>>;

// Detect whether returning a `type` from a cast on type's type_caster is going to result in a
// reference or pointer to a local variable of the type_caster.  Basically, only
// non-reference/pointer `type`s and reference/pointers from a type_caster_generic are safe;
// everything else returns a reference/pointer to a local variable.
<<<<<<< HEAD
template <typename type> using cast_is_temporary_value_reference = bool_constant<
    (std::is_reference<type>::value || std::is_pointer<type>::value) &&
    !std::is_base_of<type_caster_generic, make_caster<type>>::value &&
    !type_uses_smart_holder_type_caster<intrinsic_t<type>>::value &&
    !std::is_same<intrinsic_t<type>, void>::value
>;
=======
template <typename type>
using cast_is_temporary_value_reference
    = bool_constant<(std::is_reference<type>::value || std::is_pointer<type>::value)
                    && !std::is_base_of<type_caster_generic, make_caster<type>>::value
                    && !std::is_same<intrinsic_t<type>, void>::value>;
>>>>>>> a97e9d8c

// When a value returned from a C++ function is being cast back to Python, we almost always want to
// force `policy = move`, regardless of the return value policy the function/method was declared
// with.
template <typename Return, typename SFINAE = void>
struct return_value_policy_override {
    static return_value_policy policy(return_value_policy p) { return p; }
};

<<<<<<< HEAD
template <typename Return> struct return_value_policy_override<Return,
        detail::enable_if_t<
            std::is_base_of<type_caster_generic, make_caster<Return>>::value ||
            type_uses_smart_holder_type_caster<intrinsic_t<Return>>::value, void>> {
=======
template <typename Return>
struct return_value_policy_override<
    Return,
    detail::enable_if_t<std::is_base_of<type_caster_generic, make_caster<Return>>::value, void>> {
>>>>>>> a97e9d8c
    static return_value_policy policy(return_value_policy p) {
        return !std::is_lvalue_reference<Return>::value && !std::is_pointer<Return>::value
                   ? return_value_policy::move
                   : p;
    }
};

// Basic python -> C++ casting; throws if casting fails
template <typename T, typename SFINAE>
type_caster<T, SFINAE> &load_type(type_caster<T, SFINAE> &conv, const handle &handle) {
    if (!conv.load(handle, true)) {
#if defined(NDEBUG)
        throw cast_error(
            "Unable to cast Python instance to C++ type (compile in debug mode for details)");
#else
        throw cast_error("Unable to cast Python instance of type "
                         + (std::string) str(type::handle_of(handle)) + " to C++ type '"
                         + type_id<T>() + "'");
#endif
    }
    return conv;
}
// Wrapper around the above that also constructs and returns a type_caster
template <typename T>
make_caster<T> load_type(const handle &handle) {
    make_caster<T> conv;
    load_type(conv, handle);
    return conv;
}

PYBIND11_NAMESPACE_END(detail)

// pytype -> C++ type
template <typename T, detail::enable_if_t<!detail::is_pyobject<T>::value, int> = 0>
T cast(const handle &handle) {
    using namespace detail;
    static_assert(!cast_is_temporary_value_reference<T>::value,
                  "Unable to cast type to reference: value is local to type caster");
    return cast_op<T>(load_type<T>(handle));
}

// pytype -> pytype (calls converting constructor)
template <typename T, detail::enable_if_t<detail::is_pyobject<T>::value, int> = 0>
T cast(const handle &handle) {
    return T(reinterpret_borrow<object>(handle));
}

// C++ type -> py::object
template <typename T, detail::enable_if_t<!detail::is_pyobject<T>::value, int> = 0>
object cast(T &&value,
            return_value_policy policy = return_value_policy::automatic_reference,
            handle parent = handle()) {
    using no_ref_T = typename std::remove_reference<T>::type;
    if (policy == return_value_policy::automatic) {
        policy = std::is_pointer<no_ref_T>::value     ? return_value_policy::take_ownership
                 : std::is_lvalue_reference<T>::value ? return_value_policy::copy
                                                      : return_value_policy::move;
    } else if (policy == return_value_policy::automatic_reference) {
        policy = std::is_pointer<no_ref_T>::value     ? return_value_policy::reference
                 : std::is_lvalue_reference<T>::value ? return_value_policy::copy
                                                      : return_value_policy::move;
    }
    return reinterpret_steal<object>(
        detail::make_caster<T>::cast(std::forward<T>(value), policy, parent));
}

template <typename T>
T handle::cast() const {
    return pybind11::cast<T>(*this);
}
template <>
inline void handle::cast() const {
    return;
}

template <typename T>
detail::enable_if_t<!detail::move_never<T>::value, T> move(object &&obj) {
    if (obj.ref_count() > 1) {
#if defined(NDEBUG)
        throw cast_error(
            "Unable to cast Python instance to C++ rvalue: instance has multiple references"
            " (compile in debug mode for details)");
#else
        throw cast_error("Unable to move from Python " + (std::string) str(type::handle_of(obj))
                         + " instance to C++ " + type_id<T>()
                         + " instance: instance has multiple references");
#endif
    }

    // Move into a temporary and return that, because the reference may be a local value of `conv`
    T ret = std::move(detail::load_type<T>(obj).operator T &());
    return ret;
}

// Calling cast() on an rvalue calls pybind11::cast with the object rvalue, which does:
// - If we have to move (because T has no copy constructor), do it.  This will fail if the moved
//   object has multiple references, but trying to copy will fail to compile.
// - If both movable and copyable, check ref count: if 1, move; otherwise copy
// - Otherwise (not movable), copy.
template <typename T>
detail::enable_if_t<detail::move_always<T>::value, T> cast(object &&object) {
    return move<T>(std::move(object));
}
template <typename T>
detail::enable_if_t<detail::move_if_unreferenced<T>::value, T> cast(object &&object) {
    if (object.ref_count() > 1) {
        return cast<T>(object);
    }
    return move<T>(std::move(object));
}
template <typename T>
detail::enable_if_t<detail::move_never<T>::value, T> cast(object &&object) {
    return cast<T>(object);
}

template <typename T>
T object::cast() const & {
    return pybind11::cast<T>(*this);
}
template <typename T>
T object::cast() && {
    return pybind11::cast<T>(std::move(*this));
}
template <>
inline void object::cast() const & {
    return;
}
template <>
inline void object::cast() && {
    return;
}

PYBIND11_NAMESPACE_BEGIN(detail)

// Declared in pytypes.h:
template <typename T, enable_if_t<!is_pyobject<T>::value, int>>
object object_or_cast(T &&o) {
    return pybind11::cast(std::forward<T>(o));
}

// Placeholder type for the unneeded (and dead code) static variable in the
// PYBIND11_OVERRIDE_OVERRIDE macro
struct override_unused {};
template <typename ret_type>
using override_caster_t = conditional_t<cast_is_temporary_value_reference<ret_type>::value,
                                        make_caster<ret_type>,
                                        override_unused>;

// Trampoline use: for reference/pointer types to value-converted values, we do a value cast, then
// store the result in the given variable.  For other types, this is a no-op.
template <typename T>
enable_if_t<cast_is_temporary_value_reference<T>::value, T> cast_ref(object &&o,
                                                                     make_caster<T> &caster) {
    return cast_op<T>(load_type(caster, o));
}
template <typename T>
enable_if_t<!cast_is_temporary_value_reference<T>::value, T> cast_ref(object &&,
                                                                      override_unused &) {
    pybind11_fail("Internal error: cast_ref fallback invoked");
}

// Trampoline use: Having a pybind11::cast with an invalid reference type is going to
// static_assert, even though if it's in dead code, so we provide a "trampoline" to pybind11::cast
// that only does anything in cases where pybind11::cast is valid.
template <typename T>
enable_if_t<!cast_is_temporary_value_reference<T>::value, T> cast_safe(object &&o) {
    return pybind11::cast<T>(std::move(o));
}
template <typename T>
enable_if_t<cast_is_temporary_value_reference<T>::value, T> cast_safe(object &&) {
    pybind11_fail("Internal error: cast_safe fallback invoked");
}
template <>
inline void cast_safe<void>(object &&) {}

PYBIND11_NAMESPACE_END(detail)

// The overloads could coexist, i.e. the #if is not strictly speaking needed,
// but it is an easy minor optimization.
#if defined(NDEBUG)
inline cast_error cast_error_unable_to_convert_call_arg() {
    return cast_error(
        "Unable to convert call argument to Python object (compile in debug mode for details)");
}
#else
inline cast_error cast_error_unable_to_convert_call_arg(const std::string &name,
                                                        const std::string &type) {
    return cast_error("Unable to convert call argument '" + name + "' of type '" + type
                      + "' to Python object");
}
#endif

template <return_value_policy policy = return_value_policy::automatic_reference>
tuple make_tuple() {
    return tuple(0);
}

template <return_value_policy policy = return_value_policy::automatic_reference, typename... Args>
tuple make_tuple(Args &&...args_) {
    constexpr size_t size = sizeof...(Args);
    std::array<object, size> args{{reinterpret_steal<object>(
        detail::make_caster<Args>::cast(std::forward<Args>(args_), policy, nullptr))...}};
    for (size_t i = 0; i < args.size(); i++) {
        if (!args[i]) {
#if defined(NDEBUG)
            throw cast_error_unable_to_convert_call_arg();
#else
            std::array<std::string, size> argtypes{{type_id<Args>()...}};
            throw cast_error_unable_to_convert_call_arg(std::to_string(i), argtypes[i]);
#endif
        }
    }
    tuple result(size);
    int counter = 0;
    for (auto &arg_value : args) {
        PyTuple_SET_ITEM(result.ptr(), counter++, arg_value.release().ptr());
    }
    return result;
}

/// \ingroup annotations
/// Annotation for arguments
struct arg {
    /// Constructs an argument with the name of the argument; if null or omitted, this is a
    /// positional argument.
    constexpr explicit arg(const char *name = nullptr)
        : name(name), flag_noconvert(false), flag_none(true) {}
    /// Assign a value to this argument
    template <typename T>
    arg_v operator=(T &&value) const;
    /// Indicate that the type should not be converted in the type caster
    arg &noconvert(bool flag = true) {
        flag_noconvert = flag;
        return *this;
    }
    /// Indicates that the argument should/shouldn't allow None (e.g. for nullable pointer args)
    arg &none(bool flag = true) {
        flag_none = flag;
        return *this;
    }

    const char *name;        ///< If non-null, this is a named kwargs argument
    bool flag_noconvert : 1; ///< If set, do not allow conversion (requires a supporting type
                             ///< caster!)
    bool flag_none : 1;      ///< If set (the default), allow None to be passed to this argument
};

/// \ingroup annotations
/// Annotation for arguments with values
struct arg_v : arg {
private:
    template <typename T>
    arg_v(arg &&base, T &&x, const char *descr = nullptr)
        : arg(base), value(reinterpret_steal<object>(
                         detail::make_caster<T>::cast(x, return_value_policy::automatic, {}))),
          descr(descr)
#if !defined(NDEBUG)
          ,
          type(type_id<T>())
#endif
    {
        // Workaround! See:
        // https://github.com/pybind/pybind11/issues/2336
        // https://github.com/pybind/pybind11/pull/2685#issuecomment-731286700
        if (PyErr_Occurred()) {
            PyErr_Clear();
        }
    }

public:
    /// Direct construction with name, default, and description
    template <typename T>
    arg_v(const char *name, T &&x, const char *descr = nullptr)
        : arg_v(arg(name), std::forward<T>(x), descr) {}

    /// Called internally when invoking `py::arg("a") = value`
    template <typename T>
    arg_v(const arg &base, T &&x, const char *descr = nullptr)
        : arg_v(arg(base), std::forward<T>(x), descr) {}

    /// Same as `arg::noconvert()`, but returns *this as arg_v&, not arg&
    arg_v &noconvert(bool flag = true) {
        arg::noconvert(flag);
        return *this;
    }

    /// Same as `arg::nonone()`, but returns *this as arg_v&, not arg&
    arg_v &none(bool flag = true) {
        arg::none(flag);
        return *this;
    }

    /// The default value
    object value;
    /// The (optional) description of the default value
    const char *descr;
#if !defined(NDEBUG)
    /// The C++ type name of the default value (only available when compiled in debug mode)
    std::string type;
#endif
};

/// \ingroup annotations
/// Annotation indicating that all following arguments are keyword-only; the is the equivalent of
/// an unnamed '*' argument
struct kw_only {};

/// \ingroup annotations
/// Annotation indicating that all previous arguments are positional-only; the is the equivalent of
/// an unnamed '/' argument (in Python 3.8)
struct pos_only {};

template <typename T>
arg_v arg::operator=(T &&value) const {
    return {*this, std::forward<T>(value)};
}

/// Alias for backward compatibility -- to be removed in version 2.0
template <typename /*unused*/>
using arg_t = arg_v;

inline namespace literals {
/** \rst
    String literal version of `arg`
 \endrst */
constexpr arg operator"" _a(const char *name, size_t) { return arg(name); }
} // namespace literals

PYBIND11_NAMESPACE_BEGIN(detail)

template <typename T>
using is_kw_only = std::is_same<intrinsic_t<T>, kw_only>;
template <typename T>
using is_pos_only = std::is_same<intrinsic_t<T>, pos_only>;

// forward declaration (definition in attr.h)
struct function_record;

/// Internal data associated with a single function call
struct function_call {
    function_call(const function_record &f, handle p); // Implementation in attr.h

    /// The function data:
    const function_record &func;

    /// Arguments passed to the function:
    std::vector<handle> args;

    /// The `convert` value the arguments should be loaded with
    std::vector<bool> args_convert;

    /// Extra references for the optional `py::args` and/or `py::kwargs` arguments (which, if
    /// present, are also in `args` but without a reference).
    object args_ref, kwargs_ref;

    /// The parent, if any
    handle parent;

    /// If this is a call to an initializer, this argument contains `self`
    handle init_self;
};

/// Helper class which loads arguments for C++ functions called from Python
template <typename... Args>
class argument_loader {
    using indices = make_index_sequence<sizeof...(Args)>;

    template <typename Arg>
    using argument_is_args = std::is_same<intrinsic_t<Arg>, args>;
    template <typename Arg>
    using argument_is_kwargs = std::is_same<intrinsic_t<Arg>, kwargs>;
    // Get kwargs argument position, or -1 if not present:
    static constexpr auto kwargs_pos = constexpr_last<argument_is_kwargs, Args...>();

    static_assert(kwargs_pos == -1 || kwargs_pos == (int) sizeof...(Args) - 1,
                  "py::kwargs is only permitted as the last argument of a function");

public:
    static constexpr bool has_kwargs = kwargs_pos != -1;

    // py::args argument position; -1 if not present.
    static constexpr int args_pos = constexpr_last<argument_is_args, Args...>();

    static_assert(args_pos == -1 || args_pos == constexpr_first<argument_is_args, Args...>(),
                  "py::args cannot be specified more than once");

    static constexpr auto arg_names = concat(type_descr(make_caster<Args>::name)...);

    bool load_args(function_call &call) { return load_impl_sequence(call, indices{}); }

    template <typename Return, typename Guard, typename Func>
    // NOLINTNEXTLINE(readability-const-return-type)
    enable_if_t<!std::is_void<Return>::value, Return> call(Func &&f) && {
        return std::move(*this).template call_impl<remove_cv_t<Return>>(
            std::forward<Func>(f), indices{}, Guard{});
    }

    template <typename Return, typename Guard, typename Func>
    enable_if_t<std::is_void<Return>::value, void_type> call(Func &&f) && {
        std::move(*this).template call_impl<remove_cv_t<Return>>(
            std::forward<Func>(f), indices{}, Guard{});
        return void_type();
    }

private:
    static bool load_impl_sequence(function_call &, index_sequence<>) { return true; }

    template <size_t... Is>
    bool load_impl_sequence(function_call &call, index_sequence<Is...>) {
#ifdef __cpp_fold_expressions
        if ((... || !std::get<Is>(argcasters).load(call.args[Is], call.args_convert[Is]))) {
            return false;
        }
#else
        for (bool r : {std::get<Is>(argcasters).load(call.args[Is], call.args_convert[Is])...}) {
            if (!r) {
                return false;
            }
        }
#endif
        return true;
    }

    template <typename Return, typename Func, size_t... Is, typename Guard>
    Return call_impl(Func &&f, index_sequence<Is...>, Guard &&) && {
        return std::forward<Func>(f)(cast_op<Args>(std::move(std::get<Is>(argcasters)))...);
    }

    std::tuple<make_caster<Args>...> argcasters;
};

/// Helper class which collects only positional arguments for a Python function call.
/// A fancier version below can collect any argument, but this one is optimal for simple calls.
template <return_value_policy policy>
class simple_collector {
public:
    template <typename... Ts>
    explicit simple_collector(Ts &&...values)
        : m_args(pybind11::make_tuple<policy>(std::forward<Ts>(values)...)) {}

    const tuple &args() const & { return m_args; }
    dict kwargs() const { return {}; }

    tuple args() && { return std::move(m_args); }

    /// Call a Python function and pass the collected arguments
    object call(PyObject *ptr) const {
        PyObject *result = PyObject_CallObject(ptr, m_args.ptr());
        if (!result) {
            throw error_already_set();
        }
        return reinterpret_steal<object>(result);
    }

private:
    tuple m_args;
};

/// Helper class which collects positional, keyword, * and ** arguments for a Python function call
template <return_value_policy policy>
class unpacking_collector {
public:
    template <typename... Ts>
    explicit unpacking_collector(Ts &&...values) {
        // Tuples aren't (easily) resizable so a list is needed for collection,
        // but the actual function call strictly requires a tuple.
        auto args_list = list();
        using expander = int[];
        (void) expander{0, (process(args_list, std::forward<Ts>(values)), 0)...};

        m_args = std::move(args_list);
    }

    const tuple &args() const & { return m_args; }
    const dict &kwargs() const & { return m_kwargs; }

    tuple args() && { return std::move(m_args); }
    dict kwargs() && { return std::move(m_kwargs); }

    /// Call a Python function and pass the collected arguments
    object call(PyObject *ptr) const {
        PyObject *result = PyObject_Call(ptr, m_args.ptr(), m_kwargs.ptr());
        if (!result) {
            throw error_already_set();
        }
        return reinterpret_steal<object>(result);
    }

private:
    template <typename T>
    void process(list &args_list, T &&x) {
        auto o = reinterpret_steal<object>(
            detail::make_caster<T>::cast(std::forward<T>(x), policy, {}));
        if (!o) {
#if defined(NDEBUG)
            throw cast_error_unable_to_convert_call_arg();
#else
            throw cast_error_unable_to_convert_call_arg(std::to_string(args_list.size()),
                                                        type_id<T>());
#endif
        }
        args_list.append(o);
    }

    void process(list &args_list, detail::args_proxy ap) {
        for (auto a : ap) {
            args_list.append(a);
        }
    }

    void process(list & /*args_list*/, arg_v a) {
        if (!a.name) {
#if defined(NDEBUG)
            nameless_argument_error();
#else
            nameless_argument_error(a.type);
#endif
        }
        if (m_kwargs.contains(a.name)) {
#if defined(NDEBUG)
            multiple_values_error();
#else
            multiple_values_error(a.name);
#endif
        }
        if (!a.value) {
#if defined(NDEBUG)
            throw cast_error_unable_to_convert_call_arg();
#else
            throw cast_error_unable_to_convert_call_arg(a.name, a.type);
#endif
        }
        m_kwargs[a.name] = a.value;
    }

    void process(list & /*args_list*/, detail::kwargs_proxy kp) {
        if (!kp) {
            return;
        }
        for (auto k : reinterpret_borrow<dict>(kp)) {
            if (m_kwargs.contains(k.first)) {
#if defined(NDEBUG)
                multiple_values_error();
#else
                multiple_values_error(str(k.first));
#endif
            }
            m_kwargs[k.first] = k.second;
        }
    }

    [[noreturn]] static void nameless_argument_error() {
        throw type_error("Got kwargs without a name; only named arguments "
                         "may be passed via py::arg() to a python function call. "
                         "(compile in debug mode for details)");
    }
    [[noreturn]] static void nameless_argument_error(const std::string &type) {
        throw type_error("Got kwargs without a name of type '" + type
                         + "'; only named "
                           "arguments may be passed via py::arg() to a python function call. ");
    }
    [[noreturn]] static void multiple_values_error() {
        throw type_error("Got multiple values for keyword argument "
                         "(compile in debug mode for details)");
    }

    [[noreturn]] static void multiple_values_error(const std::string &name) {
        throw type_error("Got multiple values for keyword argument '" + name + "'");
    }

private:
    tuple m_args;
    dict m_kwargs;
};

// [workaround(intel)] Separate function required here
// We need to put this into a separate function because the Intel compiler
// fails to compile enable_if_t<!all_of<is_positional<Args>...>::value>
// (tested with ICC 2021.1 Beta 20200827).
template <typename... Args>
constexpr bool args_are_all_positional() {
    return all_of<is_positional<Args>...>::value;
}

/// Collect only positional arguments for a Python function call
template <return_value_policy policy,
          typename... Args,
          typename = enable_if_t<args_are_all_positional<Args...>()>>
simple_collector<policy> collect_arguments(Args &&...args) {
    return simple_collector<policy>(std::forward<Args>(args)...);
}

/// Collect all arguments, including keywords and unpacking (only instantiated when needed)
template <return_value_policy policy,
          typename... Args,
          typename = enable_if_t<!args_are_all_positional<Args...>()>>
unpacking_collector<policy> collect_arguments(Args &&...args) {
    // Following argument order rules for generalized unpacking according to PEP 448
    static_assert(constexpr_last<is_positional, Args...>()
                          < constexpr_first<is_keyword_or_ds, Args...>()
                      && constexpr_last<is_s_unpacking, Args...>()
                             < constexpr_first<is_ds_unpacking, Args...>(),
                  "Invalid function call: positional args must precede keywords and ** unpacking; "
                  "* unpacking must precede ** unpacking");
    return unpacking_collector<policy>(std::forward<Args>(args)...);
}

template <typename Derived>
template <return_value_policy policy, typename... Args>
object object_api<Derived>::operator()(Args &&...args) const {
#ifndef NDEBUG
    if (!PyGILState_Check()) {
        pybind11_fail("pybind11::object_api<>::operator() PyGILState_Check() failure.");
    }
#endif
    return detail::collect_arguments<policy>(std::forward<Args>(args)...).call(derived().ptr());
}

template <typename Derived>
template <return_value_policy policy, typename... Args>
object object_api<Derived>::call(Args &&...args) const {
    return operator()<policy>(std::forward<Args>(args)...);
}

PYBIND11_NAMESPACE_END(detail)

template <typename T>
handle type::handle_of() {
<<<<<<< HEAD
    static_assert(
        detail::any_of<std::is_base_of<detail::type_caster_generic, detail::make_caster<T>>,
                       detail::type_uses_smart_holder_type_caster<T>>::value,
        "py::type::of<T> only supports the case where T is a registered C++ types.");
=======
    static_assert(std::is_base_of<detail::type_caster_generic, detail::make_caster<T>>::value,
                  "py::type::of<T> only supports the case where T is a registered C++ types.");
>>>>>>> a97e9d8c

    return detail::get_type_handle(typeid(T), true);
}

<<<<<<< HEAD

#define PYBIND11_MAKE_OPAQUE(...) \
    namespace pybind11 { namespace detail { \
        template<> class type_caster<__VA_ARGS__> : public type_caster_for_class_<__VA_ARGS__> { }; \
    }}
=======
#define PYBIND11_MAKE_OPAQUE(...)                                                                 \
    namespace pybind11 {                                                                          \
    namespace detail {                                                                            \
    template <>                                                                                   \
    class type_caster<__VA_ARGS__> : public type_caster_base<__VA_ARGS__> {};                     \
    }                                                                                             \
    }
>>>>>>> a97e9d8c

/// Lets you pass a type containing a `,` through a macro parameter without needing a separate
/// typedef, e.g.:
/// `PYBIND11_OVERRIDE(PYBIND11_TYPE(ReturnType<A, B>), PYBIND11_TYPE(Parent<C, D>), f, arg)`
#define PYBIND11_TYPE(...) __VA_ARGS__

PYBIND11_NAMESPACE_END(PYBIND11_NAMESPACE)<|MERGE_RESOLUTION|>--- conflicted
+++ resolved
@@ -1,4 +1,3 @@
-// clang-format off
 /*
     pybind11/cast.h: Partial template specializations to cast between
     C++ and Python types
@@ -31,14 +30,12 @@
 #include <vector>
 
 #ifdef PYBIND11_USE_SMART_HOLDER_AS_DEFAULT
-#include "detail/smart_holder_type_casters.h"
+#    include "detail/smart_holder_type_casters.h"
 #endif
 
 PYBIND11_NAMESPACE_BEGIN(PYBIND11_NAMESPACE)
 PYBIND11_NAMESPACE_BEGIN(detail)
 
-<<<<<<< HEAD
-// clang-format on
 #ifndef PYBIND11_USE_SMART_HOLDER_AS_DEFAULT
 template <typename T>
 class type_caster_for_class_ : public type_caster_base<T> {};
@@ -55,13 +52,6 @@
     static constexpr bool value
         = std::is_base_of<smart_holder_type_caster_base_tag, make_caster<T>>::value;
 };
-// clang-format off
-=======
-template <typename type, typename SFINAE = void>
-class type_caster : public type_caster_base<type> {};
-template <typename type>
-using make_caster = type_caster<intrinsic_t<type>>;
->>>>>>> a97e9d8c
 
 // Shortcut for calling a caster's `cast_op_type` cast operator for casting a type_caster to a T
 template <typename T>
@@ -825,12 +815,8 @@
 #ifndef PYBIND11_USE_SMART_HOLDER_AS_DEFAULT
 /// Specialize for the common std::shared_ptr, so users don't need to
 template <typename T>
-<<<<<<< HEAD
-class type_caster<std::shared_ptr<T>> : public copyable_holder_caster<T, std::shared_ptr<T>> { };
-#endif
-=======
 class type_caster<std::shared_ptr<T>> : public copyable_holder_caster<T, std::shared_ptr<T>> {};
->>>>>>> a97e9d8c
+#endif
 
 /// Type caster for holder types like std::unique_ptr.
 /// Please consider the SFINAE hook an implementation detail, as explained
@@ -850,12 +836,8 @@
 #ifndef PYBIND11_USE_SMART_HOLDER_AS_DEFAULT
 template <typename type, typename deleter>
 class type_caster<std::unique_ptr<type, deleter>>
-<<<<<<< HEAD
-    : public move_only_holder_caster<type, std::unique_ptr<type, deleter>> { };
-#endif
-=======
     : public move_only_holder_caster<type, std::unique_ptr<type, deleter>> {};
->>>>>>> a97e9d8c
+#endif
 
 template <typename type, typename holder_type>
 using type_caster_holder = conditional_t<is_copy_constructible<holder_type>::value,
@@ -996,20 +978,12 @@
 // reference or pointer to a local variable of the type_caster.  Basically, only
 // non-reference/pointer `type`s and reference/pointers from a type_caster_generic are safe;
 // everything else returns a reference/pointer to a local variable.
-<<<<<<< HEAD
-template <typename type> using cast_is_temporary_value_reference = bool_constant<
-    (std::is_reference<type>::value || std::is_pointer<type>::value) &&
-    !std::is_base_of<type_caster_generic, make_caster<type>>::value &&
-    !type_uses_smart_holder_type_caster<intrinsic_t<type>>::value &&
-    !std::is_same<intrinsic_t<type>, void>::value
->;
-=======
 template <typename type>
 using cast_is_temporary_value_reference
     = bool_constant<(std::is_reference<type>::value || std::is_pointer<type>::value)
                     && !std::is_base_of<type_caster_generic, make_caster<type>>::value
+                    && !type_uses_smart_holder_type_caster<intrinsic_t<type>>::value
                     && !std::is_same<intrinsic_t<type>, void>::value>;
->>>>>>> a97e9d8c
 
 // When a value returned from a C++ function is being cast back to Python, we almost always want to
 // force `policy = move`, regardless of the return value policy the function/method was declared
@@ -1019,17 +993,12 @@
     static return_value_policy policy(return_value_policy p) { return p; }
 };
 
-<<<<<<< HEAD
-template <typename Return> struct return_value_policy_override<Return,
-        detail::enable_if_t<
-            std::is_base_of<type_caster_generic, make_caster<Return>>::value ||
-            type_uses_smart_holder_type_caster<intrinsic_t<Return>>::value, void>> {
-=======
 template <typename Return>
 struct return_value_policy_override<
     Return,
-    detail::enable_if_t<std::is_base_of<type_caster_generic, make_caster<Return>>::value, void>> {
->>>>>>> a97e9d8c
+    detail::enable_if_t<std::is_base_of<type_caster_generic, make_caster<Return>>::value
+                            || type_uses_smart_holder_type_caster<intrinsic_t<Return>>::value,
+                        void>> {
     static return_value_policy policy(return_value_policy p) {
         return !std::is_lvalue_reference<Return>::value && !std::is_pointer<Return>::value
                    ? return_value_policy::move
@@ -1658,34 +1627,21 @@
 
 template <typename T>
 handle type::handle_of() {
-<<<<<<< HEAD
     static_assert(
         detail::any_of<std::is_base_of<detail::type_caster_generic, detail::make_caster<T>>,
                        detail::type_uses_smart_holder_type_caster<T>>::value,
         "py::type::of<T> only supports the case where T is a registered C++ types.");
-=======
-    static_assert(std::is_base_of<detail::type_caster_generic, detail::make_caster<T>>::value,
-                  "py::type::of<T> only supports the case where T is a registered C++ types.");
->>>>>>> a97e9d8c
 
     return detail::get_type_handle(typeid(T), true);
 }
 
-<<<<<<< HEAD
-
-#define PYBIND11_MAKE_OPAQUE(...) \
-    namespace pybind11 { namespace detail { \
-        template<> class type_caster<__VA_ARGS__> : public type_caster_for_class_<__VA_ARGS__> { }; \
-    }}
-=======
 #define PYBIND11_MAKE_OPAQUE(...)                                                                 \
     namespace pybind11 {                                                                          \
     namespace detail {                                                                            \
     template <>                                                                                   \
-    class type_caster<__VA_ARGS__> : public type_caster_base<__VA_ARGS__> {};                     \
+    class type_caster<__VA_ARGS__> : public type_caster_for_class_<__VA_ARGS__> {};               \
     }                                                                                             \
     }
->>>>>>> a97e9d8c
 
 /// Lets you pass a type containing a `,` through a macro parameter without needing a separate
 /// typedef, e.g.:
