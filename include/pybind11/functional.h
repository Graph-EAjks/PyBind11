/*
    pybind11/functional.h: std::function<> support

    Copyright (c) 2016 Wenzel Jakob <wenzel.jakob@epfl.ch>

    All rights reserved. Use of this source code is governed by a
    BSD-style license that can be found in the LICENSE file.
*/

#pragma once

#include "pybind11.h"
#include <functional>

PYBIND11_NAMESPACE_BEGIN(PYBIND11_NAMESPACE)
PYBIND11_NAMESPACE_BEGIN(detail)

template <typename Return, typename... Args>
struct type_caster<std::function<Return(Args...)>> {
    using type = std::function<Return(Args...)>;
    using retval_type = conditional_t<std::is_same<Return, void>::value, void_type, Return>;
    using function_type = Return (*) (Args...);

public:
    bool load(handle src, bool convert) {
        if (src.is_none()) {
            // Defer accepting None to other overloads (if we aren't in convert mode):
            if (!convert) return false;
            return true;
        }

        if (!isinstance<function>(src))
            return false;

        auto func = reinterpret_borrow<function>(src);

        /*
           When passing a C++ function as an argument to another C++
           function via Python, every function call would normally involve
           a full C++ -> Python -> C++ roundtrip, which can be prohibitive.
           Here, we try to at least detect the case where the function is
           stateless (i.e. function pointer or lambda function without
           captured variables), in which case the roundtrip can be avoided.
         */
        if (auto cfunc = func.cpp_function()) {
            auto cfunc_self = PyCFunction_GET_SELF(cfunc.ptr());
            if (isinstance<capsule>(cfunc_self)) {
                auto c = reinterpret_borrow<capsule>(cfunc_self);
                auto rec = (function_record *) c;

                while (rec != nullptr) {
                    if (rec->is_stateless
                        && same_type(typeid(function_type),
                                     *reinterpret_cast<const std::type_info *>(rec->data[1]))) {
                        struct capture {
                            function_type f;
                        };
                        value = ((capture *) &rec->data)->f;
                        return true;
                    }
                    rec = rec->next;
                }
            }
            // PYPY segfaults here when passing builtin function like sum.
            // Raising an fail exception here works to prevent the segfault, but only on gcc.
            // See PR #1413 for full details
        }

        // ensure GIL is held during functor destruction
        struct func_handle {
            function f;
<<<<<<< HEAD
=======
#if !(defined(_MSC_VER) && _MSC_VER == 1916 && defined(PYBIND11_CPP17) && PY_MAJOR_VERSION < 3)
            // This triggers a syntax error under very special conditions (very weird indeed).
            explicit
#endif
>>>>>>> 97976c16
            func_handle(function &&f_) noexcept : f(std::move(f_)) {}
            func_handle(const func_handle &f_) { operator=(f_); }
            func_handle &operator=(const func_handle &f_) {
                gil_scoped_acquire acq;
                f = f_.f;
                return *this;
            }
            ~func_handle() {
                gil_scoped_acquire acq;
                function kill_f(std::move(f));
            }
        };

        // to emulate 'move initialization capture' in C++11
        struct func_wrapper {
            func_handle hfunc;
<<<<<<< HEAD
            func_wrapper(func_handle &&hf) noexcept : hfunc(std::move(hf)) {}
=======
            explicit func_wrapper(func_handle &&hf) noexcept : hfunc(std::move(hf)) {}
>>>>>>> 97976c16
            Return operator()(Args... args) const {
                gil_scoped_acquire acq;
                object retval(hfunc.f(std::forward<Args>(args)...));
                /* Visual studio 2015 parser issue: need parentheses around this expression */
                return (retval.template cast<Return>());
            }
        };

        value = func_wrapper(func_handle(std::move(func)));
        return true;
    }

    template <typename Func>
    static handle cast(Func &&f_, return_value_policy policy, handle /* parent */) {
        if (!f_)
            return none().inc_ref();

        auto result = f_.template target<function_type>();
        if (result)
            return cpp_function(*result, policy).release();
        return cpp_function(std::forward<Func>(f_), policy).release();
    }

    PYBIND11_TYPE_CASTER(type, _("Callable[[") + concat(make_caster<Args>::name...) + _("], ")
                               + make_caster<retval_type>::name + _("]"));
};

PYBIND11_NAMESPACE_END(detail)
PYBIND11_NAMESPACE_END(PYBIND11_NAMESPACE)<|MERGE_RESOLUTION|>--- conflicted
+++ resolved
@@ -69,13 +69,10 @@
         // ensure GIL is held during functor destruction
         struct func_handle {
             function f;
-<<<<<<< HEAD
-=======
 #if !(defined(_MSC_VER) && _MSC_VER == 1916 && defined(PYBIND11_CPP17) && PY_MAJOR_VERSION < 3)
             // This triggers a syntax error under very special conditions (very weird indeed).
             explicit
 #endif
->>>>>>> 97976c16
             func_handle(function &&f_) noexcept : f(std::move(f_)) {}
             func_handle(const func_handle &f_) { operator=(f_); }
             func_handle &operator=(const func_handle &f_) {
@@ -92,11 +89,7 @@
         // to emulate 'move initialization capture' in C++11
         struct func_wrapper {
             func_handle hfunc;
-<<<<<<< HEAD
-            func_wrapper(func_handle &&hf) noexcept : hfunc(std::move(hf)) {}
-=======
             explicit func_wrapper(func_handle &&hf) noexcept : hfunc(std::move(hf)) {}
->>>>>>> 97976c16
             Return operator()(Args... args) const {
                 gil_scoped_acquire acq;
                 object retval(hfunc.f(std::forward<Args>(args)...));
