/*
    pybind11/functional.h: std::function<> support

    Copyright (c) 2016 Wenzel Jakob <wenzel.jakob@epfl.ch>

    All rights reserved. Use of this source code is governed by a
    BSD-style license that can be found in the LICENSE file.
*/

#pragma once

#define PYBIND11_HAS_TYPE_CASTER_STD_FUNCTION_SPECIALIZATIONS

#include "pybind11.h"

#include <functional>

PYBIND11_NAMESPACE_BEGIN(PYBIND11_NAMESPACE)
PYBIND11_NAMESPACE_BEGIN(detail)
PYBIND11_NAMESPACE_BEGIN(type_caster_std_function_specializations)

// ensure GIL is held during functor destruction
struct func_handle {
    function f;
#if !(defined(_MSC_VER) && _MSC_VER == 1916 && defined(PYBIND11_CPP17))
    // This triggers a syntax error under very special conditions (very weird indeed).
    explicit
#endif
        func_handle(function &&f_) noexcept
        : f(std::move(f_)) {
    }
    func_handle(const func_handle &f_) { operator=(f_); }
    func_handle &operator=(const func_handle &f_) {
        gil_scoped_acquire acq;
        f = f_.f;
        return *this;
    }
    ~func_handle() {
        gil_scoped_acquire acq;
        function kill_f(std::move(f));
    }
};

// to emulate 'move initialization capture' in C++11
struct func_wrapper_base {
    func_handle hfunc;
    explicit func_wrapper_base(func_handle &&hf) noexcept : hfunc(hf) {}
};

template <typename Return, typename... Args>
struct func_wrapper : func_wrapper_base {
    using func_wrapper_base::func_wrapper_base;
<<<<<<< HEAD
    Return operator()(Args... args) const {
=======
    Return operator()(Args... args) const { // NOLINT(performance-unnecessary-value-param)
>>>>>>> ed5057de
        gil_scoped_acquire acq;
        // casts the returned object as a rvalue to the return type
        return hfunc.f(std::forward<Args>(args)...).template cast<Return>();
    }
};

PYBIND11_NAMESPACE_END(type_caster_std_function_specializations)

template <typename Return, typename... Args>
struct type_caster<std::function<Return(Args...)>> {
    using type = std::function<Return(Args...)>;
    using retval_type = conditional_t<std::is_same<Return, void>::value, void_type, Return>;
    using function_type = Return (*)(Args...);

public:
    bool load(handle src, bool convert) {
        if (src.is_none()) {
            // Defer accepting None to other overloads (if we aren't in convert mode):
            if (!convert) {
                return false;
            }
            return true;
        }

        if (!isinstance<function>(src)) {
            return false;
        }

        auto func = reinterpret_borrow<function>(src);

        /*
           When passing a C++ function as an argument to another C++
           function via Python, every function call would normally involve
           a full C++ -> Python -> C++ roundtrip, which can be prohibitive.
           Here, we try to at least detect the case where the function is
           stateless (i.e. function pointer or lambda function without
           captured variables), in which case the roundtrip can be avoided.
         */
        if (auto cfunc = func.cpp_function()) {
            auto *cfunc_self = PyCFunction_GET_SELF(cfunc.ptr());
            if (cfunc_self == nullptr) {
                PyErr_Clear();
            } else {
                function_record *rec = function_record_ptr_from_PyObject(cfunc_self);
                while (rec != nullptr) {
                    if (rec->is_stateless
                        && same_type(typeid(function_type),
                                     *reinterpret_cast<const std::type_info *>(rec->data[1]))) {
                        struct capture {
                            function_type f;

                            static capture *from_data(void **data) {
                                return PYBIND11_STD_LAUNDER(reinterpret_cast<capture *>(data));
                            }
                        };
                        PYBIND11_ENSURE_PRECONDITION_FOR_FUNCTIONAL_H_PERFORMANCE_OPTIMIZATIONS(
                            std::is_standard_layout<capture>::value);
                        value = capture::from_data(rec->data)->f;
                        return true;
                    }
                    rec = rec->next;
                }
            }
            // PYPY segfaults here when passing builtin function like sum.
            // Raising an fail exception here works to prevent the segfault, but only on gcc.
            // See PR #1413 for full details
        }

        value = type_caster_std_function_specializations::func_wrapper<Return, Args...>(
            type_caster_std_function_specializations::func_handle(std::move(func)));
        return true;
    }

    template <typename Func>
    static handle cast(Func &&f_, return_value_policy policy, handle /* parent */) {
        if (!f_) {
            return none().release();
        }

        auto result = f_.template target<function_type>();
        if (result) {
            return cpp_function(*result, policy).release();
        }
        return cpp_function(std::forward<Func>(f_), policy).release();
    }

    PYBIND11_TYPE_CASTER(
        type,
        const_name("collections.abc.Callable[[")
            + ::pybind11::detail::concat(::pybind11::detail::arg_descr(make_caster<Args>::name)...)
            + const_name("], ") + ::pybind11::detail::return_descr(make_caster<retval_type>::name)
            + const_name("]"));
};

PYBIND11_NAMESPACE_END(detail)
PYBIND11_NAMESPACE_END(PYBIND11_NAMESPACE)<|MERGE_RESOLUTION|>--- conflicted
+++ resolved
@@ -50,11 +50,7 @@
 template <typename Return, typename... Args>
 struct func_wrapper : func_wrapper_base {
     using func_wrapper_base::func_wrapper_base;
-<<<<<<< HEAD
-    Return operator()(Args... args) const {
-=======
     Return operator()(Args... args) const { // NOLINT(performance-unnecessary-value-param)
->>>>>>> ed5057de
         gil_scoped_acquire acq;
         // casts the returned object as a rvalue to the return type
         return hfunc.f(std::forward<Args>(args)...).template cast<Return>();
