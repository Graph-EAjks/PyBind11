// clang-format off
/*
    pybind11/pybind11.h: Main header file of the C++11 python
    binding generator library

    Copyright (c) 2016 Wenzel Jakob <wenzel.jakob@epfl.ch>

    All rights reserved. Use of this source code is governed by a
    BSD-style license that can be found in the LICENSE file.
*/

#pragma once

#include "detail/class.h"
#include "detail/init.h"
#include "attr.h"
#include "gil.h"
#include "options.h"
<<<<<<< HEAD
#include "detail/class.h"
#include "detail/init.h"
#include "detail/smart_holder_sfinae_hooks_only.h"
=======
>>>>>>> a97e9d8c

#include <cstdlib>
#include <cstring>
#include <memory>
#include <new>
#include <string>
#include <utility>
#include <vector>

#if defined(__cpp_lib_launder) && !(defined(_MSC_VER) && (_MSC_VER < 1914))
#    define PYBIND11_STD_LAUNDER std::launder
#    define PYBIND11_HAS_STD_LAUNDER 1
#else
#    define PYBIND11_STD_LAUNDER
#    define PYBIND11_HAS_STD_LAUNDER 0
#endif
#if defined(__GNUG__) && !defined(__clang__)
#    include <cxxabi.h>
#endif

/* https://stackoverflow.com/questions/46798456/handling-gccs-noexcept-type-warning
   This warning is about ABI compatibility, not code health.
   It is only actually needed in a couple places, but apparently GCC 7 "generates this warning if
   and only if the first template instantiation ... involves noexcept" [stackoverflow], therefore
   it could get triggered from seemingly random places, depending on user code.
   No other GCC version generates this warning.
 */
#if defined(__GNUC__) && __GNUC__ == 7
#    pragma GCC diagnostic push
#    pragma GCC diagnostic ignored "-Wnoexcept-type"
#endif

PYBIND11_NAMESPACE_BEGIN(PYBIND11_NAMESPACE)

PYBIND11_NAMESPACE_BEGIN(detail)

// Apply all the extensions translators from a list
// Return true if one of the translators completed without raising an exception
// itself. Return of false indicates that if there are other translators
// available, they should be tried.
inline bool apply_exception_translators(std::forward_list<ExceptionTranslator> &translators) {
    auto last_exception = std::current_exception();

    for (auto &translator : translators) {
        try {
            translator(last_exception);
            return true;
        } catch (...) {
            last_exception = std::current_exception();
        }
    }
    return false;
}

#if defined(_MSC_VER)
#    define PYBIND11_COMPAT_STRDUP _strdup
#else
#    define PYBIND11_COMPAT_STRDUP strdup
#endif

PYBIND11_NAMESPACE_END(detail)

/// Wraps an arbitrary C++ function/method/lambda function/.. into a callable Python object
class cpp_function : public function {
public:
    cpp_function() = default;
    // NOLINTNEXTLINE(google-explicit-constructor)
    cpp_function(std::nullptr_t) {}

    /// Construct a cpp_function from a vanilla function pointer
    template <typename Return, typename... Args, typename... Extra>
    // NOLINTNEXTLINE(google-explicit-constructor)
    cpp_function(Return (*f)(Args...), const Extra &...extra) {
        initialize(f, f, extra...);
    }

    /// Construct a cpp_function from a lambda function (possibly with internal state)
    template <typename Func,
              typename... Extra,
              typename = detail::enable_if_t<detail::is_lambda<Func>::value>>
    // NOLINTNEXTLINE(google-explicit-constructor)
    cpp_function(Func &&f, const Extra &...extra) {
        initialize(
            std::forward<Func>(f), (detail::function_signature_t<Func> *) nullptr, extra...);
    }

    /// Construct a cpp_function from a class method (non-const, no ref-qualifier)
    template <typename Return, typename Class, typename... Arg, typename... Extra>
    // NOLINTNEXTLINE(google-explicit-constructor)
    cpp_function(Return (Class::*f)(Arg...), const Extra &...extra) {
        initialize(
            [f](Class *c, Arg... args) -> Return { return (c->*f)(std::forward<Arg>(args)...); },
            (Return(*)(Class *, Arg...)) nullptr,
            extra...);
    }

    /// Construct a cpp_function from a class method (non-const, lvalue ref-qualifier)
    /// A copy of the overload for non-const functions without explicit ref-qualifier
    /// but with an added `&`.
    template <typename Return, typename Class, typename... Arg, typename... Extra>
    // NOLINTNEXTLINE(google-explicit-constructor)
    cpp_function(Return (Class::*f)(Arg...) &, const Extra &...extra) {
        initialize(
            [f](Class *c, Arg... args) -> Return { return (c->*f)(std::forward<Arg>(args)...); },
            (Return(*)(Class *, Arg...)) nullptr,
            extra...);
    }

    /// Construct a cpp_function from a class method (const, no ref-qualifier)
    template <typename Return, typename Class, typename... Arg, typename... Extra>
    // NOLINTNEXTLINE(google-explicit-constructor)
    cpp_function(Return (Class::*f)(Arg...) const, const Extra &...extra) {
        initialize([f](const Class *c,
                       Arg... args) -> Return { return (c->*f)(std::forward<Arg>(args)...); },
                   (Return(*)(const Class *, Arg...)) nullptr,
                   extra...);
    }

    /// Construct a cpp_function from a class method (const, lvalue ref-qualifier)
    /// A copy of the overload for const functions without explicit ref-qualifier
    /// but with an added `&`.
    template <typename Return, typename Class, typename... Arg, typename... Extra>
    // NOLINTNEXTLINE(google-explicit-constructor)
    cpp_function(Return (Class::*f)(Arg...) const &, const Extra &...extra) {
        initialize([f](const Class *c,
                       Arg... args) -> Return { return (c->*f)(std::forward<Arg>(args)...); },
                   (Return(*)(const Class *, Arg...)) nullptr,
                   extra...);
    }

    /// Return the function name
    object name() const { return attr("__name__"); }

protected:
    struct InitializingFunctionRecordDeleter {
        // `destruct(function_record, false)`: `initialize_generic` copies strings and
        // takes care of cleaning up in case of exceptions. So pass `false` to `free_strings`.
        void operator()(detail::function_record *rec) { destruct(rec, false); }
    };
    using unique_function_record
        = std::unique_ptr<detail::function_record, InitializingFunctionRecordDeleter>;

    /// Space optimization: don't inline this frequently instantiated fragment
    PYBIND11_NOINLINE unique_function_record make_function_record() {
        return unique_function_record(new detail::function_record());
    }

    /// Special internal constructor for functors, lambda functions, etc.
    template <typename Func, typename Return, typename... Args, typename... Extra>
    void initialize(Func &&f, Return (*)(Args...), const Extra &...extra) {
        using namespace detail;
        struct capture {
            remove_reference_t<Func> f;
        };

        /* Store the function including any extra state it might have (e.g. a lambda capture
         * object) */
        // The unique_ptr makes sure nothing is leaked in case of an exception.
        auto unique_rec = make_function_record();
        auto *rec = unique_rec.get();

        /* Store the capture object directly in the function record if there is enough space */
        if (PYBIND11_SILENCE_MSVC_C4127(sizeof(capture) <= sizeof(rec->data))) {
            /* Without these pragmas, GCC warns that there might not be
               enough space to use the placement new operator. However, the
               'if' statement above ensures that this is the case. */
#if defined(__GNUG__) && __GNUC__ >= 6 && !defined(__clang__) && !defined(__INTEL_COMPILER)
#    pragma GCC diagnostic push
#    pragma GCC diagnostic ignored "-Wplacement-new"
#endif
            new ((capture *) &rec->data) capture{std::forward<Func>(f)};
#if defined(__GNUG__) && __GNUC__ >= 6 && !defined(__clang__) && !defined(__INTEL_COMPILER)
#    pragma GCC diagnostic pop
#endif
#if defined(__GNUG__) && !PYBIND11_HAS_STD_LAUNDER && !defined(__INTEL_COMPILER)
#    pragma GCC diagnostic push
#    pragma GCC diagnostic ignored "-Wstrict-aliasing"
#endif
            // UB without std::launder, but without breaking ABI and/or
            // a significant refactoring it's "impossible" to solve.
            if (!std::is_trivially_destructible<capture>::value) {
                rec->free_data = [](function_record *r) {
                    auto data = PYBIND11_STD_LAUNDER((capture *) &r->data);
                    (void) data;
                    data->~capture();
                };
            }
#if defined(__GNUG__) && !PYBIND11_HAS_STD_LAUNDER && !defined(__INTEL_COMPILER)
#    pragma GCC diagnostic pop
#endif
        } else {
            rec->data[0] = new capture{std::forward<Func>(f)};
            rec->free_data = [](function_record *r) { delete ((capture *) r->data[0]); };
        }

        /* Type casters for the function arguments and return value */
        using cast_in = argument_loader<Args...>;
        using cast_out
            = make_caster<conditional_t<std::is_void<Return>::value, void_type, Return>>;

        static_assert(
            expected_num_args<Extra...>(
                sizeof...(Args), cast_in::args_pos >= 0, cast_in::has_kwargs),
            "The number of argument annotations does not match the number of function arguments");

        /* Dispatch code which converts function arguments and performs the actual function call */
        rec->impl = [](function_call &call) -> handle {
            cast_in args_converter;

            /* Try to cast the function arguments into the C++ domain */
            if (!args_converter.load_args(call)) {
                return PYBIND11_TRY_NEXT_OVERLOAD;
            }

            /* Invoke call policy pre-call hook */
            process_attributes<Extra...>::precall(call);

            /* Get a pointer to the capture object */
            const auto *data = (sizeof(capture) <= sizeof(call.func.data) ? &call.func.data
                                                                          : call.func.data[0]);
            auto *cap = const_cast<capture *>(reinterpret_cast<const capture *>(data));

            /* Override policy for rvalues -- usually to enforce rvp::move on an rvalue */
            return_value_policy policy
                = return_value_policy_override<Return>::policy(call.func.policy);

            /* Function scope guard -- defaults to the compile-to-nothing `void_type` */
            using Guard = extract_guard_t<Extra...>;

            /* Perform the function call */
            handle result
                = cast_out::cast(std::move(args_converter).template call<Return, Guard>(cap->f),
                                 policy,
                                 call.parent);

            /* Invoke call policy post-call hook */
            process_attributes<Extra...>::postcall(call, result);

            return result;
        };

        rec->nargs_pos = cast_in::args_pos >= 0
                             ? static_cast<std::uint16_t>(cast_in::args_pos)
                             : sizeof...(Args) - cast_in::has_kwargs; // Will get reduced more if
                                                                      // we have a kw_only
        rec->has_args = cast_in::args_pos >= 0;
        rec->has_kwargs = cast_in::has_kwargs;

        /* Process any user-provided function attributes */
        process_attributes<Extra...>::init(extra..., rec);

        {
            constexpr bool has_kw_only_args = any_of<std::is_same<kw_only, Extra>...>::value,
                           has_pos_only_args = any_of<std::is_same<pos_only, Extra>...>::value,
                           has_arg_annotations = any_of<is_keyword<Extra>...>::value;
            static_assert(has_arg_annotations || !has_kw_only_args,
                          "py::kw_only requires the use of argument annotations");
            static_assert(has_arg_annotations || !has_pos_only_args,
                          "py::pos_only requires the use of argument annotations (for docstrings "
                          "and aligning the annotations to the argument)");

            static_assert(constexpr_sum(is_kw_only<Extra>::value...) <= 1,
                          "py::kw_only may be specified only once");
            static_assert(constexpr_sum(is_pos_only<Extra>::value...) <= 1,
                          "py::pos_only may be specified only once");
            constexpr auto kw_only_pos = constexpr_first<is_kw_only, Extra...>();
            constexpr auto pos_only_pos = constexpr_first<is_pos_only, Extra...>();
            static_assert(!(has_kw_only_args && has_pos_only_args) || pos_only_pos < kw_only_pos,
                          "py::pos_only must come before py::kw_only");
        }

        /* Generate a readable signature describing the function's arguments and return
           value types */
        static constexpr auto signature
            = const_name("(") + cast_in::arg_names + const_name(") -> ") + cast_out::name;
        PYBIND11_DESCR_CONSTEXPR auto types = decltype(signature)::types();

        /* Register the function with Python from generic (non-templated) code */
        // Pass on the ownership over the `unique_rec` to `initialize_generic`. `rec` stays valid.
        initialize_generic(std::move(unique_rec), signature.text, types.data(), sizeof...(Args));

        /* Stash some additional information used by an important optimization in 'functional.h' */
        using FunctionType = Return (*)(Args...);
        constexpr bool is_function_ptr
            = std::is_convertible<Func, FunctionType>::value && sizeof(capture) == sizeof(void *);
        if (is_function_ptr) {
            rec->is_stateless = true;
            rec->data[1]
                = const_cast<void *>(reinterpret_cast<const void *>(&typeid(FunctionType)));
        }
    }

    // Utility class that keeps track of all duplicated strings, and cleans them up in its
    // destructor, unless they are released. Basically a RAII-solution to deal with exceptions
    // along the way.
    class strdup_guard {
    public:
        ~strdup_guard() {
            for (auto *s : strings) {
                std::free(s);
            }
        }
        char *operator()(const char *s) {
            auto *t = PYBIND11_COMPAT_STRDUP(s);
            strings.push_back(t);
            return t;
        }
        void release() { strings.clear(); }

    private:
        std::vector<char *> strings;
    };

    /// Register a function call with Python (generic non-templated code goes here)
    void initialize_generic(unique_function_record &&unique_rec,
                            const char *text,
                            const std::type_info *const *types,
                            size_t args) {
        // Do NOT receive `unique_rec` by value. If this function fails to move out the unique_ptr,
        // we do not want this to destuct the pointer. `initialize` (the caller) still relies on
        // the pointee being alive after this call. Only move out if a `capsule` is going to keep
        // it alive.
        auto *rec = unique_rec.get();

        // Keep track of strdup'ed strings, and clean them up as long as the function's capsule
        // has not taken ownership yet (when `unique_rec.release()` is called).
        // Note: This cannot easily be fixed by a `unique_ptr` with custom deleter, because the
        // strings are only referenced before strdup'ing. So only *after* the following block could
        // `destruct` safely be called, but even then, `repr` could still throw in the middle of
        // copying all strings.
        strdup_guard guarded_strdup;

        /* Create copies of all referenced C-style strings */
        rec->name = guarded_strdup(rec->name ? rec->name : "");
        if (rec->doc) {
            rec->doc = guarded_strdup(rec->doc);
        }
        for (auto &a : rec->args) {
            if (a.name) {
                a.name = guarded_strdup(a.name);
            }
            if (a.descr) {
                a.descr = guarded_strdup(a.descr);
            } else if (a.value) {
                a.descr = guarded_strdup(repr(a.value).cast<std::string>().c_str());
            }
        }

        rec->is_constructor = (std::strcmp(rec->name, "__init__") == 0)
                              || (std::strcmp(rec->name, "__setstate__") == 0);

#if !defined(NDEBUG) && !defined(PYBIND11_DISABLE_NEW_STYLE_INIT_WARNING)
        if (rec->is_constructor && !rec->is_new_style_constructor) {
            const auto class_name
                = detail::get_fully_qualified_tp_name((PyTypeObject *) rec->scope.ptr());
            const auto func_name = std::string(rec->name);
            PyErr_WarnEx(PyExc_FutureWarning,
                         ("pybind11-bound class '" + class_name
                          + "' is using an old-style "
                            "placement-new '"
                          + func_name
                          + "' which has been deprecated. See "
                            "the upgrade guide in pybind11's docs. This message is only visible "
                            "when compiled in debug mode.")
                             .c_str(),
                         0);
        }
#endif

        /* Generate a proper function signature */
        std::string signature;
        size_t type_index = 0, arg_index = 0;
        bool is_starred = false;
        for (const auto *pc = text; *pc != '\0'; ++pc) {
            const auto c = *pc;

            if (c == '{') {
                // Write arg name for everything except *args and **kwargs.
                is_starred = *(pc + 1) == '*';
                if (is_starred) {
                    continue;
                }
                // Separator for keyword-only arguments, placed before the kw
                // arguments start (unless we are already putting an *args)
                if (!rec->has_args && arg_index == rec->nargs_pos) {
                    signature += "*, ";
                }
                if (arg_index < rec->args.size() && rec->args[arg_index].name) {
                    signature += rec->args[arg_index].name;
                } else if (arg_index == 0 && rec->is_method) {
                    signature += "self";
                } else {
                    signature += "arg" + std::to_string(arg_index - (rec->is_method ? 1 : 0));
                }
                signature += ": ";
            } else if (c == '}') {
                // Write default value if available.
                if (!is_starred && arg_index < rec->args.size() && rec->args[arg_index].descr) {
                    signature += " = ";
                    signature += rec->args[arg_index].descr;
                }
                // Separator for positional-only arguments (placed after the
                // argument, rather than before like *
                if (rec->nargs_pos_only > 0 && (arg_index + 1) == rec->nargs_pos_only) {
                    signature += ", /";
                }
                if (!is_starred) {
                    arg_index++;
                }
            } else if (c == '%') {
                const std::type_info *t = types[type_index++];
                if (!t) {
                    pybind11_fail("Internal error while parsing type signature (1)");
                }
                if (auto *tinfo = detail::get_type_info(*t)) {
                    handle th((PyObject *) tinfo->type);
                    signature += th.attr("__module__").cast<std::string>() + "."
                                 + th.attr("__qualname__").cast<std::string>();
                } else if (rec->is_new_style_constructor && arg_index == 0) {
                    // A new-style `__init__` takes `self` as `value_and_holder`.
                    // Rewrite it to the proper class type.
                    signature += rec->scope.attr("__module__").cast<std::string>() + "."
                                 + rec->scope.attr("__qualname__").cast<std::string>();
                } else {
                    std::string tname(t->name());
                    detail::clean_type_id(tname);
                    signature += tname;
                }
            } else {
                signature += c;
            }
        }

        if (arg_index != args - rec->has_args - rec->has_kwargs || types[type_index] != nullptr) {
            pybind11_fail("Internal error while parsing type signature (2)");
        }

        rec->signature = guarded_strdup(signature.c_str());
        rec->args.shrink_to_fit();
        rec->nargs = (std::uint16_t) args;

        if (rec->sibling && PYBIND11_INSTANCE_METHOD_CHECK(rec->sibling.ptr())) {
            rec->sibling = PYBIND11_INSTANCE_METHOD_GET_FUNCTION(rec->sibling.ptr());
        }

        detail::function_record *chain = nullptr, *chain_start = rec;
        if (rec->sibling) {
            if (PyCFunction_Check(rec->sibling.ptr())) {
                auto *self = PyCFunction_GET_SELF(rec->sibling.ptr());
                capsule rec_capsule = isinstance<capsule>(self) ? reinterpret_borrow<capsule>(self)
                                                                : capsule(self);
                chain = (detail::function_record *) rec_capsule;
                /* Never append a method to an overload chain of a parent class;
                   instead, hide the parent's overloads in this case */
                if (!chain->scope.is(rec->scope)) {
                    chain = nullptr;
                }
            }
            // Don't trigger for things like the default __init__, which are wrapper_descriptors
            // that we are intentionally replacing
            else if (!rec->sibling.is_none() && rec->name[0] != '_') {
                pybind11_fail("Cannot overload existing non-function object \""
                              + std::string(rec->name) + "\" with a function of the same name");
            }
        }

        if (!chain) {
            /* No existing overload was found, create a new function object */
            rec->def = new PyMethodDef();
            std::memset(rec->def, 0, sizeof(PyMethodDef));
            rec->def->ml_name = rec->name;
            rec->def->ml_meth
                = reinterpret_cast<PyCFunction>(reinterpret_cast<void (*)()>(dispatcher));
            rec->def->ml_flags = METH_VARARGS | METH_KEYWORDS;

            capsule rec_capsule(unique_rec.release(),
                                [](void *ptr) { destruct((detail::function_record *) ptr); });
            guarded_strdup.release();

            object scope_module;
            if (rec->scope) {
                if (hasattr(rec->scope, "__module__")) {
                    scope_module = rec->scope.attr("__module__");
                } else if (hasattr(rec->scope, "__name__")) {
                    scope_module = rec->scope.attr("__name__");
                }
            }

            m_ptr = PyCFunction_NewEx(rec->def, rec_capsule.ptr(), scope_module.ptr());
            if (!m_ptr) {
                pybind11_fail("cpp_function::cpp_function(): Could not allocate function object");
            }
        } else {
            /* Append at the beginning or end of the overload chain */
            m_ptr = rec->sibling.ptr();
            inc_ref();
            if (chain->is_method != rec->is_method) {
                pybind11_fail(
                    "overloading a method with both static and instance methods is not supported; "
#if defined(NDEBUG)
                    "compile in debug mode for more details"
#else
                    "error while attempting to bind "
                    + std::string(rec->is_method ? "instance" : "static") + " method "
                    + std::string(pybind11::str(rec->scope.attr("__name__"))) + "."
                    + std::string(rec->name) + signature
#endif
                );
            }

            if (rec->prepend) {
                // Beginning of chain; we need to replace the capsule's current head-of-the-chain
                // pointer with this one, then make this one point to the previous head of the
                // chain.
                chain_start = rec;
                rec->next = chain;
                auto rec_capsule
                    = reinterpret_borrow<capsule>(((PyCFunctionObject *) m_ptr)->m_self);
                rec_capsule.set_pointer(unique_rec.release());
                guarded_strdup.release();
            } else {
                // Or end of chain (normal behavior)
                chain_start = chain;
                while (chain->next) {
                    chain = chain->next;
                }
                chain->next = unique_rec.release();
                guarded_strdup.release();
            }
        }

        std::string signatures;
        int index = 0;
        /* Create a nice pydoc rec including all signatures and
           docstrings of the functions in the overload chain */
        if (chain && options::show_function_signatures()) {
            // First a generic signature
            signatures += rec->name;
            signatures += "(*args, **kwargs)\n";
            signatures += "Overloaded function.\n\n";
        }
        // Then specific overload signatures
        bool first_user_def = true;
        for (auto *it = chain_start; it != nullptr; it = it->next) {
            if (options::show_function_signatures()) {
                if (index > 0) {
                    signatures += "\n";
                }
                if (chain) {
                    signatures += std::to_string(++index) + ". ";
                }
                signatures += rec->name;
                signatures += it->signature;
                signatures += "\n";
            }
            if (it->doc && it->doc[0] != '\0' && options::show_user_defined_docstrings()) {
                // If we're appending another docstring, and aren't printing function signatures,
                // we need to append a newline first:
                if (!options::show_function_signatures()) {
                    if (first_user_def) {
                        first_user_def = false;
                    } else {
                        signatures += "\n";
                    }
                }
                if (options::show_function_signatures()) {
                    signatures += "\n";
                }
                signatures += it->doc;
                if (options::show_function_signatures()) {
                    signatures += "\n";
                }
            }
        }

        /* Install docstring */
        auto *func = (PyCFunctionObject *) m_ptr;
        std::free(const_cast<char *>(func->m_ml->ml_doc));
        // Install docstring if it's non-empty (when at least one option is enabled)
        func->m_ml->ml_doc
            = signatures.empty() ? nullptr : PYBIND11_COMPAT_STRDUP(signatures.c_str());

        if (rec->is_method) {
            m_ptr = PYBIND11_INSTANCE_METHOD_NEW(m_ptr, rec->scope.ptr());
            if (!m_ptr) {
                pybind11_fail(
                    "cpp_function::cpp_function(): Could not allocate instance method object");
            }
            Py_DECREF(func);
        }
    }

    /// When a cpp_function is GCed, release any memory allocated by pybind11
    static void destruct(detail::function_record *rec, bool free_strings = true) {
// If on Python 3.9, check the interpreter "MICRO" (patch) version.
// If this is running on 3.9.0, we have to work around a bug.
#if !defined(PYPY_VERSION) && PY_MAJOR_VERSION == 3 && PY_MINOR_VERSION == 9
        static bool is_zero = Py_GetVersion()[4] == '0';
#endif

        while (rec) {
            detail::function_record *next = rec->next;
            if (rec->free_data) {
                rec->free_data(rec);
            }
            // During initialization, these strings might not have been copied yet,
            // so they cannot be freed. Once the function has been created, they can.
            // Check `make_function_record` for more details.
            if (free_strings) {
                std::free((char *) rec->name);
                std::free((char *) rec->doc);
                std::free((char *) rec->signature);
                for (auto &arg : rec->args) {
                    std::free(const_cast<char *>(arg.name));
                    std::free(const_cast<char *>(arg.descr));
                }
            }
            for (auto &arg : rec->args) {
                arg.value.dec_ref();
            }
            if (rec->def) {
                std::free(const_cast<char *>(rec->def->ml_doc));
// Python 3.9.0 decref's these in the wrong order; rec->def
// If loaded on 3.9.0, let these leak (use Python 3.9.1 at runtime to fix)
// See https://github.com/python/cpython/pull/22670
#if !defined(PYPY_VERSION) && PY_MAJOR_VERSION == 3 && PY_MINOR_VERSION == 9
                if (!is_zero) {
                    delete rec->def;
                }
#else
                delete rec->def;
#endif
            }
            delete rec;
            rec = next;
        }
    }

    /// Main dispatch logic for calls to functions bound using pybind11
    static PyObject *dispatcher(PyObject *self, PyObject *args_in, PyObject *kwargs_in) {
        using namespace detail;

        /* Iterator over the list of potentially admissible overloads */
        const function_record *overloads = (function_record *) PyCapsule_GetPointer(self, nullptr),
                              *it = overloads;

        /* Need to know how many arguments + keyword arguments there are to pick the right
           overload */
        const auto n_args_in = (size_t) PyTuple_GET_SIZE(args_in);

        handle parent = n_args_in > 0 ? PyTuple_GET_ITEM(args_in, 0) : nullptr,
               result = PYBIND11_TRY_NEXT_OVERLOAD;

        auto self_value_and_holder = value_and_holder();
        if (overloads->is_constructor) {
            if (!parent
                || !PyObject_TypeCheck(parent.ptr(), (PyTypeObject *) overloads->scope.ptr())) {
                PyErr_SetString(
                    PyExc_TypeError,
                    "__init__(self, ...) called with invalid or missing `self` argument");
                return nullptr;
            }

            auto *const tinfo = get_type_info((PyTypeObject *) overloads->scope.ptr());
            auto *const pi = reinterpret_cast<instance *>(parent.ptr());
            self_value_and_holder = pi->get_value_and_holder(tinfo, true);

            // If this value is already registered it must mean __init__ is invoked multiple times;
            // we really can't support that in C++, so just ignore the second __init__.
            if (self_value_and_holder.instance_registered()) {
                return none().release().ptr();
            }
        }

        try {
            // We do this in two passes: in the first pass, we load arguments with `convert=false`;
            // in the second, we allow conversion (except for arguments with an explicit
            // py::arg().noconvert()).  This lets us prefer calls without conversion, with
            // conversion as a fallback.
            std::vector<function_call> second_pass;

            // However, if there are no overloads, we can just skip the no-convert pass entirely
            const bool overloaded = it != nullptr && it->next != nullptr;

            for (; it != nullptr; it = it->next) {

                /* For each overload:
                   1. Copy all positional arguments we were given, also checking to make sure that
                      named positional arguments weren't *also* specified via kwarg.
                   2. If we weren't given enough, try to make up the omitted ones by checking
                      whether they were provided by a kwarg matching the `py::arg("name")` name. If
                      so, use it (and remove it from kwargs); if not, see if the function binding
                      provided a default that we can use.
                   3. Ensure that either all keyword arguments were "consumed", or that the
                   function takes a kwargs argument to accept unconsumed kwargs.
                   4. Any positional arguments still left get put into a tuple (for args), and any
                      leftover kwargs get put into a dict.
                   5. Pack everything into a vector; if we have py::args or py::kwargs, they are an
                      extra tuple or dict at the end of the positional arguments.
                   6. Call the function call dispatcher (function_record::impl)

                   If one of these fail, move on to the next overload and keep trying until we get
                   a result other than PYBIND11_TRY_NEXT_OVERLOAD.
                 */

                const function_record &func = *it;
                size_t num_args = func.nargs; // Number of positional arguments that we need
                if (func.has_args) {
                    --num_args; // (but don't count py::args
                }
                if (func.has_kwargs) {
                    --num_args; //  or py::kwargs)
                }
                size_t pos_args = func.nargs_pos;

                if (!func.has_args && n_args_in > pos_args) {
                    continue; // Too many positional arguments for this overload
                }

                if (n_args_in < pos_args && func.args.size() < pos_args) {
                    continue; // Not enough positional arguments given, and not enough defaults to
                              // fill in the blanks
                }

                function_call call(func, parent);

                // Protect std::min with parentheses
                size_t args_to_copy = (std::min)(pos_args, n_args_in);
                size_t args_copied = 0;

                // 0. Inject new-style `self` argument
                if (func.is_new_style_constructor) {
                    // The `value` may have been preallocated by an old-style `__init__`
                    // if it was a preceding candidate for overload resolution.
                    if (self_value_and_holder) {
                        self_value_and_holder.type->dealloc(self_value_and_holder);
                    }

                    call.init_self = PyTuple_GET_ITEM(args_in, 0);
                    call.args.emplace_back(reinterpret_cast<PyObject *>(&self_value_and_holder));
                    call.args_convert.push_back(false);
                    ++args_copied;
                }

                // 1. Copy any position arguments given.
                bool bad_arg = false;
                for (; args_copied < args_to_copy; ++args_copied) {
                    const argument_record *arg_rec
                        = args_copied < func.args.size() ? &func.args[args_copied] : nullptr;
                    if (kwargs_in && arg_rec && arg_rec->name
                        && dict_getitemstring(kwargs_in, arg_rec->name)) {
                        bad_arg = true;
                        break;
                    }

                    handle arg(PyTuple_GET_ITEM(args_in, args_copied));
                    if (arg_rec && !arg_rec->none && arg.is_none()) {
                        bad_arg = true;
                        break;
                    }
                    call.args.push_back(arg);
                    call.args_convert.push_back(arg_rec ? arg_rec->convert : true);
                }
                if (bad_arg) {
                    continue; // Maybe it was meant for another overload (issue #688)
                }

                // Keep track of how many position args we copied out in case we need to come back
                // to copy the rest into a py::args argument.
                size_t positional_args_copied = args_copied;

                // We'll need to copy this if we steal some kwargs for defaults
                dict kwargs = reinterpret_borrow<dict>(kwargs_in);

                // 1.5. Fill in any missing pos_only args from defaults if they exist
                if (args_copied < func.nargs_pos_only) {
                    for (; args_copied < func.nargs_pos_only; ++args_copied) {
                        const auto &arg_rec = func.args[args_copied];
                        handle value;

                        if (arg_rec.value) {
                            value = arg_rec.value;
                        }
                        if (value) {
                            call.args.push_back(value);
                            call.args_convert.push_back(arg_rec.convert);
                        } else {
                            break;
                        }
                    }

                    if (args_copied < func.nargs_pos_only) {
                        continue; // Not enough defaults to fill the positional arguments
                    }
                }

                // 2. Check kwargs and, failing that, defaults that may help complete the list
                if (args_copied < num_args) {
                    bool copied_kwargs = false;

                    for (; args_copied < num_args; ++args_copied) {
                        const auto &arg_rec = func.args[args_copied];

                        handle value;
                        if (kwargs_in && arg_rec.name) {
                            value = dict_getitemstring(kwargs.ptr(), arg_rec.name);
                        }

                        if (value) {
                            // Consume a kwargs value
                            if (!copied_kwargs) {
                                kwargs = reinterpret_steal<dict>(PyDict_Copy(kwargs.ptr()));
                                copied_kwargs = true;
                            }
                            if (PyDict_DelItemString(kwargs.ptr(), arg_rec.name) == -1) {
                                throw error_already_set();
                            }
                        } else if (arg_rec.value) {
                            value = arg_rec.value;
                        }

                        if (!arg_rec.none && value.is_none()) {
                            break;
                        }

                        if (value) {
                            // If we're at the py::args index then first insert a stub for it to be
                            // replaced later
                            if (func.has_args && call.args.size() == func.nargs_pos) {
                                call.args.push_back(none());
                            }

                            call.args.push_back(value);
                            call.args_convert.push_back(arg_rec.convert);
                        } else {
                            break;
                        }
                    }

                    if (args_copied < num_args) {
                        continue; // Not enough arguments, defaults, or kwargs to fill the
                                  // positional arguments
                    }
                }

                // 3. Check everything was consumed (unless we have a kwargs arg)
                if (kwargs && !kwargs.empty() && !func.has_kwargs) {
                    continue; // Unconsumed kwargs, but no py::kwargs argument to accept them
                }

                // 4a. If we have a py::args argument, create a new tuple with leftovers
                if (func.has_args) {
                    tuple extra_args;
                    if (args_to_copy == 0) {
                        // We didn't copy out any position arguments from the args_in tuple, so we
                        // can reuse it directly without copying:
                        extra_args = reinterpret_borrow<tuple>(args_in);
                    } else if (positional_args_copied >= n_args_in) {
                        extra_args = tuple(0);
                    } else {
                        size_t args_size = n_args_in - positional_args_copied;
                        extra_args = tuple(args_size);
                        for (size_t i = 0; i < args_size; ++i) {
                            extra_args[i] = PyTuple_GET_ITEM(args_in, positional_args_copied + i);
                        }
                    }
                    if (call.args.size() <= func.nargs_pos) {
                        call.args.push_back(extra_args);
                    } else {
                        call.args[func.nargs_pos] = extra_args;
                    }
                    call.args_convert.push_back(false);
                    call.args_ref = std::move(extra_args);
                }

                // 4b. If we have a py::kwargs, pass on any remaining kwargs
                if (func.has_kwargs) {
                    if (!kwargs.ptr()) {
                        kwargs = dict(); // If we didn't get one, send an empty one
                    }
                    call.args.push_back(kwargs);
                    call.args_convert.push_back(false);
                    call.kwargs_ref = std::move(kwargs);
                }

// 5. Put everything in a vector.  Not technically step 5, we've been building it
// in `call.args` all along.
#if !defined(NDEBUG)
                if (call.args.size() != func.nargs || call.args_convert.size() != func.nargs) {
                    pybind11_fail("Internal error: function call dispatcher inserted wrong number "
                                  "of arguments!");
                }
#endif

                std::vector<bool> second_pass_convert;
                if (overloaded) {
                    // We're in the first no-convert pass, so swap out the conversion flags for a
                    // set of all-false flags.  If the call fails, we'll swap the flags back in for
                    // the conversion-allowed call below.
                    second_pass_convert.resize(func.nargs, false);
                    call.args_convert.swap(second_pass_convert);
                }

                // 6. Call the function.
                try {
                    loader_life_support guard{};
                    result = func.impl(call);
                } catch (reference_cast_error &) {
                    result = PYBIND11_TRY_NEXT_OVERLOAD;
                }

                if (result.ptr() != PYBIND11_TRY_NEXT_OVERLOAD) {
                    break;
                }

                if (overloaded) {
                    // The (overloaded) call failed; if the call has at least one argument that
                    // permits conversion (i.e. it hasn't been explicitly specified `.noconvert()`)
                    // then add this call to the list of second pass overloads to try.
                    for (size_t i = func.is_method ? 1 : 0; i < pos_args; i++) {
                        if (second_pass_convert[i]) {
                            // Found one: swap the converting flags back in and store the call for
                            // the second pass.
                            call.args_convert.swap(second_pass_convert);
                            second_pass.push_back(std::move(call));
                            break;
                        }
                    }
                }
            }

            if (overloaded && !second_pass.empty() && result.ptr() == PYBIND11_TRY_NEXT_OVERLOAD) {
                // The no-conversion pass finished without success, try again with conversion
                // allowed
                for (auto &call : second_pass) {
                    try {
                        loader_life_support guard{};
                        result = call.func.impl(call);
                    } catch (reference_cast_error &) {
                        result = PYBIND11_TRY_NEXT_OVERLOAD;
                    }

                    if (result.ptr() != PYBIND11_TRY_NEXT_OVERLOAD) {
                        // The error reporting logic below expects 'it' to be valid, as it would be
                        // if we'd encountered this failure in the first-pass loop.
                        if (!result) {
                            it = &call.func;
                        }
                        break;
                    }
                }
            }
        } catch (error_already_set &e) {
            e.restore();
            return nullptr;
#ifdef __GLIBCXX__
        } catch (abi::__forced_unwind &) {
            throw;
#endif
        } catch (...) {
            /* When an exception is caught, give each registered exception
               translator a chance to translate it to a Python exception. First
               all module-local translators will be tried in reverse order of
               registration. If none of the module-locale translators handle
               the exception (or there are no module-locale translators) then
               the global translators will be tried, also in reverse order of
               registration.

               A translator may choose to do one of the following:

                - catch the exception and call PyErr_SetString or PyErr_SetObject
                  to set a standard (or custom) Python exception, or
                - do nothing and let the exception fall through to the next translator, or
                - delegate translation to the next translator by throwing a new type of exception.
             */

            auto &local_exception_translators
                = get_local_internals().registered_exception_translators;
            if (detail::apply_exception_translators(local_exception_translators)) {
                return nullptr;
            }
            auto &exception_translators = get_internals().registered_exception_translators;
            if (detail::apply_exception_translators(exception_translators)) {
                return nullptr;
            }

            PyErr_SetString(PyExc_SystemError,
                            "Exception escaped from default exception translator!");
            return nullptr;
        }

        auto append_note_if_missing_header_is_suspected = [](std::string &msg) {
            if (msg.find("std::") != std::string::npos) {
                msg += "\n\n"
                       "Did you forget to `#include <pybind11/stl.h>`? Or <pybind11/complex.h>,\n"
                       "<pybind11/functional.h>, <pybind11/chrono.h>, etc. Some automatic\n"
                       "conversions are optional and require extra headers to be included\n"
                       "when compiling your pybind11 module.";
            }
        };

        if (result.ptr() == PYBIND11_TRY_NEXT_OVERLOAD) {
            if (overloads->is_operator) {
                return handle(Py_NotImplemented).inc_ref().ptr();
            }

            std::string msg = std::string(overloads->name) + "(): incompatible "
                              + std::string(overloads->is_constructor ? "constructor" : "function")
                              + " arguments. The following argument types are supported:\n";

            int ctr = 0;
            for (const function_record *it2 = overloads; it2 != nullptr; it2 = it2->next) {
                msg += "    " + std::to_string(++ctr) + ". ";

                bool wrote_sig = false;
                if (overloads->is_constructor) {
                    // For a constructor, rewrite `(self: Object, arg0, ...) -> NoneType` as
                    // `Object(arg0, ...)`
                    std::string sig = it2->signature;
                    size_t start = sig.find('(') + 7; // skip "(self: "
                    if (start < sig.size()) {
                        // End at the , for the next argument
                        size_t end = sig.find(", "), next = end + 2;
                        size_t ret = sig.rfind(" -> ");
                        // Or the ), if there is no comma:
                        if (end >= sig.size()) {
                            next = end = sig.find(')');
                        }
                        if (start < end && next < sig.size()) {
                            msg.append(sig, start, end - start);
                            msg += '(';
                            msg.append(sig, next, ret - next);
                            wrote_sig = true;
                        }
                    }
                }
                if (!wrote_sig) {
                    msg += it2->signature;
                }

                msg += "\n";
            }
            msg += "\nInvoked with: ";
            auto args_ = reinterpret_borrow<tuple>(args_in);
            bool some_args = false;
            for (size_t ti = overloads->is_constructor ? 1 : 0; ti < args_.size(); ++ti) {
                if (!some_args) {
                    some_args = true;
                } else {
                    msg += ", ";
                }
                try {
                    msg += pybind11::repr(args_[ti]);
                } catch (const error_already_set &) {
                    msg += "<repr raised Error>";
                }
            }
            if (kwargs_in) {
                auto kwargs = reinterpret_borrow<dict>(kwargs_in);
                if (!kwargs.empty()) {
                    if (some_args) {
                        msg += "; ";
                    }
                    msg += "kwargs: ";
                    bool first = true;
                    for (auto kwarg : kwargs) {
                        if (first) {
                            first = false;
                        } else {
                            msg += ", ";
                        }
                        msg += pybind11::str("{}=").format(kwarg.first);
                        try {
                            msg += pybind11::repr(kwarg.second);
                        } catch (const error_already_set &) {
                            msg += "<repr raised Error>";
                        }
                    }
                }
            }

            append_note_if_missing_header_is_suspected(msg);
            // Attach additional error info to the exception if supported
            if (PyErr_Occurred()) {
                // #HelpAppreciated: unit test coverage for this branch.
                raise_from(PyExc_TypeError, msg.c_str());
                return nullptr;
            }
            PyErr_SetString(PyExc_TypeError, msg.c_str());
            return nullptr;
        }
        if (!result) {
            std::string msg = "Unable to convert function return value to a "
                              "Python type! The signature was\n\t";
            msg += it->signature;
            append_note_if_missing_header_is_suspected(msg);
            // Attach additional error info to the exception if supported
            if (PyErr_Occurred()) {
                raise_from(PyExc_TypeError, msg.c_str());
                return nullptr;
            }
            PyErr_SetString(PyExc_TypeError, msg.c_str());
            return nullptr;
        }
        if (overloads->is_constructor && !self_value_and_holder.holder_constructed()) {
            auto *pi = reinterpret_cast<instance *>(parent.ptr());
            self_value_and_holder.type->init_instance(pi, nullptr);
        }
        return result.ptr();
    }
};

/// Wrapper for Python extension modules
class module_ : public object {
public:
    PYBIND11_OBJECT_DEFAULT(module_, object, PyModule_Check)

    /// Create a new top-level Python module with the given name and docstring
    PYBIND11_DEPRECATED("Use PYBIND11_MODULE or module_::create_extension_module instead")
    explicit module_(const char *name, const char *doc = nullptr) {
        *this = create_extension_module(name, doc, new PyModuleDef());
    }

    /** \rst
        Create Python binding for a new function within the module scope. ``Func``
        can be a plain C++ function, a function pointer, or a lambda function. For
        details on the ``Extra&& ... extra`` argument, see section :ref:`extras`.
    \endrst */
    template <typename Func, typename... Extra>
    module_ &def(const char *name_, Func &&f, const Extra &...extra) {
        cpp_function func(std::forward<Func>(f),
                          name(name_),
                          scope(*this),
                          sibling(getattr(*this, name_, none())),
                          extra...);
        // NB: allow overwriting here because cpp_function sets up a chain with the intention of
        // overwriting (and has already checked internally that it isn't overwriting
        // non-functions).
        add_object(name_, func, true /* overwrite */);
        return *this;
    }

    /** \rst
        Create and return a new Python submodule with the given name and docstring.
        This also works recursively, i.e.

        .. code-block:: cpp

            py::module_ m("example", "pybind11 example plugin");
            py::module_ m2 = m.def_submodule("sub", "A submodule of 'example'");
            py::module_ m3 = m2.def_submodule("subsub", "A submodule of 'example.sub'");
    \endrst */
    module_ def_submodule(const char *name, const char *doc = nullptr) {
        std::string full_name
            = std::string(PyModule_GetName(m_ptr)) + std::string(".") + std::string(name);
        auto result = reinterpret_borrow<module_>(PyImport_AddModule(full_name.c_str()));
        if (doc && options::show_user_defined_docstrings()) {
            result.attr("__doc__") = pybind11::str(doc);
        }
        attr(name) = result;
        return result;
    }

    /// Import and return a module or throws `error_already_set`.
    static module_ import(const char *name) {
        PyObject *obj = PyImport_ImportModule(name);
        if (!obj) {
            throw error_already_set();
        }
        return reinterpret_steal<module_>(obj);
    }

    /// Reload the module or throws `error_already_set`.
    void reload() {
        PyObject *obj = PyImport_ReloadModule(ptr());
        if (!obj) {
            throw error_already_set();
        }
        *this = reinterpret_steal<module_>(obj);
    }

    /** \rst
        Adds an object to the module using the given name.  Throws if an object with the given name
        already exists.

        ``overwrite`` should almost always be false: attempting to overwrite objects that pybind11
        has established will, in most cases, break things.
    \endrst */
    PYBIND11_NOINLINE void add_object(const char *name, handle obj, bool overwrite = false) {
        if (!overwrite && hasattr(*this, name)) {
            pybind11_fail(
                "Error during initialization: multiple incompatible definitions with name \""
                + std::string(name) + "\"");
        }

        PyModule_AddObject(ptr(), name, obj.inc_ref().ptr() /* steals a reference */);
    }

    using module_def = PyModuleDef; // TODO: Can this be removed (it was needed only for Python 2)?

    /** \rst
        Create a new top-level module that can be used as the main module of a C extension.

        ``def`` should point to a statically allocated module_def.
    \endrst */
    static module_ create_extension_module(const char *name, const char *doc, module_def *def) {
        // module_def is PyModuleDef
        // Placement new (not an allocation).
        def = new (def)
            PyModuleDef{/* m_base */ PyModuleDef_HEAD_INIT,
                        /* m_name */ name,
                        /* m_doc */ options::show_user_defined_docstrings() ? doc : nullptr,
                        /* m_size */ -1,
                        /* m_methods */ nullptr,
                        /* m_slots */ nullptr,
                        /* m_traverse */ nullptr,
                        /* m_clear */ nullptr,
                        /* m_free */ nullptr};
        auto *m = PyModule_Create(def);
        if (m == nullptr) {
            if (PyErr_Occurred()) {
                throw error_already_set();
            }
            pybind11_fail("Internal error in module_::create_extension_module()");
        }
        // TODO: Should be reinterpret_steal for Python 3, but Python also steals it again when
        //       returned from PyInit_...
        //       For Python 2, reinterpret_borrow was correct.
        return reinterpret_borrow<module_>(m);
    }
};

// When inside a namespace (or anywhere as long as it's not the first item on a line),
// C++20 allows "module" to be used. This is provided for backward compatibility, and for
// simplicity, if someone wants to use py::module for example, that is perfectly safe.
using module = module_;

/// \ingroup python_builtins
/// Return a dictionary representing the global variables in the current execution frame,
/// or ``__main__.__dict__`` if there is no frame (usually when the interpreter is embedded).
inline dict globals() {
    PyObject *p = PyEval_GetGlobals();
    return reinterpret_borrow<dict>(p ? p : module_::import("__main__").attr("__dict__").ptr());
}

template <typename... Args, typename = detail::enable_if_t<args_are_all_keyword_or_ds<Args...>()>>
PYBIND11_DEPRECATED("make_simple_namespace should be replaced with "
                    "py::module_::import(\"types\").attr(\"SimpleNamespace\") ")
object make_simple_namespace(Args &&...args_) {
    return module_::import("types").attr("SimpleNamespace")(std::forward<Args>(args_)...);
}

PYBIND11_NAMESPACE_BEGIN(detail)
/// Generic support for creating new Python heap types
class generic_type : public object {
public:
    PYBIND11_OBJECT_DEFAULT(generic_type, object, PyType_Check)
protected:
<<<<<<< HEAD
    void initialize(const type_record &rec,
                    void *(*type_caster_module_local_load)(PyObject *, const type_info *)) {
        if (rec.scope && hasattr(rec.scope, "__dict__") && rec.scope.attr("__dict__").contains(rec.name))
            pybind11_fail("generic_type: cannot initialize type \"" + std::string(rec.name) +
                          "\": an object with that name is already defined");
=======
    void initialize(const type_record &rec) {
        if (rec.scope && hasattr(rec.scope, "__dict__")
            && rec.scope.attr("__dict__").contains(rec.name)) {
            pybind11_fail("generic_type: cannot initialize type \"" + std::string(rec.name)
                          + "\": an object with that name is already defined");
        }
>>>>>>> a97e9d8c

        if ((rec.module_local ? get_local_type_info(*rec.type) : get_global_type_info(*rec.type))
            != nullptr) {
            pybind11_fail("generic_type: type \"" + std::string(rec.name)
                          + "\" is already registered!");
        }

        m_ptr = make_new_python_type(rec);

        /* Register supplemental type information in C++ dict */
        auto *tinfo = new detail::type_info();
        tinfo->type = (PyTypeObject *) m_ptr;
        tinfo->cpptype = rec.type;
        tinfo->type_size = rec.type_size;
        tinfo->type_align = rec.type_align;
        tinfo->operator_new = rec.operator_new;
        tinfo->holder_size_in_ptrs = size_in_ptrs(rec.holder_size);
        tinfo->init_instance = rec.init_instance;
        tinfo->dealloc = rec.dealloc;
        tinfo->simple_type = true;
        tinfo->simple_ancestors = true;
        tinfo->default_holder = rec.default_holder;
        tinfo->module_local = rec.module_local;

        auto &internals = get_internals();
        auto tindex = std::type_index(*rec.type);
        tinfo->direct_conversions = &internals.direct_conversions[tindex];
        if (rec.module_local) {
            get_local_internals().registered_types_cpp[tindex] = tinfo;
        } else {
            internals.registered_types_cpp[tindex] = tinfo;
        }
        internals.registered_types_py[(PyTypeObject *) m_ptr] = {tinfo};

        if (rec.bases.size() > 1 || rec.multiple_inheritance) {
            mark_parents_nonsimple(tinfo->type);
            tinfo->simple_ancestors = false;
        } else if (rec.bases.size() == 1) {
            auto *parent_tinfo = get_type_info((PyTypeObject *) rec.bases[0].ptr());
            assert(parent_tinfo != nullptr);
            bool parent_simple_ancestors = parent_tinfo->simple_ancestors;
            tinfo->simple_ancestors = parent_simple_ancestors;
            // The parent can no longer be a simple type if it has MI and has a child
            parent_tinfo->simple_type = parent_tinfo->simple_type && parent_simple_ancestors;
        }

        if (rec.module_local) {
            // Stash the local typeinfo and loader so that external modules can access it.
            tinfo->module_local_load = type_caster_module_local_load;
            setattr(m_ptr, PYBIND11_MODULE_LOCAL_ID, capsule(tinfo));
        }
    }

    /// Helper function which tags all parents of a type using mult. inheritance
    void mark_parents_nonsimple(PyTypeObject *value) {
        auto t = reinterpret_borrow<tuple>(value->tp_bases);
        for (handle h : t) {
            auto *tinfo2 = get_type_info((PyTypeObject *) h.ptr());
            if (tinfo2) {
                tinfo2->simple_type = false;
            }
            mark_parents_nonsimple((PyTypeObject *) h.ptr());
        }
    }

    void install_buffer_funcs(buffer_info *(*get_buffer)(PyObject *, void *),
                              void *get_buffer_data) {
        auto *type = (PyHeapTypeObject *) m_ptr;
        auto *tinfo = detail::get_type_info(&type->ht_type);

        if (!type->ht_type.tp_as_buffer) {
            pybind11_fail("To be able to register buffer protocol support for the type '"
                          + get_fully_qualified_tp_name(tinfo->type)
                          + "' the associated class<>(..) invocation must "
                            "include the pybind11::buffer_protocol() annotation!");
        }

        tinfo->get_buffer = get_buffer;
        tinfo->get_buffer_data = get_buffer_data;
    }

    // rec_func must be set for either fget or fset.
    void def_property_static_impl(const char *name,
                                  handle fget,
                                  handle fset,
                                  detail::function_record *rec_func) {
        const auto is_static = (rec_func != nullptr) && !(rec_func->is_method && rec_func->scope);
        const auto has_doc = (rec_func != nullptr) && (rec_func->doc != nullptr)
                             && pybind11::options::show_user_defined_docstrings();
        auto property = handle(
            (PyObject *) (is_static ? get_internals().static_property_type : &PyProperty_Type));
        attr(name) = property(fget.ptr() ? fget : none(),
                              fset.ptr() ? fset : none(),
                              /*deleter*/ none(),
                              pybind11::str(has_doc ? rec_func->doc : ""));
    }
};

/// Set the pointer to operator new if it exists. The cast is needed because it can be overloaded.
template <typename T,
          typename = void_t<decltype(static_cast<void *(*) (size_t)>(T::operator new))>>
void set_operator_new(type_record *r) {
    r->operator_new = &T::operator new;
}

template <typename>
void set_operator_new(...) {}

template <typename T, typename SFINAE = void>
struct has_operator_delete : std::false_type {};
template <typename T>
struct has_operator_delete<T, void_t<decltype(static_cast<void (*)(void *)>(T::operator delete))>>
    : std::true_type {};
template <typename T, typename SFINAE = void>
struct has_operator_delete_size : std::false_type {};
template <typename T>
struct has_operator_delete_size<
    T,
    void_t<decltype(static_cast<void (*)(void *, size_t)>(T::operator delete))>> : std::true_type {
};
/// Call class-specific delete if it exists or global otherwise. Can also be an overload set.
template <typename T, enable_if_t<has_operator_delete<T>::value, int> = 0>
void call_operator_delete(T *p, size_t, size_t) {
    T::operator delete(p);
}
template <
    typename T,
    enable_if_t<!has_operator_delete<T>::value && has_operator_delete_size<T>::value, int> = 0>
void call_operator_delete(T *p, size_t s, size_t) {
    T::operator delete(p, s);
}

inline void call_operator_delete(void *p, size_t s, size_t a) {
    (void) s;
    (void) a;
#if defined(__cpp_aligned_new) && (!defined(_MSC_VER) || _MSC_VER >= 1912)
    if (a > __STDCPP_DEFAULT_NEW_ALIGNMENT__) {
#    ifdef __cpp_sized_deallocation
        ::operator delete(p, s, std::align_val_t(a));
#    else
        ::operator delete(p, std::align_val_t(a));
#    endif
        return;
    }
#endif
#ifdef __cpp_sized_deallocation
    ::operator delete(p, s);
#else
    ::operator delete(p);
#endif
}

inline void add_class_method(object &cls, const char *name_, const cpp_function &cf) {
    cls.attr(cf.name()) = cf;
    if (std::strcmp(name_, "__eq__") == 0 && !cls.attr("__dict__").contains("__hash__")) {
        cls.attr("__hash__") = none();
    }
}

PYBIND11_NAMESPACE_END(detail)

/// Given a pointer to a member function, cast it to its `Derived` version.
/// Forward everything else unchanged.
template <typename /*Derived*/, typename F>
auto method_adaptor(F &&f) -> decltype(std::forward<F>(f)) {
    return std::forward<F>(f);
}

template <typename Derived, typename Return, typename Class, typename... Args>
auto method_adaptor(Return (Class::*pmf)(Args...)) -> Return (Derived::*)(Args...) {
    static_assert(
        detail::is_accessible_base_of<Class, Derived>::value,
        "Cannot bind an inaccessible base class method; use a lambda definition instead");
    return pmf;
}

template <typename Derived, typename Return, typename Class, typename... Args>
auto method_adaptor(Return (Class::*pmf)(Args...) const) -> Return (Derived::*)(Args...) const {
    static_assert(
        detail::is_accessible_base_of<Class, Derived>::value,
        "Cannot bind an inaccessible base class method; use a lambda definition instead");
    return pmf;
}

// clang-format on
template <typename T>
#ifndef PYBIND11_USE_SMART_HOLDER_AS_DEFAULT

using default_holder_type = std::unique_ptr<T>;

#    ifndef PYBIND11_SH_AVL
#        define PYBIND11_SH_AVL(...) std::shared_ptr<__VA_ARGS__> // "Smart_Holder if AVaiLable"
// -------- std::shared_ptr(...) -- same length by design, to not disturb the indentation
// of existing code.
#    endif

#    define PYBIND11_SH_DEF(...) std::shared_ptr<__VA_ARGS__> // "Smart_Holder if DEFault"
// -------- std::shared_ptr(...) -- same length by design, to not disturb the indentation
// of existing code.

#    define PYBIND11_TYPE_CASTER_BASE_HOLDER(T, ...)

#else

using default_holder_type = smart_holder;

#    ifndef PYBIND11_SH_AVL
#        define PYBIND11_SH_AVL(...) ::pybind11::smart_holder // "Smart_Holder if AVaiLable"
// -------- std::shared_ptr(...) -- same length by design, to not disturb the indentation
// of existing code.
#    endif

#    define PYBIND11_SH_DEF(...) ::pybind11::smart_holder // "Smart_Holder if DEFault"

// This define could be hidden away inside detail/smart_holder_type_casters.h, but is kept here
// for clarity.
#    define PYBIND11_TYPE_CASTER_BASE_HOLDER(T, ...)                                              \
        namespace pybind11 {                                                                      \
        namespace detail {                                                                        \
        template <>                                                                               \
        class type_caster<T> : public type_caster_base<T> {};                                     \
        template <>                                                                               \
        class type_caster<__VA_ARGS__> : public type_caster_holder<T, __VA_ARGS__> {};            \
        }                                                                                         \
        }

#endif
// clang-format off

template <typename type_, typename... options>
class class_ : public detail::generic_type {
<<<<<<< HEAD
    template <typename T> using is_subtype = detail::is_strict_base_of<type_, T>;
    template <typename T> using is_base = detail::is_strict_base_of<T, type_>;
    template <typename T>
    // clang-format on
    using is_holder
        = detail::any_of<detail::is_holder_type<type_, T>,
                         detail::all_of<detail::negation<is_base<T>>,
                                        detail::negation<is_subtype<T>>,
                                        detail::type_uses_smart_holder_type_caster<type_>>>;
    // clang-format off
=======
    template <typename T>
    using is_holder = detail::is_holder_type<type_, T>;
    template <typename T>
    using is_subtype = detail::is_strict_base_of<type_, T>;
    template <typename T>
    using is_base = detail::is_strict_base_of<T, type_>;
>>>>>>> a97e9d8c
    // struct instead of using here to help MSVC:
    template <typename T>
    struct is_valid_class_option : detail::any_of<is_holder<T>, is_subtype<T>, is_base<T>> {};

public:
    using type = type_;
    using type_alias = detail::exactly_one_t<is_subtype, void, options...>;
    constexpr static bool has_alias = !std::is_void<type_alias>::value;
    using holder_type = detail::exactly_one_t<is_holder, default_holder_type<type>, options...>;

    static_assert(detail::all_of<is_valid_class_option<options>...>::value,
                  "Unknown/invalid class_ template parameters provided");

    static_assert(!has_alias || std::is_polymorphic<type>::value,
                  "Cannot use an alias class with a non-polymorphic type");

    PYBIND11_OBJECT(class_, generic_type, PyType_Check)

    template <typename... Extra>
    class_(handle scope, const char *name, const Extra &...extra) {
        using namespace detail;

        // MI can only be specified via class_ template options, not constructor parameters
        static_assert(
            none_of<is_pyobject<Extra>...>::value || // no base class arguments, or:
                (constexpr_sum(is_pyobject<Extra>::value...) == 1 && // Exactly one base
                 constexpr_sum(is_base<options>::value...) == 0 &&   // no template option bases
                 // no multiple_inheritance attr
                 none_of<std::is_same<multiple_inheritance, Extra>...>::value),
            "Error: multiple inheritance bases must be specified via class_ template options");

        // clang-format on
        static constexpr bool holder_is_smart_holder
            = detail::is_smart_holder_type<holder_type>::value;
        static constexpr bool wrapped_type_uses_smart_holder_type_caster
            = detail::type_uses_smart_holder_type_caster<type>::value;
        static constexpr bool type_caster_type_is_type_caster_base_subtype
            = std::is_base_of<detail::type_caster_base<type>, detail::type_caster<type>>::value;
        // Necessary conditions, but not strict.
        static_assert(!(detail::is_instantiation<std::unique_ptr, holder_type>::value
                        && wrapped_type_uses_smart_holder_type_caster),
                      "py::class_ holder vs type_caster mismatch:"
                      " missing PYBIND11_TYPE_CASTER_BASE_HOLDER(T, std::unique_ptr<T>)?");
        static_assert(!(detail::is_instantiation<std::shared_ptr, holder_type>::value
                        && wrapped_type_uses_smart_holder_type_caster),
                      "py::class_ holder vs type_caster mismatch:"
                      " missing PYBIND11_TYPE_CASTER_BASE_HOLDER(T, std::shared_ptr<T>)?");
        static_assert(!(holder_is_smart_holder && type_caster_type_is_type_caster_base_subtype),
                      "py::class_ holder vs type_caster mismatch:"
                      " missing PYBIND11_SMART_HOLDER_TYPE_CASTERS(T)?");
#ifdef PYBIND11_STRICT_ASSERTS_CLASS_HOLDER_VS_TYPE_CASTER_MIX
        // Strict conditions cannot be enforced universally at the moment (PR #2836).
        static_assert(holder_is_smart_holder == wrapped_type_uses_smart_holder_type_caster,
                      "py::class_ holder vs type_caster mismatch:"
                      " missing PYBIND11_SMART_HOLDER_TYPE_CASTERS(T)"
                      " or collision with custom py::detail::type_caster<T>?");
        static_assert(!holder_is_smart_holder == type_caster_type_is_type_caster_base_subtype,
                      "py::class_ holder vs type_caster mismatch:"
                      " missing PYBIND11_TYPE_CASTER_BASE_HOLDER(T, ...)"
                      " or collision with custom py::detail::type_caster<T>?");
#endif
        // clang-format off
        type_record record;
        record.scope = scope;
        record.name = name;
        record.type = &typeid(type);
        record.type_size = sizeof(conditional_t<has_alias, type_alias, type>);
        record.type_align = alignof(conditional_t<has_alias, type_alias, type> &);
        record.holder_size = sizeof(holder_type);
        record.init_instance = init_instance;
        record.dealloc = dealloc;

        // A more fitting name would be uses_unique_ptr_holder.
        record.default_holder = detail::is_instantiation<std::unique_ptr, holder_type>::value;

        set_operator_new<type>(&record);

        /* Register base classes specified via template arguments to class_, if any */
        PYBIND11_EXPAND_SIDE_EFFECTS(add_base<options>(record));

        /* Process optional arguments, if any */
        process_attributes<Extra...>::init(extra..., &record);

        generic_type_initialize(record);

        if (has_alias) {
            auto &instances = record.module_local ? get_local_internals().registered_types_cpp
                                                  : get_internals().registered_types_cpp;
            instances[std::type_index(typeid(type_alias))]
                = instances[std::type_index(typeid(type))];
        }
    }

    template <typename Base, detail::enable_if_t<is_base<Base>::value, int> = 0>
    static void add_base(detail::type_record &rec) {
        rec.add_base(typeid(Base), [](void *src) -> void * {
            return static_cast<Base *>(reinterpret_cast<type *>(src));
        });
    }

    template <typename Base, detail::enable_if_t<!is_base<Base>::value, int> = 0>
    static void add_base(detail::type_record &) {}

    template <typename Func, typename... Extra>
    class_ &def(const char *name_, Func &&f, const Extra &...extra) {
        cpp_function cf(method_adaptor<type>(std::forward<Func>(f)),
                        name(name_),
                        is_method(*this),
                        sibling(getattr(*this, name_, none())),
                        extra...);
        add_class_method(*this, name_, cf);
        return *this;
    }

    template <typename Func, typename... Extra>
    class_ &def_static(const char *name_, Func &&f, const Extra &...extra) {
        static_assert(!std::is_member_function_pointer<Func>::value,
                      "def_static(...) called with a non-static member function pointer");
        cpp_function cf(std::forward<Func>(f),
                        name(name_),
                        scope(*this),
                        sibling(getattr(*this, name_, none())),
                        extra...);
        attr(cf.name()) = staticmethod(cf);
        return *this;
    }

    template <detail::op_id id, detail::op_type ot, typename L, typename R, typename... Extra>
    class_ &def(const detail::op_<id, ot, L, R> &op, const Extra &...extra) {
        op.execute(*this, extra...);
        return *this;
    }

    template <detail::op_id id, detail::op_type ot, typename L, typename R, typename... Extra>
    class_ &def_cast(const detail::op_<id, ot, L, R> &op, const Extra &...extra) {
        op.execute_cast(*this, extra...);
        return *this;
    }

    template <typename... Args, typename... Extra>
    class_ &def(const detail::initimpl::constructor<Args...> &init, const Extra &...extra) {
        PYBIND11_WORKAROUND_INCORRECT_MSVC_C4100(init);
        init.execute(*this, extra...);
        return *this;
    }

    template <typename... Args, typename... Extra>
    class_ &def(const detail::initimpl::alias_constructor<Args...> &init, const Extra &...extra) {
        PYBIND11_WORKAROUND_INCORRECT_MSVC_C4100(init);
        init.execute(*this, extra...);
        return *this;
    }

    template <typename... Args, typename... Extra>
    class_ &def(detail::initimpl::factory<Args...> &&init, const Extra &...extra) {
        std::move(init).execute(*this, extra...);
        return *this;
    }

    template <typename... Args, typename... Extra>
    class_ &def(detail::initimpl::pickle_factory<Args...> &&pf, const Extra &...extra) {
        std::move(pf).execute(*this, extra...);
        return *this;
    }

    template <typename Func>
    class_ &def_buffer(Func &&func) {
        struct capture {
            Func func;
        };
        auto *ptr = new capture{std::forward<Func>(func)};
        install_buffer_funcs(
            [](PyObject *obj, void *ptr) -> buffer_info * {
                detail::make_caster<type> caster;
                if (!caster.load(obj, false)) {
                    return nullptr;
                }
                return new buffer_info(((capture *) ptr)->func(caster));
            },
            ptr);
        weakref(m_ptr, cpp_function([ptr](handle wr) {
                    delete ptr;
                    wr.dec_ref();
                }))
            .release();
        return *this;
    }

    template <typename Return, typename Class, typename... Args>
    class_ &def_buffer(Return (Class::*func)(Args...)) {
        return def_buffer([func](type &obj) { return (obj.*func)(); });
    }

    template <typename Return, typename Class, typename... Args>
    class_ &def_buffer(Return (Class::*func)(Args...) const) {
        return def_buffer([func](const type &obj) { return (obj.*func)(); });
    }

    template <typename C, typename D, typename... Extra>
    class_ &def_readwrite(const char *name, D C::*pm, const Extra &...extra) {
        static_assert(std::is_same<C, type>::value || std::is_base_of<C, type>::value,
                      "def_readwrite() requires a class member (or base class member)");
        cpp_function fget([pm](const type &c) -> const D & { return c.*pm; }, is_method(*this)),
            fset([pm](type &c, const D &value) { c.*pm = value; }, is_method(*this));
        def_property(name, fget, fset, return_value_policy::reference_internal, extra...);
        return *this;
    }

    template <typename C, typename D, typename... Extra>
    class_ &def_readonly(const char *name, const D C::*pm, const Extra &...extra) {
        static_assert(std::is_same<C, type>::value || std::is_base_of<C, type>::value,
                      "def_readonly() requires a class member (or base class member)");
        cpp_function fget([pm](const type &c) -> const D & { return c.*pm; }, is_method(*this));
        def_property_readonly(name, fget, return_value_policy::reference_internal, extra...);
        return *this;
    }

    template <typename D, typename... Extra>
    class_ &def_readwrite_static(const char *name, D *pm, const Extra &...extra) {
        cpp_function fget([pm](const object &) -> const D & { return *pm; }, scope(*this)),
            fset([pm](const object &, const D &value) { *pm = value; }, scope(*this));
        def_property_static(name, fget, fset, return_value_policy::reference, extra...);
        return *this;
    }

    template <typename D, typename... Extra>
    class_ &def_readonly_static(const char *name, const D *pm, const Extra &...extra) {
        cpp_function fget([pm](const object &) -> const D & { return *pm; }, scope(*this));
        def_property_readonly_static(name, fget, return_value_policy::reference, extra...);
        return *this;
    }

    /// Uses return_value_policy::reference_internal by default
    template <typename Getter, typename... Extra>
    class_ &def_property_readonly(const char *name, const Getter &fget, const Extra &...extra) {
        return def_property_readonly(name,
                                     cpp_function(method_adaptor<type>(fget)),
                                     return_value_policy::reference_internal,
                                     extra...);
    }

    /// Uses cpp_function's return_value_policy by default
    template <typename... Extra>
    class_ &
    def_property_readonly(const char *name, const cpp_function &fget, const Extra &...extra) {
        return def_property(name, fget, nullptr, extra...);
    }

    /// Uses return_value_policy::reference by default
    template <typename Getter, typename... Extra>
    class_ &
    def_property_readonly_static(const char *name, const Getter &fget, const Extra &...extra) {
        return def_property_readonly_static(
            name, cpp_function(fget), return_value_policy::reference, extra...);
    }

    /// Uses cpp_function's return_value_policy by default
    template <typename... Extra>
    class_ &def_property_readonly_static(const char *name,
                                         const cpp_function &fget,
                                         const Extra &...extra) {
        return def_property_static(name, fget, nullptr, extra...);
    }

    /// Uses return_value_policy::reference_internal by default
    template <typename Getter, typename Setter, typename... Extra>
    class_ &
    def_property(const char *name, const Getter &fget, const Setter &fset, const Extra &...extra) {
        return def_property(name, fget, cpp_function(method_adaptor<type>(fset)), extra...);
    }
    template <typename Getter, typename... Extra>
    class_ &def_property(const char *name,
                         const Getter &fget,
                         const cpp_function &fset,
                         const Extra &...extra) {
        return def_property(name,
                            cpp_function(method_adaptor<type>(fget)),
                            fset,
                            return_value_policy::reference_internal,
                            extra...);
    }

    /// Uses cpp_function's return_value_policy by default
    template <typename... Extra>
    class_ &def_property(const char *name,
                         const cpp_function &fget,
                         const cpp_function &fset,
                         const Extra &...extra) {
        return def_property_static(name, fget, fset, is_method(*this), extra...);
    }

    /// Uses return_value_policy::reference by default
    template <typename Getter, typename... Extra>
    class_ &def_property_static(const char *name,
                                const Getter &fget,
                                const cpp_function &fset,
                                const Extra &...extra) {
        return def_property_static(
            name, cpp_function(fget), fset, return_value_policy::reference, extra...);
    }

    /// Uses cpp_function's return_value_policy by default
    template <typename... Extra>
    class_ &def_property_static(const char *name,
                                const cpp_function &fget,
                                const cpp_function &fset,
                                const Extra &...extra) {
        static_assert(0 == detail::constexpr_sum(std::is_base_of<arg, Extra>::value...),
                      "Argument annotations are not allowed for properties");
        auto rec_fget = get_function_record(fget), rec_fset = get_function_record(fset);
        auto *rec_active = rec_fget;
        if (rec_fget) {
            char *doc_prev = rec_fget->doc; /* 'extra' field may include a property-specific
                                               documentation string */
            detail::process_attributes<Extra...>::init(extra..., rec_fget);
            if (rec_fget->doc && rec_fget->doc != doc_prev) {
                std::free(doc_prev);
                rec_fget->doc = PYBIND11_COMPAT_STRDUP(rec_fget->doc);
            }
        }
        if (rec_fset) {
            char *doc_prev = rec_fset->doc;
            detail::process_attributes<Extra...>::init(extra..., rec_fset);
            if (rec_fset->doc && rec_fset->doc != doc_prev) {
                std::free(doc_prev);
                rec_fset->doc = PYBIND11_COMPAT_STRDUP(rec_fset->doc);
            }
            if (!rec_active) {
                rec_active = rec_fset;
            }
        }
        def_property_static_impl(name, fget, fset, rec_active);
        return *this;
    }

private:
    // clang-format on
    template <typename T = type,
              detail::enable_if_t<!detail::type_uses_smart_holder_type_caster<T>::value, int> = 0>
    void generic_type_initialize(const detail::type_record &record) {
        generic_type::initialize(record, &detail::type_caster_generic::local_load);
    }

    template <typename T = type,
              detail::enable_if_t<detail::type_uses_smart_holder_type_caster<T>::value, int> = 0>
    void generic_type_initialize(const detail::type_record &record) {
        generic_type::initialize(record, detail::type_caster<T>::get_local_load_function_ptr());
    }
    // clang-format off

    /// Initialize holder object, variant 1: object derives from enable_shared_from_this
    template <typename T>
    static void init_holder(detail::instance *inst,
                            detail::value_and_holder &v_h,
                            const holder_type * /* unused */,
                            const std::enable_shared_from_this<T> * /* dummy */) {

        auto sh = std::dynamic_pointer_cast<typename holder_type::element_type>(
            detail::try_get_shared_from_this(v_h.value_ptr<type>()));
        if (sh) {
            new (std::addressof(v_h.holder<holder_type>())) holder_type(std::move(sh));
            v_h.set_holder_constructed();
        }

        if (!v_h.holder_constructed() && inst->owned) {
            new (std::addressof(v_h.holder<holder_type>())) holder_type(v_h.value_ptr<type>());
            v_h.set_holder_constructed();
        }
    }

    static void init_holder_from_existing(const detail::value_and_holder &v_h,
                                          const holder_type *holder_ptr,
                                          std::true_type /*is_copy_constructible*/) {
        new (std::addressof(v_h.holder<holder_type>()))
            holder_type(*reinterpret_cast<const holder_type *>(holder_ptr));
    }

    static void init_holder_from_existing(const detail::value_and_holder &v_h,
                                          const holder_type *holder_ptr,
                                          std::false_type /*is_copy_constructible*/) {
        new (std::addressof(v_h.holder<holder_type>()))
            holder_type(std::move(*const_cast<holder_type *>(holder_ptr)));
    }

    /// Initialize holder object, variant 2: try to construct from existing holder object, if
    /// possible
    static void init_holder(detail::instance *inst,
                            detail::value_and_holder &v_h,
                            const holder_type *holder_ptr,
                            const void * /* dummy -- not enable_shared_from_this<T>) */) {
        if (holder_ptr) {
            init_holder_from_existing(v_h, holder_ptr, std::is_copy_constructible<holder_type>());
            v_h.set_holder_constructed();
        } else if (inst->owned || detail::always_construct_holder<holder_type>::value) {
            new (std::addressof(v_h.holder<holder_type>())) holder_type(v_h.value_ptr<type>());
            v_h.set_holder_constructed();
        }
    }

    /// Performs instance initialization including constructing a holder and registering the known
    /// instance.  Should be called as soon as the `type` value_ptr is set for an instance.  Takes
    /// an optional pointer to an existing holder to use; if not specified and the instance is
    /// `.owned`, a new holder will be constructed to manage the value pointer.
    template <
        typename T = type,
        detail::enable_if_t<!detail::type_uses_smart_holder_type_caster<T>::value, int> = 0>
    static void init_instance(detail::instance *inst, const void *holder_ptr) {
        auto v_h = inst->get_value_and_holder(detail::get_type_info(typeid(type)));
        if (!v_h.instance_registered()) {
            register_instance(inst, v_h.value_ptr(), v_h.type);
            v_h.set_instance_registered();
        }
        init_holder(inst, v_h, (const holder_type *) holder_ptr, v_h.value_ptr<type>());
    }

    // clang-format on
    template <typename T = type,
              typename A = type_alias,
              detail::enable_if_t<detail::type_uses_smart_holder_type_caster<T>::value, int> = 0>
    static void init_instance(detail::instance *inst, const void *holder_ptr) {
        detail::type_caster<T>::template init_instance_for_type<T, A>(inst, holder_ptr);
    }
    // clang-format off

    /// Deallocates an instance; via holder, if constructed; otherwise via operator delete.
    static void dealloc(detail::value_and_holder &v_h) {
        // We could be deallocating because we are cleaning up after a Python exception.
        // If so, the Python error indicator will be set. We need to clear that before
        // running the destructor, in case the destructor code calls more Python.
        // If we don't, the Python API will exit with an exception, and pybind11 will
        // throw error_already_set from the C++ destructor which is forbidden and triggers
        // std::terminate().
        error_scope scope;
        if (v_h.holder_constructed()) {
            v_h.holder<holder_type>().~holder_type();
            v_h.set_holder_constructed(false);
        } else {
            detail::call_operator_delete(
                v_h.value_ptr<type>(), v_h.type->type_size, v_h.type->type_align);
        }
        v_h.value_ptr() = nullptr;
    }

    static detail::function_record *get_function_record(handle h) {
        h = detail::get_function(h);
        return h ? (detail::function_record *) reinterpret_borrow<capsule>(
                   PyCFunction_GET_SELF(h.ptr()))
                 : nullptr;
    }
};

/// Binds an existing constructor taking arguments Args...
template <typename... Args>
detail::initimpl::constructor<Args...> init() {
    return {};
}
/// Like `init<Args...>()`, but the instance is always constructed through the alias class (even
/// when not inheriting on the Python side).
template <typename... Args>
detail::initimpl::alias_constructor<Args...> init_alias() {
    return {};
}

/// Binds a factory function as a constructor
template <typename Func, typename Ret = detail::initimpl::factory<Func>>
Ret init(Func &&f) {
    return {std::forward<Func>(f)};
}

/// Dual-argument factory function: the first function is called when no alias is needed, the
/// second when an alias is needed (i.e. due to python-side inheritance).  Arguments must be
/// identical.
template <typename CFunc, typename AFunc, typename Ret = detail::initimpl::factory<CFunc, AFunc>>
Ret init(CFunc &&c, AFunc &&a) {
    return {std::forward<CFunc>(c), std::forward<AFunc>(a)};
}

/// Binds pickling functions `__getstate__` and `__setstate__` and ensures that the type
/// returned by `__getstate__` is the same as the argument accepted by `__setstate__`.
template <typename GetState, typename SetState>
detail::initimpl::pickle_factory<GetState, SetState> pickle(GetState &&g, SetState &&s) {
    return {std::forward<GetState>(g), std::forward<SetState>(s)};
}

PYBIND11_NAMESPACE_BEGIN(detail)

inline str enum_name(handle arg) {
    dict entries = arg.get_type().attr("__entries");
    for (auto kv : entries) {
        if (handle(kv.second[int_(0)]).equal(arg)) {
            return pybind11::str(kv.first);
        }
    }
    return "???";
}

struct enum_base {
    enum_base(const handle &base, const handle &parent) : m_base(base), m_parent(parent) {}

    PYBIND11_NOINLINE void init(bool is_arithmetic, bool is_convertible) {
        m_base.attr("__entries") = dict();
        auto property = handle((PyObject *) &PyProperty_Type);
        auto static_property = handle((PyObject *) get_internals().static_property_type);

        m_base.attr("__repr__") = cpp_function(
            [](const object &arg) -> str {
                handle type = type::handle_of(arg);
                object type_name = type.attr("__name__");
                return pybind11::str("<{}.{}: {}>").format(type_name, enum_name(arg), int_(arg));
            },
            name("__repr__"),
            is_method(m_base));

        m_base.attr("name") = property(cpp_function(&enum_name, name("name"), is_method(m_base)));

        m_base.attr("__str__") = cpp_function(
            [](handle arg) -> str {
                object type_name = type::handle_of(arg).attr("__name__");
                return pybind11::str("{}.{}").format(type_name, enum_name(arg));
            },
            name("name"),
            is_method(m_base));

        m_base.attr("__doc__") = static_property(
            cpp_function(
                [](handle arg) -> std::string {
                    std::string docstring;
                    dict entries = arg.attr("__entries");
                    if (((PyTypeObject *) arg.ptr())->tp_doc) {
                        docstring += std::string(((PyTypeObject *) arg.ptr())->tp_doc) + "\n\n";
                    }
                    docstring += "Members:";
                    for (auto kv : entries) {
                        auto key = std::string(pybind11::str(kv.first));
                        auto comment = kv.second[int_(1)];
                        docstring += "\n\n  " + key;
                        if (!comment.is_none()) {
                            docstring += " : " + (std::string) pybind11::str(comment);
                        }
                    }
                    return docstring;
                },
                name("__doc__")),
            none(),
            none(),
            "");

        m_base.attr("__members__") = static_property(cpp_function(
                                                         [](handle arg) -> dict {
                                                             dict entries = arg.attr("__entries"),
                                                                  m;
                                                             for (auto kv : entries) {
                                                                 m[kv.first] = kv.second[int_(0)];
                                                             }
                                                             return m;
                                                         },
                                                         name("__members__")),
                                                     none(),
                                                     none(),
                                                     "");

#define PYBIND11_ENUM_OP_STRICT(op, expr, strict_behavior)                                        \
    m_base.attr(op) = cpp_function(                                                               \
        [](const object &a, const object &b) {                                                    \
            if (!type::handle_of(a).is(type::handle_of(b)))                                       \
                strict_behavior; /* NOLINT(bugprone-macro-parentheses) */                         \
            return expr;                                                                          \
        },                                                                                        \
        name(op),                                                                                 \
        is_method(m_base),                                                                        \
        arg("other"))

#define PYBIND11_ENUM_OP_CONV(op, expr)                                                           \
    m_base.attr(op) = cpp_function(                                                               \
        [](const object &a_, const object &b_) {                                                  \
            int_ a(a_), b(b_);                                                                    \
            return expr;                                                                          \
        },                                                                                        \
        name(op),                                                                                 \
        is_method(m_base),                                                                        \
        arg("other"))

#define PYBIND11_ENUM_OP_CONV_LHS(op, expr)                                                       \
    m_base.attr(op) = cpp_function(                                                               \
        [](const object &a_, const object &b) {                                                   \
            int_ a(a_);                                                                           \
            return expr;                                                                          \
        },                                                                                        \
        name(op),                                                                                 \
        is_method(m_base),                                                                        \
        arg("other"))

        if (is_convertible) {
            PYBIND11_ENUM_OP_CONV_LHS("__eq__", !b.is_none() && a.equal(b));
            PYBIND11_ENUM_OP_CONV_LHS("__ne__", b.is_none() || !a.equal(b));

            if (is_arithmetic) {
                PYBIND11_ENUM_OP_CONV("__lt__", a < b);
                PYBIND11_ENUM_OP_CONV("__gt__", a > b);
                PYBIND11_ENUM_OP_CONV("__le__", a <= b);
                PYBIND11_ENUM_OP_CONV("__ge__", a >= b);
                PYBIND11_ENUM_OP_CONV("__and__", a & b);
                PYBIND11_ENUM_OP_CONV("__rand__", a & b);
                PYBIND11_ENUM_OP_CONV("__or__", a | b);
                PYBIND11_ENUM_OP_CONV("__ror__", a | b);
                PYBIND11_ENUM_OP_CONV("__xor__", a ^ b);
                PYBIND11_ENUM_OP_CONV("__rxor__", a ^ b);
                m_base.attr("__invert__")
                    = cpp_function([](const object &arg) { return ~(int_(arg)); },
                                   name("__invert__"),
                                   is_method(m_base));
            }
        } else {
            PYBIND11_ENUM_OP_STRICT("__eq__", int_(a).equal(int_(b)), return false);
            PYBIND11_ENUM_OP_STRICT("__ne__", !int_(a).equal(int_(b)), return true);

            if (is_arithmetic) {
#define PYBIND11_THROW throw type_error("Expected an enumeration of matching type!");
                PYBIND11_ENUM_OP_STRICT("__lt__", int_(a) < int_(b), PYBIND11_THROW);
                PYBIND11_ENUM_OP_STRICT("__gt__", int_(a) > int_(b), PYBIND11_THROW);
                PYBIND11_ENUM_OP_STRICT("__le__", int_(a) <= int_(b), PYBIND11_THROW);
                PYBIND11_ENUM_OP_STRICT("__ge__", int_(a) >= int_(b), PYBIND11_THROW);
#undef PYBIND11_THROW
            }
        }

#undef PYBIND11_ENUM_OP_CONV_LHS
#undef PYBIND11_ENUM_OP_CONV
#undef PYBIND11_ENUM_OP_STRICT

        m_base.attr("__getstate__") = cpp_function(
            [](const object &arg) { return int_(arg); }, name("__getstate__"), is_method(m_base));

        m_base.attr("__hash__") = cpp_function(
            [](const object &arg) { return int_(arg); }, name("__hash__"), is_method(m_base));
    }

    PYBIND11_NOINLINE void value(char const *name_, object value, const char *doc = nullptr) {
        dict entries = m_base.attr("__entries");
        str name(name_);
        if (entries.contains(name)) {
            std::string type_name = (std::string) str(m_base.attr("__name__"));
            throw value_error(type_name + ": element \"" + std::string(name_)
                              + "\" already exists!");
        }

        entries[name] = std::make_pair(value, doc);
        m_base.attr(name) = value;
    }

    PYBIND11_NOINLINE void export_values() {
        dict entries = m_base.attr("__entries");
        for (auto kv : entries) {
            m_parent.attr(kv.first) = kv.second[int_(0)];
        }
    }

    handle m_base;
    handle m_parent;
};

template <bool is_signed, size_t length>
struct equivalent_integer {};
template <>
struct equivalent_integer<true, 1> {
    using type = int8_t;
};
template <>
struct equivalent_integer<false, 1> {
    using type = uint8_t;
};
template <>
struct equivalent_integer<true, 2> {
    using type = int16_t;
};
template <>
struct equivalent_integer<false, 2> {
    using type = uint16_t;
};
template <>
struct equivalent_integer<true, 4> {
    using type = int32_t;
};
template <>
struct equivalent_integer<false, 4> {
    using type = uint32_t;
};
template <>
struct equivalent_integer<true, 8> {
    using type = int64_t;
};
template <>
struct equivalent_integer<false, 8> {
    using type = uint64_t;
};

template <typename IntLike>
using equivalent_integer_t =
    typename equivalent_integer<std::is_signed<IntLike>::value, sizeof(IntLike)>::type;

PYBIND11_NAMESPACE_END(detail)

/// Binds C++ enumerations and enumeration classes to Python
template <typename Type>
class enum_ : public class_<Type> {
public:
    using Base = class_<Type>;
    using Base::attr;
    using Base::def;
    using Base::def_property_readonly;
    using Base::def_property_readonly_static;
    using Underlying = typename std::underlying_type<Type>::type;
    // Scalar is the integer representation of underlying type
    using Scalar = detail::conditional_t<detail::any_of<detail::is_std_char_type<Underlying>,
                                                        std::is_same<Underlying, bool>>::value,
                                         detail::equivalent_integer_t<Underlying>,
                                         Underlying>;

    template <typename... Extra>
    enum_(const handle &scope, const char *name, const Extra &...extra)
        : class_<Type>(scope, name, extra...), m_base(*this, scope) {
        constexpr bool is_arithmetic = detail::any_of<std::is_same<arithmetic, Extra>...>::value;
        constexpr bool is_convertible = std::is_convertible<Type, Underlying>::value;
        m_base.init(is_arithmetic, is_convertible);

        def(init([](Scalar i) { return static_cast<Type>(i); }), arg("value"));
        def_property_readonly("value", [](Type value) { return (Scalar) value; });
        def("__int__", [](Type value) { return (Scalar) value; });
        def("__index__", [](Type value) { return (Scalar) value; });
        attr("__setstate__") = cpp_function(
            [](detail::value_and_holder &v_h, Scalar arg) {
                detail::initimpl::setstate<Base>(
                    v_h, static_cast<Type>(arg), Py_TYPE(v_h.inst) != v_h.type->type);
            },
            detail::is_new_style_constructor(),
            pybind11::name("__setstate__"),
            is_method(*this),
            arg("state"));
    }

    /// Export enumeration entries into the parent scope
    enum_ &export_values() {
        m_base.export_values();
        return *this;
    }

    /// Add an enumeration entry
    enum_ &value(char const *name, Type value, const char *doc = nullptr) {
        m_base.value(name, pybind11::cast(value, return_value_policy::copy), doc);
        return *this;
    }

private:
    detail::enum_base m_base;
};

PYBIND11_NAMESPACE_BEGIN(detail)

PYBIND11_NOINLINE void keep_alive_impl(handle nurse, handle patient) {
    if (!nurse || !patient) {
        pybind11_fail("Could not activate keep_alive!");
    }

    if (patient.is_none() || nurse.is_none()) {
        return; /* Nothing to keep alive or nothing to be kept alive by */
    }

    auto tinfo = all_type_info(Py_TYPE(nurse.ptr()));
    if (!tinfo.empty()) {
        /* It's a pybind-registered type, so we can store the patient in the
         * internal list. */
        add_patient(nurse.ptr(), patient.ptr());
    } else {
        /* Fall back to clever approach based on weak references taken from
         * Boost.Python. This is not used for pybind-registered types because
         * the objects can be destroyed out-of-order in a GC pass. */
        cpp_function disable_lifesupport([patient](handle weakref) {
            patient.dec_ref();
            weakref.dec_ref();
        });

        weakref wr(nurse, disable_lifesupport);

        patient.inc_ref(); /* reference patient and leak the weak reference */
        (void) wr.release();
    }
}

PYBIND11_NOINLINE void
keep_alive_impl(size_t Nurse, size_t Patient, function_call &call, handle ret) {
    auto get_arg = [&](size_t n) {
        if (n == 0) {
            return ret;
        }
        if (n == 1 && call.init_self) {
            return call.init_self;
        }
        if (n <= call.args.size()) {
            return call.args[n - 1];
        }
        return handle();
    };

    keep_alive_impl(get_arg(Nurse), get_arg(Patient));
}

inline std::pair<decltype(internals::registered_types_py)::iterator, bool>
all_type_info_get_cache(PyTypeObject *type) {
    auto res = get_internals()
                   .registered_types_py
#ifdef __cpp_lib_unordered_map_try_emplace
                   .try_emplace(type);
#else
                   .emplace(type, std::vector<detail::type_info *>());
#endif
    if (res.second) {
        // New cache entry created; set up a weak reference to automatically remove it if the type
        // gets destroyed:
        weakref((PyObject *) type, cpp_function([type](handle wr) {
                    get_internals().registered_types_py.erase(type);

                    // TODO consolidate the erasure code in pybind11_meta_dealloc() in class.h
                    auto &cache = get_internals().inactive_override_cache;
                    for (auto it = cache.begin(), last = cache.end(); it != last;) {
                        if (it->first == reinterpret_cast<PyObject *>(type)) {
                            it = cache.erase(it);
                        } else {
                            ++it;
                        }
                    }

                    wr.dec_ref();
                }))
            .release();
    }

    return res;
}

/* There are a large number of apparently unused template arguments because
 * each combination requires a separate py::class_ registration.
 */
template <typename Access,
          return_value_policy Policy,
          typename Iterator,
          typename Sentinel,
          typename ValueType,
          typename... Extra>
struct iterator_state {
    Iterator it;
    Sentinel end;
    bool first_or_done;
};

// Note: these helpers take the iterator by non-const reference because some
// iterators in the wild can't be dereferenced when const. The & after Iterator
// is required for MSVC < 16.9. SFINAE cannot be reused for result_type due to
// bugs in ICC, NVCC, and PGI compilers. See PR #3293.
template <typename Iterator, typename SFINAE = decltype(*std::declval<Iterator &>())>
struct iterator_access {
    using result_type = decltype(*std::declval<Iterator &>());
    // NOLINTNEXTLINE(readability-const-return-type) // PR #3263
    result_type operator()(Iterator &it) const { return *it; }
};

template <typename Iterator, typename SFINAE = decltype((*std::declval<Iterator &>()).first)>
class iterator_key_access {
private:
    using pair_type = decltype(*std::declval<Iterator &>());

public:
    /* If either the pair itself or the element of the pair is a reference, we
     * want to return a reference, otherwise a value. When the decltype
     * expression is parenthesized it is based on the value category of the
     * expression; otherwise it is the declared type of the pair member.
     * The use of declval<pair_type> in the second branch rather than directly
     * using *std::declval<Iterator &>() is a workaround for nvcc
     * (it's not used in the first branch because going via decltype and back
     * through declval does not perfectly preserve references).
     */
    using result_type
        = conditional_t<std::is_reference<decltype(*std::declval<Iterator &>())>::value,
                        decltype(((*std::declval<Iterator &>()).first)),
                        decltype(std::declval<pair_type>().first)>;
    result_type operator()(Iterator &it) const { return (*it).first; }
};

template <typename Iterator, typename SFINAE = decltype((*std::declval<Iterator &>()).second)>
class iterator_value_access {
private:
    using pair_type = decltype(*std::declval<Iterator &>());

public:
    using result_type
        = conditional_t<std::is_reference<decltype(*std::declval<Iterator &>())>::value,
                        decltype(((*std::declval<Iterator &>()).second)),
                        decltype(std::declval<pair_type>().second)>;
    result_type operator()(Iterator &it) const { return (*it).second; }
};

template <typename Access,
          return_value_policy Policy,
          typename Iterator,
          typename Sentinel,
          typename ValueType,
          typename... Extra>
iterator make_iterator_impl(Iterator first, Sentinel last, Extra &&...extra) {
    using state = detail::iterator_state<Access, Policy, Iterator, Sentinel, ValueType, Extra...>;
    // TODO: state captures only the types of Extra, not the values

    if (!detail::get_type_info(typeid(state), false)) {
        class_<state>(handle(), "iterator", pybind11::module_local())
            .def("__iter__", [](state &s) -> state & { return s; })
            .def(
                "__next__",
                [](state &s) -> ValueType {
                    if (!s.first_or_done) {
                        ++s.it;
                    } else {
                        s.first_or_done = false;
                    }
                    if (s.it == s.end) {
                        s.first_or_done = true;
                        throw stop_iteration();
                    }
                    return Access()(s.it);
                    // NOLINTNEXTLINE(readability-const-return-type) // PR #3263
                },
                std::forward<Extra>(extra)...,
                Policy);
    }

    return cast(state{first, last, true});
}

PYBIND11_NAMESPACE_END(detail)

/// Makes a python iterator from a first and past-the-end C++ InputIterator.
template <return_value_policy Policy = return_value_policy::reference_internal,
          typename Iterator,
          typename Sentinel,
          typename ValueType = typename detail::iterator_access<Iterator>::result_type,
          typename... Extra>
iterator make_iterator(Iterator first, Sentinel last, Extra &&...extra) {
    return detail::make_iterator_impl<detail::iterator_access<Iterator>,
                                      Policy,
                                      Iterator,
                                      Sentinel,
                                      ValueType,
                                      Extra...>(first, last, std::forward<Extra>(extra)...);
}

/// Makes a python iterator over the keys (`.first`) of a iterator over pairs from a
/// first and past-the-end InputIterator.
template <return_value_policy Policy = return_value_policy::reference_internal,
          typename Iterator,
          typename Sentinel,
          typename KeyType = typename detail::iterator_key_access<Iterator>::result_type,
          typename... Extra>
iterator make_key_iterator(Iterator first, Sentinel last, Extra &&...extra) {
    return detail::make_iterator_impl<detail::iterator_key_access<Iterator>,
                                      Policy,
                                      Iterator,
                                      Sentinel,
                                      KeyType,
                                      Extra...>(first, last, std::forward<Extra>(extra)...);
}

/// Makes a python iterator over the values (`.second`) of a iterator over pairs from a
/// first and past-the-end InputIterator.
template <return_value_policy Policy = return_value_policy::reference_internal,
          typename Iterator,
          typename Sentinel,
          typename ValueType = typename detail::iterator_value_access<Iterator>::result_type,
          typename... Extra>
iterator make_value_iterator(Iterator first, Sentinel last, Extra &&...extra) {
    return detail::make_iterator_impl<detail::iterator_value_access<Iterator>,
                                      Policy,
                                      Iterator,
                                      Sentinel,
                                      ValueType,
                                      Extra...>(first, last, std::forward<Extra>(extra)...);
}

/// Makes an iterator over values of an stl container or other container supporting
/// `std::begin()`/`std::end()`
template <return_value_policy Policy = return_value_policy::reference_internal,
          typename Type,
          typename... Extra>
iterator make_iterator(Type &value, Extra &&...extra) {
    return make_iterator<Policy>(std::begin(value), std::end(value), extra...);
}

/// Makes an iterator over the keys (`.first`) of a stl map-like container supporting
/// `std::begin()`/`std::end()`
template <return_value_policy Policy = return_value_policy::reference_internal,
          typename Type,
          typename... Extra>
iterator make_key_iterator(Type &value, Extra &&...extra) {
    return make_key_iterator<Policy>(std::begin(value), std::end(value), extra...);
}

/// Makes an iterator over the values (`.second`) of a stl map-like container supporting
/// `std::begin()`/`std::end()`
template <return_value_policy Policy = return_value_policy::reference_internal,
          typename Type,
          typename... Extra>
iterator make_value_iterator(Type &value, Extra &&...extra) {
    return make_value_iterator<Policy>(std::begin(value), std::end(value), extra...);
}

template <typename InputType, typename OutputType>
void implicitly_convertible() {
    struct set_flag {
        bool &flag;
        explicit set_flag(bool &flag_) : flag(flag_) { flag_ = true; }
        ~set_flag() { flag = false; }
    };
    auto implicit_caster = [](PyObject *obj, PyTypeObject *type) -> PyObject * {
        static bool currently_used = false;
        if (currently_used) { // implicit conversions are non-reentrant
            return nullptr;
        }
        set_flag flag_helper(currently_used);
        if (!detail::make_caster<InputType>().load(obj, false)) {
            return nullptr;
        }
        tuple args(1);
        args[0] = obj;
        PyObject *result = PyObject_Call((PyObject *) type, args.ptr(), nullptr);
        if (result == nullptr) {
            PyErr_Clear();
        }
        return result;
    };

    if (auto *tinfo = detail::get_type_info(typeid(OutputType))) {
        tinfo->implicit_conversions.push_back(implicit_caster);
    } else {
        pybind11_fail("implicitly_convertible: Unable to find type " + type_id<OutputType>());
    }
}

inline void register_exception_translator(ExceptionTranslator &&translator) {
    detail::get_internals().registered_exception_translators.push_front(
        std::forward<ExceptionTranslator>(translator));
}

/**
 * Add a new module-local exception translator. Locally registered functions
 * will be tried before any globally registered exception translators, which
 * will only be invoked if the module-local handlers do not deal with
 * the exception.
 */
inline void register_local_exception_translator(ExceptionTranslator &&translator) {
    detail::get_local_internals().registered_exception_translators.push_front(
        std::forward<ExceptionTranslator>(translator));
}

/**
 * Wrapper to generate a new Python exception type.
 *
 * This should only be used with PyErr_SetString for now.
 * It is not (yet) possible to use as a py::base.
 * Template type argument is reserved for future use.
 */
template <typename type>
class exception : public object {
public:
    exception() = default;
    exception(handle scope, const char *name, handle base = PyExc_Exception) {
        std::string full_name
            = scope.attr("__name__").cast<std::string>() + std::string(".") + name;
        m_ptr = PyErr_NewException(const_cast<char *>(full_name.c_str()), base.ptr(), NULL);
        if (hasattr(scope, "__dict__") && scope.attr("__dict__").contains(name)) {
            pybind11_fail("Error during initialization: multiple incompatible "
                          "definitions with name \""
                          + std::string(name) + "\"");
        }
        scope.attr(name) = *this;
    }

    // Sets the current python exception to this exception object with the given message
    void operator()(const char *message) { PyErr_SetString(m_ptr, message); }
};

PYBIND11_NAMESPACE_BEGIN(detail)
// Returns a reference to a function-local static exception object used in the simple
// register_exception approach below.  (It would be simpler to have the static local variable
// directly in register_exception, but that makes clang <3.5 segfault - issue #1349).
template <typename CppException>
exception<CppException> &get_exception_object() {
    static exception<CppException> ex;
    return ex;
}

// Helper function for register_exception and register_local_exception
template <typename CppException>
exception<CppException> &
register_exception_impl(handle scope, const char *name, handle base, bool isLocal) {
    auto &ex = detail::get_exception_object<CppException>();
    if (!ex) {
        ex = exception<CppException>(scope, name, base);
    }

    auto register_func
        = isLocal ? &register_local_exception_translator : &register_exception_translator;

    register_func([](std::exception_ptr p) {
        if (!p) {
            return;
        }
        try {
            std::rethrow_exception(p);
        } catch (const CppException &e) {
            detail::get_exception_object<CppException>()(e.what());
        }
    });
    return ex;
}

PYBIND11_NAMESPACE_END(detail)

/**
 * Registers a Python exception in `m` of the given `name` and installs a translator to
 * translate the C++ exception to the created Python exception using the what() method.
 * This is intended for simple exception translations; for more complex translation, register the
 * exception object and translator directly.
 */
template <typename CppException>
exception<CppException> &
register_exception(handle scope, const char *name, handle base = PyExc_Exception) {
    return detail::register_exception_impl<CppException>(scope, name, base, false /* isLocal */);
}

/**
 * Registers a Python exception in `m` of the given `name` and installs a translator to
 * translate the C++ exception to the created Python exception using the what() method.
 * This translator will only be used for exceptions that are thrown in this module and will be
 * tried before global exception translators, including those registered with register_exception.
 * This is intended for simple exception translations; for more complex translation, register the
 * exception object and translator directly.
 */
template <typename CppException>
exception<CppException> &
register_local_exception(handle scope, const char *name, handle base = PyExc_Exception) {
    return detail::register_exception_impl<CppException>(scope, name, base, true /* isLocal */);
}

PYBIND11_NAMESPACE_BEGIN(detail)
PYBIND11_NOINLINE void print(const tuple &args, const dict &kwargs) {
    auto strings = tuple(args.size());
    for (size_t i = 0; i < args.size(); ++i) {
        strings[i] = str(args[i]);
    }
    auto sep = kwargs.contains("sep") ? kwargs["sep"] : cast(" ");
    auto line = sep.attr("join")(strings);

    object file;
    if (kwargs.contains("file")) {
        file = kwargs["file"].cast<object>();
    } else {
        try {
            file = module_::import("sys").attr("stdout");
        } catch (const error_already_set &) {
            /* If print() is called from code that is executed as
               part of garbage collection during interpreter shutdown,
               importing 'sys' can fail. Give up rather than crashing the
               interpreter in this case. */
            return;
        }
    }

    auto write = file.attr("write");
    write(line);
    write(kwargs.contains("end") ? kwargs["end"] : cast("\n"));

    if (kwargs.contains("flush") && kwargs["flush"].cast<bool>()) {
        file.attr("flush")();
    }
}
PYBIND11_NAMESPACE_END(detail)

template <return_value_policy policy = return_value_policy::automatic_reference, typename... Args>
void print(Args &&...args) {
    auto c = detail::collect_arguments<policy>(std::forward<Args>(args)...);
    detail::print(c.args(), c.kwargs());
}

error_already_set::~error_already_set() {
    if (m_type) {
        gil_scoped_acquire gil;
        error_scope scope;
        m_type.release().dec_ref();
        m_value.release().dec_ref();
        m_trace.release().dec_ref();
    }
}

PYBIND11_NAMESPACE_BEGIN(detail)
inline function
get_type_override(const void *this_ptr, const type_info *this_type, const char *name) {
    handle self = get_object_handle(this_ptr, this_type);
    if (!self) {
        return function();
    }
    handle type = type::handle_of(self);
    auto key = std::make_pair(type.ptr(), name);

    /* Cache functions that aren't overridden in Python to avoid
       many costly Python dictionary lookups below */
    auto &cache = get_internals().inactive_override_cache;
    if (cache.find(key) != cache.end()) {
        return function();
    }

    function override = getattr(self, name, function());
    if (override.is_cpp_function()) {
        cache.insert(key);
        return function();
    }

    /* Don't call dispatch code if invoked from overridden function.
       Unfortunately this doesn't work on PyPy. */
#if !defined(PYPY_VERSION) && PY_VERSION_HEX < 0x030B0000
    // TODO: Remove PyPy workaround for Python 3.11.
    // Current API fails on 3.11 since co_varnames can be null.
#    if PY_VERSION_HEX >= 0x03090000
    PyFrameObject *frame = PyThreadState_GetFrame(PyThreadState_Get());
    if (frame != nullptr) {
        PyCodeObject *f_code = PyFrame_GetCode(frame);
        // f_code is guaranteed to not be NULL
        if ((std::string) str(f_code->co_name) == name && f_code->co_argcount > 0) {
            PyObject *locals = PyEval_GetLocals();
            if (locals != nullptr && f_code->co_varnames != nullptr) {
                PyObject *self_caller
                    = dict_getitem(locals, PyTuple_GET_ITEM(f_code->co_varnames, 0));
                if (self_caller == self.ptr()) {
                    Py_DECREF(f_code);
                    Py_DECREF(frame);
                    return function();
                }
            }
        }
        Py_DECREF(f_code);
        Py_DECREF(frame);
    }
#    else
    PyFrameObject *frame = PyThreadState_Get()->frame;
    if (frame != nullptr && (std::string) str(frame->f_code->co_name) == name
        && frame->f_code->co_argcount > 0) {
        PyFrame_FastToLocals(frame);
        PyObject *self_caller
            = dict_getitem(frame->f_locals, PyTuple_GET_ITEM(frame->f_code->co_varnames, 0));
        if (self_caller == self.ptr()) {
            return function();
        }
    }
#    endif

#else
    /* PyPy currently doesn't provide a detailed cpyext emulation of
       frame objects, so we have to emulate this using Python. This
       is going to be slow..*/
    dict d;
    d["self"] = self;
    d["name"] = pybind11::str(name);
    PyObject *result
        = PyRun_String("import inspect\n"
                       "frame = inspect.currentframe()\n"
                       "if frame is not None:\n"
                       "    frame = frame.f_back\n"
                       "    if frame is not None and str(frame.f_code.co_name) == name and "
                       "frame.f_code.co_argcount > 0:\n"
                       "        self_caller = frame.f_locals[frame.f_code.co_varnames[0]]\n"
                       "        if self_caller == self:\n"
                       "            self = None\n",
                       Py_file_input,
                       d.ptr(),
                       d.ptr());
    if (result == nullptr)
        throw error_already_set();
    if (d["self"].is_none())
        return function();
    Py_DECREF(result);
#endif

    return override;
}
PYBIND11_NAMESPACE_END(detail)

/** \rst
  Try to retrieve a python method by the provided name from the instance pointed to by the
  this_ptr.

  :this_ptr: The pointer to the object the overridden method should be retrieved for. This should
             be the first non-trampoline class encountered in the inheritance chain.
  :name: The name of the overridden Python method to retrieve.
  :return: The Python method by this name from the object or an empty function wrapper.
 \endrst */
template <class T>
function get_override(const T *this_ptr, const char *name) {
    auto *tinfo = detail::get_type_info(typeid(T));
    return tinfo ? detail::get_type_override(this_ptr, tinfo, name) : function();
}

#define PYBIND11_OVERRIDE_IMPL(ret_type, cname, name, ...)                                        \
    do {                                                                                          \
        pybind11::gil_scoped_acquire gil;                                                         \
        pybind11::function override                                                               \
            = pybind11::get_override(static_cast<const cname *>(this), name);                     \
        if (override) {                                                                           \
            auto o = override(__VA_ARGS__);                                                       \
            if (pybind11::detail::cast_is_temporary_value_reference<ret_type>::value) {           \
                static pybind11::detail::override_caster_t<ret_type> caster;                      \
                return pybind11::detail::cast_ref<ret_type>(std::move(o), caster);                \
            }                                                                                     \
            return pybind11::detail::cast_safe<ret_type>(std::move(o));                           \
        }                                                                                         \
    } while (false)

/** \rst
    Macro to populate the virtual method in the trampoline class. This macro tries to look up a
    method named 'fn' from the Python side, deals with the :ref:`gil` and necessary argument
    conversions to call this method and return the appropriate type.
    See :ref:`overriding_virtuals` for more information. This macro should be used when the method
    name in C is not the same as the method name in Python. For example with `__str__`.

    .. code-block:: cpp

      std::string toString() override {
        PYBIND11_OVERRIDE_NAME(
            std::string, // Return type (ret_type)
            Animal,      // Parent class (cname)
            "__str__",   // Name of method in Python (name)
            toString,    // Name of function in C++ (fn)
        );
      }
\endrst */
#define PYBIND11_OVERRIDE_NAME(ret_type, cname, name, fn, ...)                                    \
    do {                                                                                          \
        PYBIND11_OVERRIDE_IMPL(PYBIND11_TYPE(ret_type), PYBIND11_TYPE(cname), name, __VA_ARGS__); \
        return cname::fn(__VA_ARGS__);                                                            \
    } while (false)

/** \rst
    Macro for pure virtual functions, this function is identical to
    :c:macro:`PYBIND11_OVERRIDE_NAME`, except that it throws if no override can be found.
\endrst */
#define PYBIND11_OVERRIDE_PURE_NAME(ret_type, cname, name, fn, ...)                               \
    do {                                                                                          \
        PYBIND11_OVERRIDE_IMPL(PYBIND11_TYPE(ret_type), PYBIND11_TYPE(cname), name, __VA_ARGS__); \
        pybind11::pybind11_fail(                                                                  \
            "Tried to call pure virtual function \"" PYBIND11_STRINGIFY(cname) "::" name "\"");   \
    } while (false)

/** \rst
    Macro to populate the virtual method in the trampoline class. This macro tries to look up the
    method from the Python side, deals with the :ref:`gil` and necessary argument conversions to
    call this method and return the appropriate type. This macro should be used if the method name
    in C and in Python are identical.
    See :ref:`overriding_virtuals` for more information.

    .. code-block:: cpp

      class PyAnimal : public Animal {
      public:
          // Inherit the constructors
          using Animal::Animal;

          // Trampoline (need one for each virtual function)
          std::string go(int n_times) override {
              PYBIND11_OVERRIDE_PURE(
                  std::string, // Return type (ret_type)
                  Animal,      // Parent class (cname)
                  go,          // Name of function in C++ (must match Python name) (fn)
                  n_times      // Argument(s) (...)
              );
          }
      };
\endrst */
#define PYBIND11_OVERRIDE(ret_type, cname, fn, ...)                                               \
    PYBIND11_OVERRIDE_NAME(PYBIND11_TYPE(ret_type), PYBIND11_TYPE(cname), #fn, fn, __VA_ARGS__)

/** \rst
    Macro for pure virtual functions, this function is identical to :c:macro:`PYBIND11_OVERRIDE`,
    except that it throws if no override can be found.
\endrst */
#define PYBIND11_OVERRIDE_PURE(ret_type, cname, fn, ...)                                          \
    PYBIND11_OVERRIDE_PURE_NAME(                                                                  \
        PYBIND11_TYPE(ret_type), PYBIND11_TYPE(cname), #fn, fn, __VA_ARGS__)

// Deprecated versions

PYBIND11_DEPRECATED("get_type_overload has been deprecated")
inline function
get_type_overload(const void *this_ptr, const detail::type_info *this_type, const char *name) {
    return detail::get_type_override(this_ptr, this_type, name);
}

template <class T>
inline function get_overload(const T *this_ptr, const char *name) {
    return get_override(this_ptr, name);
}

#define PYBIND11_OVERLOAD_INT(ret_type, cname, name, ...)                                         \
    PYBIND11_OVERRIDE_IMPL(PYBIND11_TYPE(ret_type), PYBIND11_TYPE(cname), name, __VA_ARGS__)
#define PYBIND11_OVERLOAD_NAME(ret_type, cname, name, fn, ...)                                    \
    PYBIND11_OVERRIDE_NAME(PYBIND11_TYPE(ret_type), PYBIND11_TYPE(cname), name, fn, __VA_ARGS__)
#define PYBIND11_OVERLOAD_PURE_NAME(ret_type, cname, name, fn, ...)                               \
    PYBIND11_OVERRIDE_PURE_NAME(                                                                  \
        PYBIND11_TYPE(ret_type), PYBIND11_TYPE(cname), name, fn, __VA_ARGS__);
#define PYBIND11_OVERLOAD(ret_type, cname, fn, ...)                                               \
    PYBIND11_OVERRIDE(PYBIND11_TYPE(ret_type), PYBIND11_TYPE(cname), fn, __VA_ARGS__)
#define PYBIND11_OVERLOAD_PURE(ret_type, cname, fn, ...)                                          \
    PYBIND11_OVERRIDE_PURE(PYBIND11_TYPE(ret_type), PYBIND11_TYPE(cname), fn, __VA_ARGS__);

PYBIND11_NAMESPACE_END(PYBIND11_NAMESPACE)

#if defined(__GNUC__) && __GNUC__ == 7
#    pragma GCC diagnostic pop // -Wnoexcept-type
#endif<|MERGE_RESOLUTION|>--- conflicted
+++ resolved
@@ -1,4 +1,3 @@
-// clang-format off
 /*
     pybind11/pybind11.h: Main header file of the C++11 python
     binding generator library
@@ -13,15 +12,10 @@
 
 #include "detail/class.h"
 #include "detail/init.h"
+#include "detail/smart_holder_sfinae_hooks_only.h"
 #include "attr.h"
 #include "gil.h"
 #include "options.h"
-<<<<<<< HEAD
-#include "detail/class.h"
-#include "detail/init.h"
-#include "detail/smart_holder_sfinae_hooks_only.h"
-=======
->>>>>>> a97e9d8c
 
 #include <cstdlib>
 #include <cstring>
@@ -1280,20 +1274,13 @@
 public:
     PYBIND11_OBJECT_DEFAULT(generic_type, object, PyType_Check)
 protected:
-<<<<<<< HEAD
     void initialize(const type_record &rec,
-                    void *(*type_caster_module_local_load)(PyObject *, const type_info *)) {
-        if (rec.scope && hasattr(rec.scope, "__dict__") && rec.scope.attr("__dict__").contains(rec.name))
-            pybind11_fail("generic_type: cannot initialize type \"" + std::string(rec.name) +
-                          "\": an object with that name is already defined");
-=======
-    void initialize(const type_record &rec) {
+                    void *(*type_caster_module_local_load)(PyObject *, const type_info *) ) {
         if (rec.scope && hasattr(rec.scope, "__dict__")
             && rec.scope.attr("__dict__").contains(rec.name)) {
             pybind11_fail("generic_type: cannot initialize type \"" + std::string(rec.name)
                           + "\": an object with that name is already defined");
         }
->>>>>>> a97e9d8c
 
         if ((rec.module_local ? get_local_type_info(*rec.type) : get_global_type_info(*rec.type))
             != nullptr) {
@@ -1478,10 +1465,9 @@
     return pmf;
 }
 
-// clang-format on
+#ifndef PYBIND11_USE_SMART_HOLDER_AS_DEFAULT
+
 template <typename T>
-#ifndef PYBIND11_USE_SMART_HOLDER_AS_DEFAULT
-
 using default_holder_type = std::unique_ptr<T>;
 
 #    ifndef PYBIND11_SH_AVL
@@ -1498,6 +1484,7 @@
 
 #else
 
+template <typename>
 using default_holder_type = smart_holder;
 
 #    ifndef PYBIND11_SH_AVL
@@ -1521,29 +1508,19 @@
         }
 
 #endif
-// clang-format off
 
 template <typename type_, typename... options>
 class class_ : public detail::generic_type {
-<<<<<<< HEAD
-    template <typename T> using is_subtype = detail::is_strict_base_of<type_, T>;
-    template <typename T> using is_base = detail::is_strict_base_of<T, type_>;
     template <typename T>
-    // clang-format on
+    using is_subtype = detail::is_strict_base_of<type_, T>;
+    template <typename T>
+    using is_base = detail::is_strict_base_of<T, type_>;
+    template <typename T>
     using is_holder
         = detail::any_of<detail::is_holder_type<type_, T>,
                          detail::all_of<detail::negation<is_base<T>>,
                                         detail::negation<is_subtype<T>>,
                                         detail::type_uses_smart_holder_type_caster<type_>>>;
-    // clang-format off
-=======
-    template <typename T>
-    using is_holder = detail::is_holder_type<type_, T>;
-    template <typename T>
-    using is_subtype = detail::is_strict_base_of<type_, T>;
-    template <typename T>
-    using is_base = detail::is_strict_base_of<T, type_>;
->>>>>>> a97e9d8c
     // struct instead of using here to help MSVC:
     template <typename T>
     struct is_valid_class_option : detail::any_of<is_holder<T>, is_subtype<T>, is_base<T>> {};
@@ -1575,7 +1552,6 @@
                  none_of<std::is_same<multiple_inheritance, Extra>...>::value),
             "Error: multiple inheritance bases must be specified via class_ template options");
 
-        // clang-format on
         static constexpr bool holder_is_smart_holder
             = detail::is_smart_holder_type<holder_type>::value;
         static constexpr bool wrapped_type_uses_smart_holder_type_caster
@@ -1605,7 +1581,7 @@
                       " missing PYBIND11_TYPE_CASTER_BASE_HOLDER(T, ...)"
                       " or collision with custom py::detail::type_caster<T>?");
 #endif
-        // clang-format off
+
         type_record record;
         record.scope = scope;
         record.name = name;
@@ -1880,7 +1856,6 @@
     }
 
 private:
-    // clang-format on
     template <typename T = type,
               detail::enable_if_t<!detail::type_uses_smart_holder_type_caster<T>::value, int> = 0>
     void generic_type_initialize(const detail::type_record &record) {
@@ -1892,7 +1867,6 @@
     void generic_type_initialize(const detail::type_record &record) {
         generic_type::initialize(record, detail::type_caster<T>::get_local_load_function_ptr());
     }
-    // clang-format off
 
     /// Initialize holder object, variant 1: object derives from enable_shared_from_this
     template <typename T>
@@ -1947,9 +1921,8 @@
     /// instance.  Should be called as soon as the `type` value_ptr is set for an instance.  Takes
     /// an optional pointer to an existing holder to use; if not specified and the instance is
     /// `.owned`, a new holder will be constructed to manage the value pointer.
-    template <
-        typename T = type,
-        detail::enable_if_t<!detail::type_uses_smart_holder_type_caster<T>::value, int> = 0>
+    template <typename T = type,
+              detail::enable_if_t<!detail::type_uses_smart_holder_type_caster<T>::value, int> = 0>
     static void init_instance(detail::instance *inst, const void *holder_ptr) {
         auto v_h = inst->get_value_and_holder(detail::get_type_info(typeid(type)));
         if (!v_h.instance_registered()) {
@@ -1959,14 +1932,12 @@
         init_holder(inst, v_h, (const holder_type *) holder_ptr, v_h.value_ptr<type>());
     }
 
-    // clang-format on
     template <typename T = type,
               typename A = type_alias,
               detail::enable_if_t<detail::type_uses_smart_holder_type_caster<T>::value, int> = 0>
     static void init_instance(detail::instance *inst, const void *holder_ptr) {
         detail::type_caster<T>::template init_instance_for_type<T, A>(inst, holder_ptr);
     }
-    // clang-format off
 
     /// Deallocates an instance; via holder, if constructed; otherwise via operator delete.
     static void dealloc(detail::value_and_holder &v_h) {
