// clang-format off
/*
    pybind11/pybind11.h: Main header file of the C++11 python
    binding generator library

    Copyright (c) 2016 Wenzel Jakob <wenzel.jakob@epfl.ch>

    All rights reserved. Use of this source code is governed by a
    BSD-style license that can be found in the LICENSE file.
*/

#pragma once

<<<<<<< HEAD
// Legacy pragma warning block moved to separate file, to enable iwyu cleanup of newly developed
// code, without having to open up this can of worms. #HelpAppreciated cleaning this up.
#include "detail/pragma_warning_block.h"

=======
>>>>>>> 1bcd94c4
#include "attr.h"
#include "gil.h"
#include "options.h"
#include "detail/class.h"
#include "detail/init.h"
#include "detail/smart_holder_sfinae_hooks_only.h"

#include <memory>
#include <new>
#include <vector>
#include <string>
#include <utility>

#include <string.h>

#if defined(__cpp_lib_launder) && !(defined(_MSC_VER) && (_MSC_VER < 1914))
#  define PYBIND11_STD_LAUNDER std::launder
#  define PYBIND11_HAS_STD_LAUNDER 1
#else
#  define PYBIND11_STD_LAUNDER
#  define PYBIND11_HAS_STD_LAUNDER 0
#endif
#if defined(__GNUG__) && !defined(__clang__)
#  include <cxxabi.h>
#endif

/* https://stackoverflow.com/questions/46798456/handling-gccs-noexcept-type-warning
   This warning is about ABI compatibility, not code health.
   It is only actually needed in a couple places, but apparently GCC 7 "generates this warning if
   and only if the first template instantiation ... involves noexcept" [stackoverflow], therefore
   it could get triggered from seemingly random places, depending on user code.
   No other GCC version generates this warning.
 */
#if defined(__GNUC__) && __GNUC__ == 7
#    pragma GCC diagnostic push
#    pragma GCC diagnostic ignored "-Wnoexcept-type"
#endif

PYBIND11_NAMESPACE_BEGIN(PYBIND11_NAMESPACE)

PYBIND11_NAMESPACE_BEGIN(detail)

// Apply all the extensions translators from a list
// Return true if one of the translators completed without raising an exception
// itself. Return of false indicates that if there are other translators
// available, they should be tried.
inline bool apply_exception_translators(std::forward_list<ExceptionTranslator>& translators) {
    auto last_exception = std::current_exception();

    for (auto &translator : translators) {
        try {
            translator(last_exception);
            return true;
        } catch (...) {
            last_exception = std::current_exception();
        }
    }
    return false;
}

#if defined(_MSC_VER)
#    define PYBIND11_COMPAT_STRDUP _strdup
#else
#    define PYBIND11_COMPAT_STRDUP strdup
#endif

PYBIND11_NAMESPACE_END(detail)

/// Wraps an arbitrary C++ function/method/lambda function/.. into a callable Python object
class cpp_function : public function {
public:
    cpp_function() = default;
    cpp_function(std::nullptr_t) { }

    /// Construct a cpp_function from a vanilla function pointer
    template <typename Return, typename... Args, typename... Extra>
    cpp_function(Return (*f)(Args...), const Extra&... extra) {
        initialize(f, f, extra...);
    }

    /// Construct a cpp_function from a lambda function (possibly with internal state)
    template <typename Func, typename... Extra,
              typename = detail::enable_if_t<detail::is_lambda<Func>::value>>
    cpp_function(Func &&f, const Extra&... extra) {
        initialize(std::forward<Func>(f),
                   (detail::function_signature_t<Func> *) nullptr, extra...);
    }

    /// Construct a cpp_function from a class method (non-const, no ref-qualifier)
    template <typename Return, typename Class, typename... Arg, typename... Extra>
    cpp_function(Return (Class::*f)(Arg...), const Extra&... extra) {
        initialize([f](Class *c, Arg... args) -> Return { return (c->*f)(std::forward<Arg>(args)...); },
                   (Return (*) (Class *, Arg...)) nullptr, extra...);
    }

    /// Construct a cpp_function from a class method (non-const, lvalue ref-qualifier)
    /// A copy of the overload for non-const functions without explicit ref-qualifier
    /// but with an added `&`.
    template <typename Return, typename Class, typename... Arg, typename... Extra>
    cpp_function(Return (Class::*f)(Arg...)&, const Extra&... extra) {
        initialize([f](Class *c, Arg... args) -> Return { return (c->*f)(args...); },
                   (Return (*) (Class *, Arg...)) nullptr, extra...);
    }

    /// Construct a cpp_function from a class method (const, no ref-qualifier)
    template <typename Return, typename Class, typename... Arg, typename... Extra>
    cpp_function(Return (Class::*f)(Arg...) const, const Extra&... extra) {
        initialize([f](const Class *c, Arg... args) -> Return { return (c->*f)(std::forward<Arg>(args)...); },
                   (Return (*)(const Class *, Arg ...)) nullptr, extra...);
    }

    /// Construct a cpp_function from a class method (const, lvalue ref-qualifier)
    /// A copy of the overload for const functions without explicit ref-qualifier
    /// but with an added `&`.
    template <typename Return, typename Class, typename... Arg, typename... Extra>
    cpp_function(Return (Class::*f)(Arg...) const&, const Extra&... extra) {
        initialize([f](const Class *c, Arg... args) -> Return { return (c->*f)(args...); },
                   (Return (*)(const Class *, Arg ...)) nullptr, extra...);
    }

    /// Return the function name
    object name() const { return attr("__name__"); }

protected:
    struct InitializingFunctionRecordDeleter {
        // `destruct(function_record, false)`: `initialize_generic` copies strings and
        // takes care of cleaning up in case of exceptions. So pass `false` to `free_strings`.
        void operator()(detail::function_record * rec) { destruct(rec, false); }
    };
    using unique_function_record = std::unique_ptr<detail::function_record, InitializingFunctionRecordDeleter>;

    /// Space optimization: don't inline this frequently instantiated fragment
    PYBIND11_NOINLINE unique_function_record make_function_record() {
        return unique_function_record(new detail::function_record());
    }

    /// Special internal constructor for functors, lambda functions, etc.
    template <typename Func, typename Return, typename... Args, typename... Extra>
    void initialize(Func &&f, Return (*)(Args...), const Extra&... extra) {
        using namespace detail;
        struct capture { remove_reference_t<Func> f; };

        /* Store the function including any extra state it might have (e.g. a lambda capture object) */
        // The unique_ptr makes sure nothing is leaked in case of an exception.
        auto unique_rec = make_function_record();
        auto rec = unique_rec.get();

        /* Store the capture object directly in the function record if there is enough space */
        if (PYBIND11_SILENCE_MSVC_C4127(sizeof(capture) <= sizeof(rec->data))) {
            /* Without these pragmas, GCC warns that there might not be
               enough space to use the placement new operator. However, the
               'if' statement above ensures that this is the case. */
#if defined(__GNUG__) && __GNUC__ >= 6 && !defined(__clang__) && !defined(__INTEL_COMPILER)
#  pragma GCC diagnostic push
#  pragma GCC diagnostic ignored "-Wplacement-new"
#endif
            new ((capture *) &rec->data) capture { std::forward<Func>(f) };
#if defined(__GNUG__) && __GNUC__ >= 6 && !defined(__clang__) && !defined(__INTEL_COMPILER)
#  pragma GCC diagnostic pop
#endif
#if defined(__GNUG__) && !PYBIND11_HAS_STD_LAUNDER && !defined(__INTEL_COMPILER)
#  pragma GCC diagnostic push
#  pragma GCC diagnostic ignored "-Wstrict-aliasing"
#endif
            // UB without std::launder, but without breaking ABI and/or
            // a significant refactoring it's "impossible" to solve.
            if (!std::is_trivially_destructible<Func>::value)
                rec->free_data = [](function_record *r) {
                    auto data = PYBIND11_STD_LAUNDER((capture *) &r->data);
                    (void) data;
                    data->~capture();
                };
#if defined(__GNUG__) && !PYBIND11_HAS_STD_LAUNDER && !defined(__INTEL_COMPILER)
#  pragma GCC diagnostic pop
#endif
        } else {
            rec->data[0] = new capture { std::forward<Func>(f) };
            rec->free_data = [](function_record *r) { delete ((capture *) r->data[0]); };
        }

        /* Type casters for the function arguments and return value */
        using cast_in = argument_loader<Args...>;
        using cast_out = make_caster<
            conditional_t<std::is_void<Return>::value, void_type, Return>
        >;

        static_assert(expected_num_args<Extra...>(sizeof...(Args), cast_in::has_args, cast_in::has_kwargs),
                      "The number of argument annotations does not match the number of function arguments");

        /* Dispatch code which converts function arguments and performs the actual function call */
        rec->impl = [](function_call &call) -> handle {
            cast_in args_converter;

            /* Try to cast the function arguments into the C++ domain */
            if (!args_converter.load_args(call))
                return PYBIND11_TRY_NEXT_OVERLOAD;

            /* Invoke call policy pre-call hook */
            process_attributes<Extra...>::precall(call);

            /* Get a pointer to the capture object */
            auto data = (sizeof(capture) <= sizeof(call.func.data)
                         ? &call.func.data : call.func.data[0]);
            auto *cap = const_cast<capture *>(reinterpret_cast<const capture *>(data));

            /* Override policy for rvalues -- usually to enforce rvp::move on an rvalue */
            return_value_policy policy = return_value_policy_override<Return>::policy(call.func.policy);

            /* Function scope guard -- defaults to the compile-to-nothing `void_type` */
            using Guard = extract_guard_t<Extra...>;

            /* Perform the function call */
            handle result = cast_out::cast(
                std::move(args_converter).template call<Return, Guard>(cap->f), policy, call.parent);

            /* Invoke call policy post-call hook */
            process_attributes<Extra...>::postcall(call, result);

            return result;
        };

        /* Process any user-provided function attributes */
        process_attributes<Extra...>::init(extra..., rec);

        {
            constexpr bool has_kw_only_args = any_of<std::is_same<kw_only, Extra>...>::value,
                           has_pos_only_args = any_of<std::is_same<pos_only, Extra>...>::value,
                           has_args = any_of<std::is_same<args, Args>...>::value,
                           has_arg_annotations = any_of<is_keyword<Extra>...>::value;
            static_assert(has_arg_annotations || !has_kw_only_args, "py::kw_only requires the use of argument annotations");
            static_assert(has_arg_annotations || !has_pos_only_args, "py::pos_only requires the use of argument annotations (for docstrings and aligning the annotations to the argument)");
            static_assert(!(has_args && has_kw_only_args), "py::kw_only cannot be combined with a py::args argument");
        }

        /* Generate a readable signature describing the function's arguments and return value types */
        static constexpr auto signature = _("(") + cast_in::arg_names + _(") -> ") + cast_out::name;
        PYBIND11_DESCR_CONSTEXPR auto types = decltype(signature)::types();

        /* Register the function with Python from generic (non-templated) code */
        // Pass on the ownership over the `unique_rec` to `initialize_generic`. `rec` stays valid.
        initialize_generic(std::move(unique_rec), signature.text, types.data(), sizeof...(Args));

        if (cast_in::has_args) rec->has_args = true;
        if (cast_in::has_kwargs) rec->has_kwargs = true;

        /* Stash some additional information used by an important optimization in 'functional.h' */
        using FunctionType = Return (*)(Args...);
        constexpr bool is_function_ptr =
            std::is_convertible<Func, FunctionType>::value &&
            sizeof(capture) == sizeof(void *);
        if (is_function_ptr) {
            rec->is_stateless = true;
            rec->data[1] = const_cast<void *>(reinterpret_cast<const void *>(&typeid(FunctionType)));
        }
    }

    // Utility class that keeps track of all duplicated strings, and cleans them up in its destructor,
    // unless they are released. Basically a RAII-solution to deal with exceptions along the way.
    class strdup_guard {
    public:
        ~strdup_guard() {
            for (auto s : strings)
                std::free(s);
        }
        char *operator()(const char *s) {
            auto t = PYBIND11_COMPAT_STRDUP(s);
            strings.push_back(t);
            return t;
        }
        void release() {
            strings.clear();
        }
    private:
        std::vector<char *> strings;
    };

    /// Register a function call with Python (generic non-templated code goes here)
    void initialize_generic(unique_function_record &&unique_rec, const char *text,
                            const std::type_info *const *types, size_t args) {
        // Do NOT receive `unique_rec` by value. If this function fails to move out the unique_ptr,
        // we do not want this to destuct the pointer. `initialize` (the caller) still relies on the
        // pointee being alive after this call. Only move out if a `capsule` is going to keep it alive.
        auto rec = unique_rec.get();

        // Keep track of strdup'ed strings, and clean them up as long as the function's capsule
        // has not taken ownership yet (when `unique_rec.release()` is called).
        // Note: This cannot easily be fixed by a `unique_ptr` with custom deleter, because the strings
        // are only referenced before strdup'ing. So only *after* the following block could `destruct`
        // safely be called, but even then, `repr` could still throw in the middle of copying all strings.
        strdup_guard guarded_strdup;

        /* Create copies of all referenced C-style strings */
        rec->name = guarded_strdup(rec->name ? rec->name : "");
        if (rec->doc) rec->doc = guarded_strdup(rec->doc);
        for (auto &a: rec->args) {
            if (a.name)
                a.name = guarded_strdup(a.name);
            if (a.descr)
                a.descr = guarded_strdup(a.descr);
            else if (a.value)
                a.descr = guarded_strdup(repr(a.value).cast<std::string>().c_str());
        }

        rec->is_constructor
            = (strcmp(rec->name, "__init__") == 0) || (strcmp(rec->name, "__setstate__") == 0);

#if !defined(NDEBUG) && !defined(PYBIND11_DISABLE_NEW_STYLE_INIT_WARNING)
        if (rec->is_constructor && !rec->is_new_style_constructor) {
            const auto class_name = detail::get_fully_qualified_tp_name((PyTypeObject *) rec->scope.ptr());
            const auto func_name = std::string(rec->name);
            PyErr_WarnEx(
                PyExc_FutureWarning,
                ("pybind11-bound class '" + class_name + "' is using an old-style "
                 "placement-new '" + func_name + "' which has been deprecated. See "
                 "the upgrade guide in pybind11's docs. This message is only visible "
                 "when compiled in debug mode.").c_str(), 0
            );
        }
#endif

        /* Generate a proper function signature */
        std::string signature;
        size_t type_index = 0, arg_index = 0;
        for (auto *pc = text; *pc != '\0'; ++pc) {
            const auto c = *pc;

            if (c == '{') {
                // Write arg name for everything except *args and **kwargs.
                if (*(pc + 1) == '*')
                    continue;
                // Separator for keyword-only arguments, placed before the kw
                // arguments start
                if (rec->nargs_kw_only > 0 && arg_index + rec->nargs_kw_only == args)
                    signature += "*, ";
                if (arg_index < rec->args.size() && rec->args[arg_index].name) {
                    signature += rec->args[arg_index].name;
                } else if (arg_index == 0 && rec->is_method) {
                    signature += "self";
                } else {
                    signature += "arg" + std::to_string(arg_index - (rec->is_method ? 1 : 0));
                }
                signature += ": ";
            } else if (c == '}') {
                // Write default value if available.
                if (arg_index < rec->args.size() && rec->args[arg_index].descr) {
                    signature += " = ";
                    signature += rec->args[arg_index].descr;
                }
                // Separator for positional-only arguments (placed after the
                // argument, rather than before like *
                if (rec->nargs_pos_only > 0 && (arg_index + 1) == rec->nargs_pos_only)
                    signature += ", /";
                arg_index++;
            } else if (c == '%') {
                const std::type_info *t = types[type_index++];
                if (!t)
                    pybind11_fail("Internal error while parsing type signature (1)");
                if (auto tinfo = detail::get_type_info(*t)) {
                    handle th((PyObject *) tinfo->type);
                    signature +=
                        th.attr("__module__").cast<std::string>() + "." +
                        th.attr("__qualname__").cast<std::string>(); // Python 3.3+, but we backport it to earlier versions
                } else if (rec->is_new_style_constructor && arg_index == 0) {
                    // A new-style `__init__` takes `self` as `value_and_holder`.
                    // Rewrite it to the proper class type.
                    signature +=
                        rec->scope.attr("__module__").cast<std::string>() + "." +
                        rec->scope.attr("__qualname__").cast<std::string>();
                } else {
                    std::string tname(t->name());
                    detail::clean_type_id(tname);
                    signature += tname;
                }
            } else {
                signature += c;
            }
        }

        if (arg_index != args || types[type_index] != nullptr)
            pybind11_fail("Internal error while parsing type signature (2)");

#if PY_MAJOR_VERSION < 3
        if (strcmp(rec->name, "__next__") == 0) {
            std::free(rec->name);
            rec->name = guarded_strdup("next");
        } else if (strcmp(rec->name, "__bool__") == 0) {
            std::free(rec->name);
            rec->name = guarded_strdup("__nonzero__");
        }
#endif
        rec->signature = guarded_strdup(signature.c_str());
        rec->args.shrink_to_fit();
        rec->nargs = (std::uint16_t) args;

        if (rec->sibling && PYBIND11_INSTANCE_METHOD_CHECK(rec->sibling.ptr()))
            rec->sibling = PYBIND11_INSTANCE_METHOD_GET_FUNCTION(rec->sibling.ptr());

        detail::function_record *chain = nullptr, *chain_start = rec;
        if (rec->sibling) {
            if (PyCFunction_Check(rec->sibling.ptr())) {
                auto rec_capsule = reinterpret_borrow<capsule>(PyCFunction_GET_SELF(rec->sibling.ptr()));
                chain = (detail::function_record *) rec_capsule;
                /* Never append a method to an overload chain of a parent class;
                   instead, hide the parent's overloads in this case */
                if (!chain->scope.is(rec->scope))
                    chain = nullptr;
            }
            // Don't trigger for things like the default __init__, which are wrapper_descriptors that we are intentionally replacing
            else if (!rec->sibling.is_none() && rec->name[0] != '_')
                pybind11_fail("Cannot overload existing non-function object \"" + std::string(rec->name) +
                        "\" with a function of the same name");
        }

        if (!chain) {
            /* No existing overload was found, create a new function object */
            rec->def = new PyMethodDef();
            std::memset(rec->def, 0, sizeof(PyMethodDef));
            rec->def->ml_name = rec->name;
            rec->def->ml_meth
                = reinterpret_cast<PyCFunction>(reinterpret_cast<void (*)()>(dispatcher));
            rec->def->ml_flags = METH_VARARGS | METH_KEYWORDS;

            capsule rec_capsule(unique_rec.release(), [](void *ptr) {
                destruct((detail::function_record *) ptr);
            });
            guarded_strdup.release();

            object scope_module;
            if (rec->scope) {
                if (hasattr(rec->scope, "__module__")) {
                    scope_module = rec->scope.attr("__module__");
                } else if (hasattr(rec->scope, "__name__")) {
                    scope_module = rec->scope.attr("__name__");
                }
            }

            m_ptr = PyCFunction_NewEx(rec->def, rec_capsule.ptr(), scope_module.ptr());
            if (!m_ptr)
                pybind11_fail("cpp_function::cpp_function(): Could not allocate function object");
        } else {
            /* Append at the beginning or end of the overload chain */
            m_ptr = rec->sibling.ptr();
            inc_ref();
            if (chain->is_method != rec->is_method)
                pybind11_fail("overloading a method with both static and instance methods is not supported; "
                    #if defined(NDEBUG)
                        "compile in debug mode for more details"
                    #else
                        "error while attempting to bind " + std::string(rec->is_method ? "instance" : "static") + " method " +
                        std::string(pybind11::str(rec->scope.attr("__name__"))) + "." + std::string(rec->name) + signature
                    #endif
                );

            if (rec->prepend) {
                // Beginning of chain; we need to replace the capsule's current head-of-the-chain
                // pointer with this one, then make this one point to the previous head of the
                // chain.
                chain_start = rec;
                rec->next = chain;
                auto rec_capsule = reinterpret_borrow<capsule>(((PyCFunctionObject *) m_ptr)->m_self);
                rec_capsule.set_pointer(unique_rec.release());
                guarded_strdup.release();
            } else {
                // Or end of chain (normal behavior)
                chain_start = chain;
                while (chain->next)
                    chain = chain->next;
                chain->next = unique_rec.release();
                guarded_strdup.release();
            }
        }

        std::string signatures;
        int index = 0;
        /* Create a nice pydoc rec including all signatures and
           docstrings of the functions in the overload chain */
        if (chain && options::show_function_signatures()) {
            // First a generic signature
            signatures += rec->name;
            signatures += "(*args, **kwargs)\n";
            signatures += "Overloaded function.\n\n";
        }
        // Then specific overload signatures
        bool first_user_def = true;
        for (auto it = chain_start; it != nullptr; it = it->next) {
            if (options::show_function_signatures()) {
                if (index > 0) signatures += "\n";
                if (chain)
                    signatures += std::to_string(++index) + ". ";
                signatures += rec->name;
                signatures += it->signature;
                signatures += "\n";
            }
            if (it->doc && it->doc[0] != '\0' && options::show_user_defined_docstrings()) {
                // If we're appending another docstring, and aren't printing function signatures, we
                // need to append a newline first:
                if (!options::show_function_signatures()) {
                    if (first_user_def) first_user_def = false;
                    else signatures += "\n";
                }
                if (options::show_function_signatures()) signatures += "\n";
                signatures += it->doc;
                if (options::show_function_signatures()) signatures += "\n";
            }
        }

        /* Install docstring */
        auto *func = (PyCFunctionObject *) m_ptr;
        std::free(const_cast<char *>(func->m_ml->ml_doc));
        // Install docstring if it's non-empty (when at least one option is enabled)
        func->m_ml->ml_doc
            = signatures.empty() ? nullptr : PYBIND11_COMPAT_STRDUP(signatures.c_str());

        if (rec->is_method) {
            m_ptr = PYBIND11_INSTANCE_METHOD_NEW(m_ptr, rec->scope.ptr());
            if (!m_ptr)
                pybind11_fail("cpp_function::cpp_function(): Could not allocate instance method object");
            Py_DECREF(func);
        }
    }

    /// When a cpp_function is GCed, release any memory allocated by pybind11
    static void destruct(detail::function_record *rec, bool free_strings = true) {
        // If on Python 3.9, check the interpreter "MICRO" (patch) version.
        // If this is running on 3.9.0, we have to work around a bug.
        #if !defined(PYPY_VERSION) && PY_MAJOR_VERSION == 3 && PY_MINOR_VERSION == 9
            static bool is_zero = Py_GetVersion()[4] == '0';
        #endif

        while (rec) {
            detail::function_record *next = rec->next;
            if (rec->free_data)
                rec->free_data(rec);
            // During initialization, these strings might not have been copied yet,
            // so they cannot be freed. Once the function has been created, they can.
            // Check `make_function_record` for more details.
            if (free_strings) {
                std::free((char *) rec->name);
                std::free((char *) rec->doc);
                std::free((char *) rec->signature);
                for (auto &arg: rec->args) {
                    std::free(const_cast<char *>(arg.name));
                    std::free(const_cast<char *>(arg.descr));
                }
            }
            for (auto &arg: rec->args)
                arg.value.dec_ref();
            if (rec->def) {
                std::free(const_cast<char *>(rec->def->ml_doc));
                // Python 3.9.0 decref's these in the wrong order; rec->def
                // If loaded on 3.9.0, let these leak (use Python 3.9.1 at runtime to fix)
                // See https://github.com/python/cpython/pull/22670
                #if !defined(PYPY_VERSION) && PY_MAJOR_VERSION == 3 && PY_MINOR_VERSION == 9
                    if (!is_zero)
                        delete rec->def;
                #else
                    delete rec->def;
                #endif
            }
            delete rec;
            rec = next;
        }
    }


    /// Main dispatch logic for calls to functions bound using pybind11
    static PyObject *dispatcher(PyObject *self, PyObject *args_in, PyObject *kwargs_in) {
        using namespace detail;

        /* Iterator over the list of potentially admissible overloads */
        const function_record *overloads = (function_record *) PyCapsule_GetPointer(self, nullptr),
                              *it = overloads;

        /* Need to know how many arguments + keyword arguments there are to pick the right overload */
        const auto n_args_in = (size_t) PyTuple_GET_SIZE(args_in);

        handle parent = n_args_in > 0 ? PyTuple_GET_ITEM(args_in, 0) : nullptr,
               result = PYBIND11_TRY_NEXT_OVERLOAD;

        auto self_value_and_holder = value_and_holder();
        if (overloads->is_constructor) {
            if (!parent || !PyObject_TypeCheck(parent.ptr(), (PyTypeObject *) overloads->scope.ptr())) {
                PyErr_SetString(PyExc_TypeError, "__init__(self, ...) called with invalid or missing `self` argument");
                return nullptr;
            }

            const auto tinfo = get_type_info((PyTypeObject *) overloads->scope.ptr());
            const auto pi = reinterpret_cast<instance *>(parent.ptr());
            self_value_and_holder = pi->get_value_and_holder(tinfo, true);

            // If this value is already registered it must mean __init__ is invoked multiple times;
            // we really can't support that in C++, so just ignore the second __init__.
            if (self_value_and_holder.instance_registered())
                return none().release().ptr();
        }

        try {
            // We do this in two passes: in the first pass, we load arguments with `convert=false`;
            // in the second, we allow conversion (except for arguments with an explicit
            // py::arg().noconvert()).  This lets us prefer calls without conversion, with
            // conversion as a fallback.
            std::vector<function_call> second_pass;

            // However, if there are no overloads, we can just skip the no-convert pass entirely
            const bool overloaded = it != nullptr && it->next != nullptr;

            for (; it != nullptr; it = it->next) {

                /* For each overload:
                   1. Copy all positional arguments we were given, also checking to make sure that
                      named positional arguments weren't *also* specified via kwarg.
                   2. If we weren't given enough, try to make up the omitted ones by checking
                      whether they were provided by a kwarg matching the `py::arg("name")` name.  If
                      so, use it (and remove it from kwargs; if not, see if the function binding
                      provided a default that we can use.
                   3. Ensure that either all keyword arguments were "consumed", or that the function
                      takes a kwargs argument to accept unconsumed kwargs.
                   4. Any positional arguments still left get put into a tuple (for args), and any
                      leftover kwargs get put into a dict.
                   5. Pack everything into a vector; if we have py::args or py::kwargs, they are an
                      extra tuple or dict at the end of the positional arguments.
                   6. Call the function call dispatcher (function_record::impl)

                   If one of these fail, move on to the next overload and keep trying until we get a
                   result other than PYBIND11_TRY_NEXT_OVERLOAD.
                 */

                const function_record &func = *it;
                size_t num_args = func.nargs;    // Number of positional arguments that we need
                if (func.has_args) --num_args;   // (but don't count py::args
                if (func.has_kwargs) --num_args; //  or py::kwargs)
                size_t pos_args = num_args - func.nargs_kw_only;

                if (!func.has_args && n_args_in > pos_args)
                    continue; // Too many positional arguments for this overload

                if (n_args_in < pos_args && func.args.size() < pos_args)
                    continue; // Not enough positional arguments given, and not enough defaults to fill in the blanks

                function_call call(func, parent);

                size_t args_to_copy = (std::min)(pos_args, n_args_in); // Protect std::min with parentheses
                size_t args_copied = 0;

                // 0. Inject new-style `self` argument
                if (func.is_new_style_constructor) {
                    // The `value` may have been preallocated by an old-style `__init__`
                    // if it was a preceding candidate for overload resolution.
                    if (self_value_and_holder)
                        self_value_and_holder.type->dealloc(self_value_and_holder);

                    call.init_self = PyTuple_GET_ITEM(args_in, 0);
                    call.args.emplace_back(reinterpret_cast<PyObject *>(&self_value_and_holder));
                    call.args_convert.push_back(false);
                    ++args_copied;
                }

                // 1. Copy any position arguments given.
                bool bad_arg = false;
                for (; args_copied < args_to_copy; ++args_copied) {
                    const argument_record *arg_rec = args_copied < func.args.size() ? &func.args[args_copied] : nullptr;
                    if (kwargs_in && arg_rec && arg_rec->name && dict_getitemstring(kwargs_in, arg_rec->name)) {
                        bad_arg = true;
                        break;
                    }

                    handle arg(PyTuple_GET_ITEM(args_in, args_copied));
                    if (arg_rec && !arg_rec->none && arg.is_none()) {
                        bad_arg = true;
                        break;
                    }
                    call.args.push_back(arg);
                    call.args_convert.push_back(arg_rec ? arg_rec->convert : true);
                }
                if (bad_arg)
                    continue; // Maybe it was meant for another overload (issue #688)

                // We'll need to copy this if we steal some kwargs for defaults
                dict kwargs = reinterpret_borrow<dict>(kwargs_in);

                // 1.5. Fill in any missing pos_only args from defaults if they exist
                if (args_copied < func.nargs_pos_only) {
                    for (; args_copied < func.nargs_pos_only; ++args_copied) {
                        const auto &arg_rec = func.args[args_copied];
                        handle value;

                        if (arg_rec.value) {
                            value = arg_rec.value;
                        }
                        if (value) {
                            call.args.push_back(value);
                            call.args_convert.push_back(arg_rec.convert);
                        } else
                            break;
                    }

                    if (args_copied < func.nargs_pos_only)
                        continue; // Not enough defaults to fill the positional arguments
                }

                // 2. Check kwargs and, failing that, defaults that may help complete the list
                if (args_copied < num_args) {
                    bool copied_kwargs = false;

                    for (; args_copied < num_args; ++args_copied) {
                        const auto &arg_rec = func.args[args_copied];

                        handle value;
                        if (kwargs_in && arg_rec.name)
                            value = dict_getitemstring(kwargs.ptr(), arg_rec.name);

                        if (value) {
                            // Consume a kwargs value
                            if (!copied_kwargs) {
                                kwargs = reinterpret_steal<dict>(PyDict_Copy(kwargs.ptr()));
                                copied_kwargs = true;
                            }
                            if (PyDict_DelItemString(kwargs.ptr(), arg_rec.name) == -1) {
                                throw error_already_set();
                            }
                        } else if (arg_rec.value) {
                            value = arg_rec.value;
                        }

                        if (!arg_rec.none && value.is_none()) {
                            break;
                        }

                        if (value) {
                            call.args.push_back(value);
                            call.args_convert.push_back(arg_rec.convert);
                        }
                        else
                            break;
                    }

                    if (args_copied < num_args)
                        continue; // Not enough arguments, defaults, or kwargs to fill the positional arguments
                }

                // 3. Check everything was consumed (unless we have a kwargs arg)
                if (kwargs && !kwargs.empty() && !func.has_kwargs)
                    continue; // Unconsumed kwargs, but no py::kwargs argument to accept them

                // 4a. If we have a py::args argument, create a new tuple with leftovers
                if (func.has_args) {
                    tuple extra_args;
                    if (args_to_copy == 0) {
                        // We didn't copy out any position arguments from the args_in tuple, so we
                        // can reuse it directly without copying:
                        extra_args = reinterpret_borrow<tuple>(args_in);
                    } else if (args_copied >= n_args_in) {
                        extra_args = tuple(0);
                    } else {
                        size_t args_size = n_args_in - args_copied;
                        extra_args = tuple(args_size);
                        for (size_t i = 0; i < args_size; ++i) {
                            extra_args[i] = PyTuple_GET_ITEM(args_in, args_copied + i);
                        }
                    }
                    call.args.push_back(extra_args);
                    call.args_convert.push_back(false);
                    call.args_ref = std::move(extra_args);
                }

                // 4b. If we have a py::kwargs, pass on any remaining kwargs
                if (func.has_kwargs) {
                    if (!kwargs.ptr())
                        kwargs = dict(); // If we didn't get one, send an empty one
                    call.args.push_back(kwargs);
                    call.args_convert.push_back(false);
                    call.kwargs_ref = std::move(kwargs);
                }

                // 5. Put everything in a vector.  Not technically step 5, we've been building it
                // in `call.args` all along.
                #if !defined(NDEBUG)
                if (call.args.size() != func.nargs || call.args_convert.size() != func.nargs)
                    pybind11_fail("Internal error: function call dispatcher inserted wrong number of arguments!");
                #endif

                std::vector<bool> second_pass_convert;
                if (overloaded) {
                    // We're in the first no-convert pass, so swap out the conversion flags for a
                    // set of all-false flags.  If the call fails, we'll swap the flags back in for
                    // the conversion-allowed call below.
                    second_pass_convert.resize(func.nargs, false);
                    call.args_convert.swap(second_pass_convert);
                }

                // 6. Call the function.
                try {
                    loader_life_support guard{};
                    result = func.impl(call);
                } catch (reference_cast_error &) {
                    result = PYBIND11_TRY_NEXT_OVERLOAD;
                }

                if (result.ptr() != PYBIND11_TRY_NEXT_OVERLOAD)
                    break;

                if (overloaded) {
                    // The (overloaded) call failed; if the call has at least one argument that
                    // permits conversion (i.e. it hasn't been explicitly specified `.noconvert()`)
                    // then add this call to the list of second pass overloads to try.
                    for (size_t i = func.is_method ? 1 : 0; i < pos_args; i++) {
                        if (second_pass_convert[i]) {
                            // Found one: swap the converting flags back in and store the call for
                            // the second pass.
                            call.args_convert.swap(second_pass_convert);
                            second_pass.push_back(std::move(call));
                            break;
                        }
                    }
                }
            }

            if (overloaded && !second_pass.empty() && result.ptr() == PYBIND11_TRY_NEXT_OVERLOAD) {
                // The no-conversion pass finished without success, try again with conversion allowed
                for (auto &call : second_pass) {
                    try {
                        loader_life_support guard{};
                        result = call.func.impl(call);
                    } catch (reference_cast_error &) {
                        result = PYBIND11_TRY_NEXT_OVERLOAD;
                    }

                    if (result.ptr() != PYBIND11_TRY_NEXT_OVERLOAD) {
                        // The error reporting logic below expects 'it' to be valid, as it would be
                        // if we'd encountered this failure in the first-pass loop.
                        if (!result)
                            it = &call.func;
                        break;
                    }
                }
            }
        } catch (error_already_set &e) {
            e.restore();
            return nullptr;
#ifdef __GLIBCXX__
        } catch ( abi::__forced_unwind& ) {
            throw;
#endif
        } catch (...) {
            /* When an exception is caught, give each registered exception
               translator a chance to translate it to a Python exception. First
               all module-local translators will be tried in reverse order of
               registration. If none of the module-locale translators handle
               the exception (or there are no module-locale translators) then
               the global translators will be tried, also in reverse order of
               registration.

               A translator may choose to do one of the following:

                - catch the exception and call PyErr_SetString or PyErr_SetObject
                  to set a standard (or custom) Python exception, or
                - do nothing and let the exception fall through to the next translator, or
                - delegate translation to the next translator by throwing a new type of exception. */

            auto &local_exception_translators = get_local_internals().registered_exception_translators;
            if (detail::apply_exception_translators(local_exception_translators)) {
                return nullptr;
            }
            auto &exception_translators = get_internals().registered_exception_translators;
            if (detail::apply_exception_translators(exception_translators)) {
                return nullptr;
            }

            PyErr_SetString(PyExc_SystemError, "Exception escaped from default exception translator!");
            return nullptr;
        }

        auto append_note_if_missing_header_is_suspected = [](std::string &msg) {
            if (msg.find("std::") != std::string::npos) {
                msg += "\n\n"
                       "Did you forget to `#include <pybind11/stl.h>`? Or <pybind11/complex.h>,\n"
                       "<pybind11/functional.h>, <pybind11/chrono.h>, etc. Some automatic\n"
                       "conversions are optional and require extra headers to be included\n"
                       "when compiling your pybind11 module.";
            }
        };

        if (result.ptr() == PYBIND11_TRY_NEXT_OVERLOAD) {
            if (overloads->is_operator)
                return handle(Py_NotImplemented).inc_ref().ptr();

            std::string msg = std::string(overloads->name) + "(): incompatible " +
                std::string(overloads->is_constructor ? "constructor" : "function") +
                " arguments. The following argument types are supported:\n";

            int ctr = 0;
            for (const function_record *it2 = overloads; it2 != nullptr; it2 = it2->next) {
                msg += "    "+ std::to_string(++ctr) + ". ";

                bool wrote_sig = false;
                if (overloads->is_constructor) {
                    // For a constructor, rewrite `(self: Object, arg0, ...) -> NoneType` as `Object(arg0, ...)`
                    std::string sig = it2->signature;
                    size_t start = sig.find('(') + 7; // skip "(self: "
                    if (start < sig.size()) {
                        // End at the , for the next argument
                        size_t end = sig.find(", "), next = end + 2;
                        size_t ret = sig.rfind(" -> ");
                        // Or the ), if there is no comma:
                        if (end >= sig.size()) next = end = sig.find(')');
                        if (start < end && next < sig.size()) {
                            msg.append(sig, start, end - start);
                            msg += '(';
                            msg.append(sig, next, ret - next);
                            wrote_sig = true;
                        }
                    }
                }
                if (!wrote_sig) msg += it2->signature;

                msg += "\n";
            }
            msg += "\nInvoked with: ";
            auto args_ = reinterpret_borrow<tuple>(args_in);
            bool some_args = false;
            for (size_t ti = overloads->is_constructor ? 1 : 0; ti < args_.size(); ++ti) {
                if (!some_args) some_args = true;
                else msg += ", ";
                try {
                    msg += pybind11::repr(args_[ti]);
                } catch (const error_already_set&) {
                    msg += "<repr raised Error>";
                }
            }
            if (kwargs_in) {
                auto kwargs = reinterpret_borrow<dict>(kwargs_in);
                if (!kwargs.empty()) {
                    if (some_args) msg += "; ";
                    msg += "kwargs: ";
                    bool first = true;
                    for (auto kwarg : kwargs) {
                        if (first) first = false;
                        else msg += ", ";
                        msg += pybind11::str("{}=").format(kwarg.first);
                        try {
                            msg += pybind11::repr(kwarg.second);
                        } catch (const error_already_set&) {
                            msg += "<repr raised Error>";
                        }
                    }
                }
            }

            append_note_if_missing_header_is_suspected(msg);
            PyErr_SetString(PyExc_TypeError, msg.c_str());
            return nullptr;
        }
        if (!result) {
            std::string msg = "Unable to convert function return value to a "
                              "Python type! The signature was\n\t";
            msg += it->signature;
            append_note_if_missing_header_is_suspected(msg);
            PyErr_SetString(PyExc_TypeError, msg.c_str());
            return nullptr;
        }
        if (overloads->is_constructor && !self_value_and_holder.holder_constructed()) {
            auto *pi = reinterpret_cast<instance *>(parent.ptr());
            self_value_and_holder.type->init_instance(pi, nullptr);
        }
        return result.ptr();
    }
};


/// Wrapper for Python extension modules
class module_ : public object {
public:
    PYBIND11_OBJECT_DEFAULT(module_, object, PyModule_Check)

    /// Create a new top-level Python module with the given name and docstring
    PYBIND11_DEPRECATED("Use PYBIND11_MODULE or module_::create_extension_module instead")
    explicit module_(const char *name, const char *doc = nullptr) {
#if PY_MAJOR_VERSION >= 3
        *this = create_extension_module(name, doc, new PyModuleDef());
#else
        *this = create_extension_module(name, doc, nullptr);
#endif
    }

    /** \rst
        Create Python binding for a new function within the module scope. ``Func``
        can be a plain C++ function, a function pointer, or a lambda function. For
        details on the ``Extra&& ... extra`` argument, see section :ref:`extras`.
    \endrst */
    template <typename Func, typename... Extra>
    module_ &def(const char *name_, Func &&f, const Extra& ... extra) {
        cpp_function func(std::forward<Func>(f), name(name_), scope(*this),
                          sibling(getattr(*this, name_, none())), extra...);
        // NB: allow overwriting here because cpp_function sets up a chain with the intention of
        // overwriting (and has already checked internally that it isn't overwriting non-functions).
        add_object(name_, func, true /* overwrite */);
        return *this;
    }

    /** \rst
        Create and return a new Python submodule with the given name and docstring.
        This also works recursively, i.e.

        .. code-block:: cpp

            py::module_ m("example", "pybind11 example plugin");
            py::module_ m2 = m.def_submodule("sub", "A submodule of 'example'");
            py::module_ m3 = m2.def_submodule("subsub", "A submodule of 'example.sub'");
    \endrst */
    module_ def_submodule(const char *name, const char *doc = nullptr) {
        std::string full_name = std::string(PyModule_GetName(m_ptr))
            + std::string(".") + std::string(name);
        auto result = reinterpret_borrow<module_>(PyImport_AddModule(full_name.c_str()));
        if (doc && options::show_user_defined_docstrings())
            result.attr("__doc__") = pybind11::str(doc);
        attr(name) = result;
        return result;
    }

    /// Import and return a module or throws `error_already_set`.
    static module_ import(const char *name) {
        PyObject *obj = PyImport_ImportModule(name);
        if (!obj)
            throw error_already_set();
        return reinterpret_steal<module_>(obj);
    }

    /// Reload the module or throws `error_already_set`.
    void reload() {
        PyObject *obj = PyImport_ReloadModule(ptr());
        if (!obj)
            throw error_already_set();
        *this = reinterpret_steal<module_>(obj);
    }

    /** \rst
        Adds an object to the module using the given name.  Throws if an object with the given name
        already exists.

        ``overwrite`` should almost always be false: attempting to overwrite objects that pybind11 has
        established will, in most cases, break things.
    \endrst */
    PYBIND11_NOINLINE void add_object(const char *name, handle obj, bool overwrite = false) {
        if (!overwrite && hasattr(*this, name))
            pybind11_fail("Error during initialization: multiple incompatible definitions with name \"" +
                    std::string(name) + "\"");

        PyModule_AddObject(ptr(), name, obj.inc_ref().ptr() /* steals a reference */);
    }

#if PY_MAJOR_VERSION >= 3
    using module_def = PyModuleDef;
#else
    struct module_def {};
#endif

    /** \rst
        Create a new top-level module that can be used as the main module of a C extension.

        For Python 3, ``def`` should point to a statically allocated module_def.
        For Python 2, ``def`` can be a nullptr and is completely ignored.
    \endrst */
    static module_ create_extension_module(const char *name, const char *doc, module_def *def) {
#if PY_MAJOR_VERSION >= 3
        // module_def is PyModuleDef
        def = new (def) PyModuleDef {  // Placement new (not an allocation).
            /* m_base */     PyModuleDef_HEAD_INIT,
            /* m_name */     name,
            /* m_doc */      options::show_user_defined_docstrings() ? doc : nullptr,
            /* m_size */     -1,
            /* m_methods */  nullptr,
            /* m_slots */    nullptr,
            /* m_traverse */ nullptr,
            /* m_clear */    nullptr,
            /* m_free */     nullptr
        };
        auto m = PyModule_Create(def);
#else
        // Ignore module_def *def; only necessary for Python 3
        (void) def;
        auto m = Py_InitModule3(name, nullptr, options::show_user_defined_docstrings() ? doc : nullptr);
#endif
        if (m == nullptr) {
            if (PyErr_Occurred())
                throw error_already_set();
            pybind11_fail("Internal error in module_::create_extension_module()");
        }
        // TODO: Should be reinterpret_steal for Python 3, but Python also steals it again when returned from PyInit_...
        //       For Python 2, reinterpret_borrow is correct.
        return reinterpret_borrow<module_>(m);
    }
};

// When inside a namespace (or anywhere as long as it's not the first item on a line),
// C++20 allows "module" to be used. This is provided for backward compatibility, and for
// simplicity, if someone wants to use py::module for example, that is perfectly safe.
using module = module_;

/// \ingroup python_builtins
/// Return a dictionary representing the global variables in the current execution frame,
/// or ``__main__.__dict__`` if there is no frame (usually when the interpreter is embedded).
inline dict globals() {
    PyObject *p = PyEval_GetGlobals();
    return reinterpret_borrow<dict>(p ? p : module_::import("__main__").attr("__dict__").ptr());
}

PYBIND11_NAMESPACE_BEGIN(detail)
/// Generic support for creating new Python heap types
class generic_type : public object {
public:
    PYBIND11_OBJECT_DEFAULT(generic_type, object, PyType_Check)
protected:
    void initialize(const type_record &rec,
                    void *(*type_caster_module_local_load)(PyObject *, const type_info *)) {
        if (rec.scope && hasattr(rec.scope, "__dict__") && rec.scope.attr("__dict__").contains(rec.name))
            pybind11_fail("generic_type: cannot initialize type \"" + std::string(rec.name) +
                          "\": an object with that name is already defined");

        if ((rec.module_local ? get_local_type_info(*rec.type) : get_global_type_info(*rec.type))
            != nullptr)
            pybind11_fail("generic_type: type \"" + std::string(rec.name) +
                          "\" is already registered!");

        m_ptr = make_new_python_type(rec);

        /* Register supplemental type information in C++ dict */
        auto *tinfo = new detail::type_info();
        tinfo->type = (PyTypeObject *) m_ptr;
        tinfo->cpptype = rec.type;
        tinfo->type_size = rec.type_size;
        tinfo->type_align = rec.type_align;
        tinfo->operator_new = rec.operator_new;
        tinfo->holder_size_in_ptrs = size_in_ptrs(rec.holder_size);
        tinfo->init_instance = rec.init_instance;
        tinfo->dealloc = rec.dealloc;
        tinfo->simple_type = true;
        tinfo->simple_ancestors = true;
        tinfo->default_holder = rec.default_holder;
        tinfo->module_local = rec.module_local;

        auto &internals = get_internals();
        auto tindex = std::type_index(*rec.type);
        tinfo->direct_conversions = &internals.direct_conversions[tindex];
        if (rec.module_local)
            get_local_internals().registered_types_cpp[tindex] = tinfo;
        else
            internals.registered_types_cpp[tindex] = tinfo;
        internals.registered_types_py[(PyTypeObject *) m_ptr] = { tinfo };

        if (rec.bases.size() > 1 || rec.multiple_inheritance) {
            mark_parents_nonsimple(tinfo->type);
            tinfo->simple_ancestors = false;
        }
        else if (rec.bases.size() == 1) {
            auto parent_tinfo = get_type_info((PyTypeObject *) rec.bases[0].ptr());
            tinfo->simple_ancestors = parent_tinfo->simple_ancestors;
        }

        if (rec.module_local) {
            // Stash the local typeinfo and loader so that external modules can access it.
            tinfo->module_local_load = type_caster_module_local_load;
            setattr(m_ptr, PYBIND11_MODULE_LOCAL_ID, capsule(tinfo));
        }
    }

    /// Helper function which tags all parents of a type using mult. inheritance
    void mark_parents_nonsimple(PyTypeObject *value) {
        auto t = reinterpret_borrow<tuple>(value->tp_bases);
        for (handle h : t) {
            auto tinfo2 = get_type_info((PyTypeObject *) h.ptr());
            if (tinfo2)
                tinfo2->simple_type = false;
            mark_parents_nonsimple((PyTypeObject *) h.ptr());
        }
    }

    void install_buffer_funcs(
            buffer_info *(*get_buffer)(PyObject *, void *),
            void *get_buffer_data) {
        auto *type = (PyHeapTypeObject*) m_ptr;
        auto tinfo = detail::get_type_info(&type->ht_type);

        if (!type->ht_type.tp_as_buffer)
            pybind11_fail(
                "To be able to register buffer protocol support for the type '" +
                get_fully_qualified_tp_name(tinfo->type) +
                "' the associated class<>(..) invocation must "
                "include the pybind11::buffer_protocol() annotation!");

        tinfo->get_buffer = get_buffer;
        tinfo->get_buffer_data = get_buffer_data;
    }

    // rec_func must be set for either fget or fset.
    void def_property_static_impl(const char *name,
                                  handle fget, handle fset,
                                  detail::function_record *rec_func) {
        const auto is_static = (rec_func != nullptr) && !(rec_func->is_method && rec_func->scope);
        const auto has_doc = (rec_func != nullptr) && (rec_func->doc != nullptr)
                             && pybind11::options::show_user_defined_docstrings();
        auto property = handle((PyObject *) (is_static ? get_internals().static_property_type
                                                       : &PyProperty_Type));
        attr(name) = property(fget.ptr() ? fget : none(),
                              fset.ptr() ? fset : none(),
                              /*deleter*/none(),
                              pybind11::str(has_doc ? rec_func->doc : ""));
    }
};

/// Set the pointer to operator new if it exists. The cast is needed because it can be overloaded.
template <typename T, typename = void_t<decltype(static_cast<void *(*)(size_t)>(T::operator new))>>
void set_operator_new(type_record *r) { r->operator_new = &T::operator new; }

template <typename> void set_operator_new(...) { }

template <typename T, typename SFINAE = void> struct has_operator_delete : std::false_type { };
template <typename T> struct has_operator_delete<T, void_t<decltype(static_cast<void (*)(void *)>(T::operator delete))>>
    : std::true_type { };
template <typename T, typename SFINAE = void> struct has_operator_delete_size : std::false_type { };
template <typename T> struct has_operator_delete_size<T, void_t<decltype(static_cast<void (*)(void *, size_t)>(T::operator delete))>>
    : std::true_type { };
/// Call class-specific delete if it exists or global otherwise. Can also be an overload set.
template <typename T, enable_if_t<has_operator_delete<T>::value, int> = 0>
void call_operator_delete(T *p, size_t, size_t) { T::operator delete(p); }
template <typename T, enable_if_t<!has_operator_delete<T>::value && has_operator_delete_size<T>::value, int> = 0>
void call_operator_delete(T *p, size_t s, size_t) { T::operator delete(p, s); }

inline void call_operator_delete(void *p, size_t s, size_t a) {
    (void)s; (void)a;
    #if defined(__cpp_aligned_new) && (!defined(_MSC_VER) || _MSC_VER >= 1912)
        if (a > __STDCPP_DEFAULT_NEW_ALIGNMENT__) {
            #ifdef __cpp_sized_deallocation
                ::operator delete(p, s, std::align_val_t(a));
            #else
                ::operator delete(p, std::align_val_t(a));
            #endif
            return;
        }
    #endif
    #ifdef __cpp_sized_deallocation
        ::operator delete(p, s);
    #else
        ::operator delete(p);
    #endif
}

inline void add_class_method(object& cls, const char *name_, const cpp_function &cf) {
    cls.attr(cf.name()) = cf;
    if (strcmp(name_, "__eq__") == 0 && !cls.attr("__dict__").contains("__hash__")) {
      cls.attr("__hash__") = none();
    }
}

PYBIND11_NAMESPACE_END(detail)

/// Given a pointer to a member function, cast it to its `Derived` version.
/// Forward everything else unchanged.
template <typename /*Derived*/, typename F>
auto method_adaptor(F &&f) -> decltype(std::forward<F>(f)) { return std::forward<F>(f); }

template <typename Derived, typename Return, typename Class, typename... Args>
auto method_adaptor(Return (Class::*pmf)(Args...)) -> Return (Derived::*)(Args...) {
    static_assert(detail::is_accessible_base_of<Class, Derived>::value,
        "Cannot bind an inaccessible base class method; use a lambda definition instead");
    return pmf;
}

template <typename Derived, typename Return, typename Class, typename... Args>
auto method_adaptor(Return (Class::*pmf)(Args...) const) -> Return (Derived::*)(Args...) const {
    static_assert(detail::is_accessible_base_of<Class, Derived>::value,
        "Cannot bind an inaccessible base class method; use a lambda definition instead");
    return pmf;
}

// clang-format on
template <typename T>
#ifndef PYBIND11_USE_SMART_HOLDER_AS_DEFAULT

using default_holder_type = std::unique_ptr<T>;

#    ifndef PYBIND11_SH_AVL
#        define PYBIND11_SH_AVL(...) std::shared_ptr<__VA_ARGS__> // "Smart_Holder if AVaiLable"
// -------- std::shared_ptr(...) -- same length by design, to not disturb the indentation
// of existing code.
#    endif

#    define PYBIND11_SH_DEF(...) std::shared_ptr<__VA_ARGS__> // "Smart_Holder if DEFault"
// -------- std::shared_ptr(...) -- same length by design, to not disturb the indentation
// of existing code.

#    define PYBIND11_TYPE_CASTER_BASE_HOLDER(T, ...)

#else

using default_holder_type = smart_holder;

#    ifndef PYBIND11_SH_AVL
#        define PYBIND11_SH_AVL(...) ::pybind11::smart_holder // "Smart_Holder if AVaiLable"
// -------- std::shared_ptr(...) -- same length by design, to not disturb the indentation
// of existing code.
#    endif

#    define PYBIND11_SH_DEF(...) ::pybind11::smart_holder // "Smart_Holder if DEFault"

// This define could be hidden away inside detail/smart_holder_type_casters.h, but is kept here
// for clarity.
#    define PYBIND11_TYPE_CASTER_BASE_HOLDER(T, ...)                                              \
        namespace pybind11 {                                                                      \
        namespace detail {                                                                        \
        template <>                                                                               \
        class type_caster<T> : public type_caster_base<T> {};                                     \
        template <>                                                                               \
        class type_caster<__VA_ARGS__> : public type_caster_holder<T, __VA_ARGS__> {};            \
        }                                                                                         \
        }

#endif
// clang-format off

template <typename type_, typename... options>
class class_ : public detail::generic_type {
    template <typename T> using is_subtype = detail::is_strict_base_of<type_, T>;
    template <typename T> using is_base = detail::is_strict_base_of<T, type_>;
    template <typename T>
    // clang-format on
    using is_holder
        = detail::any_of<detail::is_holder_type<type_, T>,
                         detail::all_of<detail::negation<is_base<T>>,
                                        detail::negation<is_subtype<T>>,
                                        detail::type_uses_smart_holder_type_caster<type_>>>;
    // clang-format off
    // struct instead of using here to help MSVC:
    template <typename T> struct is_valid_class_option :
        detail::any_of<is_holder<T>, is_subtype<T>, is_base<T>> {};

public:
    using type = type_;
    using type_alias = detail::exactly_one_t<is_subtype, void, options...>;
    constexpr static bool has_alias = !std::is_void<type_alias>::value;
    using holder_type = detail::exactly_one_t<is_holder, default_holder_type<type>, options...>;

    static_assert(detail::all_of<is_valid_class_option<options>...>::value,
            "Unknown/invalid class_ template parameters provided");

    static_assert(!has_alias || std::is_polymorphic<type>::value,
            "Cannot use an alias class with a non-polymorphic type");

    PYBIND11_OBJECT(class_, generic_type, PyType_Check)

    template <typename... Extra>
    class_(handle scope, const char *name, const Extra &... extra) {
        using namespace detail;

        // MI can only be specified via class_ template options, not constructor parameters
        static_assert(
            none_of<is_pyobject<Extra>...>::value || // no base class arguments, or:
            (   constexpr_sum(is_pyobject<Extra>::value...) == 1 && // Exactly one base
                constexpr_sum(is_base<options>::value...)   == 0 && // no template option bases
                none_of<std::is_same<multiple_inheritance, Extra>...>::value), // no multiple_inheritance attr
            "Error: multiple inheritance bases must be specified via class_ template options");

        // clang-format on
        static constexpr bool holder_is_smart_holder
            = detail::is_smart_holder_type<holder_type>::value;
        static constexpr bool wrapped_type_uses_smart_holder_type_caster
            = detail::type_uses_smart_holder_type_caster<type>::value;
        static constexpr bool type_caster_type_is_type_caster_base_subtype
            = std::is_base_of<detail::type_caster_base<type>, detail::type_caster<type>>::value;
        // Necessary conditions, but not strict.
        static_assert(!(detail::is_instantiation<std::unique_ptr, holder_type>::value
                        && wrapped_type_uses_smart_holder_type_caster),
                      "py::class_ holder vs type_caster mismatch:"
                      " missing PYBIND11_TYPE_CASTER_BASE_HOLDER(T, std::unique_ptr<T>)?");
        static_assert(!(detail::is_instantiation<std::shared_ptr, holder_type>::value
                        && wrapped_type_uses_smart_holder_type_caster),
                      "py::class_ holder vs type_caster mismatch:"
                      " missing PYBIND11_TYPE_CASTER_BASE_HOLDER(T, std::shared_ptr<T>)?");
        static_assert(!(holder_is_smart_holder && type_caster_type_is_type_caster_base_subtype),
                      "py::class_ holder vs type_caster mismatch:"
                      " missing PYBIND11_SMART_HOLDER_TYPE_CASTERS(T)?");
#ifdef PYBIND11_STRICT_ASSERTS_CLASS_HOLDER_VS_TYPE_CASTER_MIX
        // Strict conditions cannot be enforced universally at the moment (PR #2836).
        static_assert(holder_is_smart_holder == wrapped_type_uses_smart_holder_type_caster,
                      "py::class_ holder vs type_caster mismatch:"
                      " missing PYBIND11_SMART_HOLDER_TYPE_CASTERS(T)"
                      " or collision with custom py::detail::type_caster<T>?");
        static_assert(!holder_is_smart_holder == type_caster_type_is_type_caster_base_subtype,
                      "py::class_ holder vs type_caster mismatch:"
                      " missing PYBIND11_TYPE_CASTER_BASE_HOLDER(T, ...)"
                      " or collision with custom py::detail::type_caster<T>?");
#endif
        // clang-format off
        type_record record;
        record.scope = scope;
        record.name = name;
        record.type = &typeid(type);
        record.type_size = sizeof(conditional_t<has_alias, type_alias, type>);
        record.type_align = alignof(conditional_t<has_alias, type_alias, type>&);
        record.holder_size = sizeof(holder_type);
        record.init_instance = init_instance;
        record.dealloc = dealloc;

        // A more fitting name would be uses_unique_ptr_holder.
        record.default_holder = detail::is_instantiation<std::unique_ptr, holder_type>::value;

        set_operator_new<type>(&record);

        /* Register base classes specified via template arguments to class_, if any */
        PYBIND11_EXPAND_SIDE_EFFECTS(add_base<options>(record));

        /* Process optional arguments, if any */
        process_attributes<Extra...>::init(extra..., &record);

        generic_type_initialize(record);

        if (has_alias) {
            auto &instances = record.module_local ? get_local_internals().registered_types_cpp : get_internals().registered_types_cpp;
            instances[std::type_index(typeid(type_alias))] = instances[std::type_index(typeid(type))];
        }
    }

    template <typename Base, detail::enable_if_t<is_base<Base>::value, int> = 0>
    static void add_base(detail::type_record &rec) {
        rec.add_base(typeid(Base), [](void *src) -> void * {
            return static_cast<Base *>(reinterpret_cast<type *>(src));
        });
    }

    template <typename Base, detail::enable_if_t<!is_base<Base>::value, int> = 0>
    static void add_base(detail::type_record &) { }

    template <typename Func, typename... Extra>
    class_ &def(const char *name_, Func&& f, const Extra&... extra) {
        cpp_function cf(method_adaptor<type>(std::forward<Func>(f)), name(name_), is_method(*this),
                        sibling(getattr(*this, name_, none())), extra...);
        add_class_method(*this, name_, cf);
        return *this;
    }

    template <typename Func, typename... Extra> class_ &
    def_static(const char *name_, Func &&f, const Extra&... extra) {
        static_assert(!std::is_member_function_pointer<Func>::value,
                "def_static(...) called with a non-static member function pointer");
        cpp_function cf(std::forward<Func>(f), name(name_), scope(*this),
                        sibling(getattr(*this, name_, none())), extra...);
        attr(cf.name()) = staticmethod(cf);
        return *this;
    }

    template <detail::op_id id, detail::op_type ot, typename L, typename R, typename... Extra>
    class_ &def(const detail::op_<id, ot, L, R> &op, const Extra&... extra) {
        op.execute(*this, extra...);
        return *this;
    }

    template <detail::op_id id, detail::op_type ot, typename L, typename R, typename... Extra>
    class_ & def_cast(const detail::op_<id, ot, L, R> &op, const Extra&... extra) {
        op.execute_cast(*this, extra...);
        return *this;
    }

    template <typename... Args, typename... Extra>
    class_ &def(const detail::initimpl::constructor<Args...> &init, const Extra&... extra) {
        PYBIND11_WORKAROUND_INCORRECT_MSVC_C4100(init);
        init.execute(*this, extra...);
        return *this;
    }

    template <typename... Args, typename... Extra>
    class_ &def(const detail::initimpl::alias_constructor<Args...> &init, const Extra&... extra) {
        PYBIND11_WORKAROUND_INCORRECT_MSVC_C4100(init);
        init.execute(*this, extra...);
        return *this;
    }

    template <typename... Args, typename... Extra>
    class_ &def(detail::initimpl::factory<Args...> &&init, const Extra&... extra) {
        std::move(init).execute(*this, extra...);
        return *this;
    }

    template <typename... Args, typename... Extra>
    class_ &def(detail::initimpl::pickle_factory<Args...> &&pf, const Extra &...extra) {
        std::move(pf).execute(*this, extra...);
        return *this;
    }

    template <typename Func>
    class_& def_buffer(Func &&func) {
        struct capture { Func func; };
        auto *ptr = new capture { std::forward<Func>(func) };
        install_buffer_funcs([](PyObject *obj, void *ptr) -> buffer_info* {
            detail::make_caster<type> caster;
            if (!caster.load(obj, false))
                return nullptr;
            return new buffer_info(((capture *) ptr)->func(caster));
        }, ptr);
        weakref(m_ptr, cpp_function([ptr](handle wr) {
            delete ptr;
            wr.dec_ref();
        })).release();
        return *this;
    }

    template <typename Return, typename Class, typename... Args>
    class_ &def_buffer(Return (Class::*func)(Args...)) {
        return def_buffer([func] (type &obj) { return (obj.*func)(); });
    }

    template <typename Return, typename Class, typename... Args>
    class_ &def_buffer(Return (Class::*func)(Args...) const) {
        return def_buffer([func] (const type &obj) { return (obj.*func)(); });
    }

    template <typename C, typename D, typename... Extra>
    class_ &def_readwrite(const char *name, D C::*pm, const Extra&... extra) {
        static_assert(std::is_same<C, type>::value || std::is_base_of<C, type>::value, "def_readwrite() requires a class member (or base class member)");
        cpp_function fget([pm](const type &c) -> const D &{ return c.*pm; }, is_method(*this)),
                     fset([pm](type &c, const D &value) { c.*pm = value; }, is_method(*this));
        def_property(name, fget, fset, return_value_policy::reference_internal, extra...);
        return *this;
    }

    template <typename C, typename D, typename... Extra>
    class_ &def_readonly(const char *name, const D C::*pm, const Extra& ...extra) {
        static_assert(std::is_same<C, type>::value || std::is_base_of<C, type>::value, "def_readonly() requires a class member (or base class member)");
        cpp_function fget([pm](const type &c) -> const D &{ return c.*pm; }, is_method(*this));
        def_property_readonly(name, fget, return_value_policy::reference_internal, extra...);
        return *this;
    }

    template <typename D, typename... Extra>
    class_ &def_readwrite_static(const char *name, D *pm, const Extra& ...extra) {
        cpp_function fget([pm](const object &) -> const D & { return *pm; }, scope(*this)),
            fset([pm](const object &, const D &value) { *pm = value; }, scope(*this));
        def_property_static(name, fget, fset, return_value_policy::reference, extra...);
        return *this;
    }

    template <typename D, typename... Extra>
    class_ &def_readonly_static(const char *name, const D *pm, const Extra& ...extra) {
        cpp_function fget([pm](const object &) -> const D & { return *pm; }, scope(*this));
        def_property_readonly_static(name, fget, return_value_policy::reference, extra...);
        return *this;
    }

    /// Uses return_value_policy::reference_internal by default
    template <typename Getter, typename... Extra>
    class_ &def_property_readonly(const char *name, const Getter &fget, const Extra& ...extra) {
        return def_property_readonly(name, cpp_function(method_adaptor<type>(fget)),
                                     return_value_policy::reference_internal, extra...);
    }

    /// Uses cpp_function's return_value_policy by default
    template <typename... Extra>
    class_ &def_property_readonly(const char *name, const cpp_function &fget, const Extra& ...extra) {
        return def_property(name, fget, nullptr, extra...);
    }

    /// Uses return_value_policy::reference by default
    template <typename Getter, typename... Extra>
    class_ &def_property_readonly_static(const char *name, const Getter &fget, const Extra& ...extra) {
        return def_property_readonly_static(name, cpp_function(fget), return_value_policy::reference, extra...);
    }

    /// Uses cpp_function's return_value_policy by default
    template <typename... Extra>
    class_ &def_property_readonly_static(const char *name, const cpp_function &fget, const Extra& ...extra) {
        return def_property_static(name, fget, nullptr, extra...);
    }

    /// Uses return_value_policy::reference_internal by default
    template <typename Getter, typename Setter, typename... Extra>
    class_ &def_property(const char *name, const Getter &fget, const Setter &fset, const Extra& ...extra) {
        return def_property(name, fget, cpp_function(method_adaptor<type>(fset)), extra...);
    }
    template <typename Getter, typename... Extra>
    class_ &def_property(const char *name, const Getter &fget, const cpp_function &fset, const Extra& ...extra) {
        return def_property(name, cpp_function(method_adaptor<type>(fget)), fset,
                            return_value_policy::reference_internal, extra...);
    }

    /// Uses cpp_function's return_value_policy by default
    template <typename... Extra>
    class_ &def_property(const char *name, const cpp_function &fget, const cpp_function &fset, const Extra& ...extra) {
        return def_property_static(name, fget, fset, is_method(*this), extra...);
    }

    /// Uses return_value_policy::reference by default
    template <typename Getter, typename... Extra>
    class_ &def_property_static(const char *name, const Getter &fget, const cpp_function &fset, const Extra& ...extra) {
        return def_property_static(name, cpp_function(fget), fset, return_value_policy::reference, extra...);
    }

    /// Uses cpp_function's return_value_policy by default
    template <typename... Extra>
    class_ &def_property_static(const char *name, const cpp_function &fget, const cpp_function &fset, const Extra& ...extra) {
        static_assert( 0 == detail::constexpr_sum(std::is_base_of<arg, Extra>::value...),
                      "Argument annotations are not allowed for properties");
        auto rec_fget = get_function_record(fget), rec_fset = get_function_record(fset);
        auto *rec_active = rec_fget;
        if (rec_fget) {
           char *doc_prev = rec_fget->doc; /* 'extra' field may include a property-specific documentation string */
           detail::process_attributes<Extra...>::init(extra..., rec_fget);
           if (rec_fget->doc && rec_fget->doc != doc_prev) {
              free(doc_prev);
              rec_fget->doc = PYBIND11_COMPAT_STRDUP(rec_fget->doc);
           }
        }
        if (rec_fset) {
            char *doc_prev = rec_fset->doc;
            detail::process_attributes<Extra...>::init(extra..., rec_fset);
            if (rec_fset->doc && rec_fset->doc != doc_prev) {
                free(doc_prev);
                rec_fset->doc = PYBIND11_COMPAT_STRDUP(rec_fset->doc);
            }
            if (! rec_active) rec_active = rec_fset;
        }
        def_property_static_impl(name, fget, fset, rec_active);
        return *this;
    }

private:
    // clang-format on
    template <typename T = type,
              detail::enable_if_t<!detail::type_uses_smart_holder_type_caster<T>::value, int> = 0>
    void generic_type_initialize(const detail::type_record &record) {
        generic_type::initialize(record, &detail::type_caster_generic::local_load);
    }

    template <typename T = type,
              detail::enable_if_t<detail::type_uses_smart_holder_type_caster<T>::value, int> = 0>
    void generic_type_initialize(const detail::type_record &record) {
        generic_type::initialize(record, detail::type_caster<T>::get_local_load_function_ptr());
    }
    // clang-format off

    /// Initialize holder object, variant 1: object derives from enable_shared_from_this
    template <typename T>
    static void init_holder(detail::instance *inst, detail::value_and_holder &v_h,
            const holder_type * /* unused */, const std::enable_shared_from_this<T> * /* dummy */) {

        auto sh = std::dynamic_pointer_cast<typename holder_type::element_type>(
                detail::try_get_shared_from_this(v_h.value_ptr<type>()));
        if (sh) {
            new (std::addressof(v_h.holder<holder_type>())) holder_type(std::move(sh));
            v_h.set_holder_constructed();
        }

        if (!v_h.holder_constructed() && inst->owned) {
            new (std::addressof(v_h.holder<holder_type>())) holder_type(v_h.value_ptr<type>());
            v_h.set_holder_constructed();
        }
    }

    static void init_holder_from_existing(const detail::value_and_holder &v_h,
            const holder_type *holder_ptr, std::true_type /*is_copy_constructible*/) {
        new (std::addressof(v_h.holder<holder_type>())) holder_type(*reinterpret_cast<const holder_type *>(holder_ptr));
    }

    static void init_holder_from_existing(const detail::value_and_holder &v_h,
            const holder_type *holder_ptr, std::false_type /*is_copy_constructible*/) {
        new (std::addressof(v_h.holder<holder_type>())) holder_type(std::move(*const_cast<holder_type *>(holder_ptr)));
    }

    /// Initialize holder object, variant 2: try to construct from existing holder object, if possible
    static void init_holder(detail::instance *inst, detail::value_and_holder &v_h,
            const holder_type *holder_ptr, const void * /* dummy -- not enable_shared_from_this<T>) */) {
        if (holder_ptr) {
            init_holder_from_existing(v_h, holder_ptr, std::is_copy_constructible<holder_type>());
            v_h.set_holder_constructed();
        } else if (inst->owned || detail::always_construct_holder<holder_type>::value) {
            new (std::addressof(v_h.holder<holder_type>())) holder_type(v_h.value_ptr<type>());
            v_h.set_holder_constructed();
        }
    }

    /// Performs instance initialization including constructing a holder and registering the known
    /// instance.  Should be called as soon as the `type` value_ptr is set for an instance.  Takes an
    /// optional pointer to an existing holder to use; if not specified and the instance is
    /// `.owned`, a new holder will be constructed to manage the value pointer.
    template <
        typename T = type,
        detail::enable_if_t<!detail::type_uses_smart_holder_type_caster<T>::value, int> = 0>
    static void init_instance(detail::instance *inst, const void *holder_ptr) {
        auto v_h = inst->get_value_and_holder(detail::get_type_info(typeid(type)));
        if (!v_h.instance_registered()) {
            register_instance(inst, v_h.value_ptr(), v_h.type);
            v_h.set_instance_registered();
        }
        init_holder(inst, v_h, (const holder_type *) holder_ptr, v_h.value_ptr<type>());
    }

    // clang-format on
    template <typename T = type,
              typename A = type_alias,
              detail::enable_if_t<detail::type_uses_smart_holder_type_caster<T>::value, int> = 0>
    static void init_instance(detail::instance *inst, const void *holder_ptr) {
        detail::type_caster<T>::template init_instance_for_type<T, A>(inst, holder_ptr);
    }
    // clang-format off

    /// Deallocates an instance; via holder, if constructed; otherwise via operator delete.
    static void dealloc(detail::value_and_holder &v_h) {
        // We could be deallocating because we are cleaning up after a Python exception.
        // If so, the Python error indicator will be set. We need to clear that before
        // running the destructor, in case the destructor code calls more Python.
        // If we don't, the Python API will exit with an exception, and pybind11 will
        // throw error_already_set from the C++ destructor which is forbidden and triggers
        // std::terminate().
        error_scope scope;
        if (v_h.holder_constructed()) {
            v_h.holder<holder_type>().~holder_type();
            v_h.set_holder_constructed(false);
        }
        else {
            detail::call_operator_delete(v_h.value_ptr<type>(),
                v_h.type->type_size,
                v_h.type->type_align
            );
        }
        v_h.value_ptr() = nullptr;
    }

    static detail::function_record *get_function_record(handle h) {
        h = detail::get_function(h);
        return h ? (detail::function_record *) reinterpret_borrow<capsule>(PyCFunction_GET_SELF(h.ptr()))
                 : nullptr;
    }
};

/// Binds an existing constructor taking arguments Args...
template <typename... Args> detail::initimpl::constructor<Args...> init() { return {}; }
/// Like `init<Args...>()`, but the instance is always constructed through the alias class (even
/// when not inheriting on the Python side).
template <typename... Args> detail::initimpl::alias_constructor<Args...> init_alias() { return {}; }

/// Binds a factory function as a constructor
template <typename Func, typename Ret = detail::initimpl::factory<Func>>
Ret init(Func &&f) { return {std::forward<Func>(f)}; }

/// Dual-argument factory function: the first function is called when no alias is needed, the second
/// when an alias is needed (i.e. due to python-side inheritance).  Arguments must be identical.
template <typename CFunc, typename AFunc, typename Ret = detail::initimpl::factory<CFunc, AFunc>>
Ret init(CFunc &&c, AFunc &&a) {
    return {std::forward<CFunc>(c), std::forward<AFunc>(a)};
}

/// Binds pickling functions `__getstate__` and `__setstate__` and ensures that the type
/// returned by `__getstate__` is the same as the argument accepted by `__setstate__`.
template <typename GetState, typename SetState>
detail::initimpl::pickle_factory<GetState, SetState> pickle(GetState &&g, SetState &&s) {
    return {std::forward<GetState>(g), std::forward<SetState>(s)};
}

PYBIND11_NAMESPACE_BEGIN(detail)

inline str enum_name(handle arg) {
    dict entries = arg.get_type().attr("__entries");
    for (auto kv : entries) {
        if (handle(kv.second[int_(0)]).equal(arg))
            return pybind11::str(kv.first);
    }
    return "???";
}

struct enum_base {
    enum_base(handle base, handle parent) : m_base(base), m_parent(parent) { }

    PYBIND11_NOINLINE void init(bool is_arithmetic, bool is_convertible) {
        m_base.attr("__entries") = dict();
        auto property = handle((PyObject *) &PyProperty_Type);
        auto static_property = handle((PyObject *) get_internals().static_property_type);

        m_base.attr("__repr__") = cpp_function(
            [](const object &arg) -> str {
                handle type = type::handle_of(arg);
                object type_name = type.attr("__name__");
                return pybind11::str("<{}.{}: {}>").format(type_name, enum_name(arg), int_(arg));
            },
            name("__repr__"),
            is_method(m_base));

        m_base.attr("name") = property(cpp_function(&enum_name, name("name"), is_method(m_base)));

        m_base.attr("__str__") = cpp_function(
            [](handle arg) -> str {
                object type_name = type::handle_of(arg).attr("__name__");
                return pybind11::str("{}.{}").format(type_name, enum_name(arg));
            }, name("name"), is_method(m_base)
        );

        m_base.attr("__doc__") = static_property(cpp_function(
            [](handle arg) -> std::string {
                std::string docstring;
                dict entries = arg.attr("__entries");
                if (((PyTypeObject *) arg.ptr())->tp_doc)
                    docstring += std::string(((PyTypeObject *) arg.ptr())->tp_doc) + "\n\n";
                docstring += "Members:";
                for (auto kv : entries) {
                    auto key = std::string(pybind11::str(kv.first));
                    auto comment = kv.second[int_(1)];
                    docstring += "\n\n  " + key;
                    if (!comment.is_none())
                        docstring += " : " + (std::string) pybind11::str(comment);
                }
                return docstring;
            }, name("__doc__")
        ), none(), none(), "");

        m_base.attr("__members__") = static_property(cpp_function(
            [](handle arg) -> dict {
                dict entries = arg.attr("__entries"), m;
                for (auto kv : entries)
                    m[kv.first] = kv.second[int_(0)];
                return m;
            }, name("__members__")), none(), none(), ""
        );

#define PYBIND11_ENUM_OP_STRICT(op, expr, strict_behavior)                                        \
    m_base.attr(op) = cpp_function(                                                               \
        [](const object &a, const object &b) {                                                    \
            if (!type::handle_of(a).is(type::handle_of(b)))                                       \
                strict_behavior; /* NOLINT(bugprone-macro-parentheses) */                         \
            return expr;                                                                          \
        },                                                                                        \
        name(op),                                                                                 \
        is_method(m_base),                                                                        \
        arg("other"))

#define PYBIND11_ENUM_OP_CONV(op, expr)                                                           \
    m_base.attr(op) = cpp_function(                                                               \
        [](const object &a_, const object &b_) {                                                  \
            int_ a(a_), b(b_);                                                                    \
            return expr;                                                                          \
        },                                                                                        \
        name(op),                                                                                 \
        is_method(m_base),                                                                        \
        arg("other"))

#define PYBIND11_ENUM_OP_CONV_LHS(op, expr)                                                       \
    m_base.attr(op) = cpp_function(                                                               \
        [](const object &a_, const object &b) {                                                   \
            int_ a(a_);                                                                           \
            return expr;                                                                          \
        },                                                                                        \
        name(op),                                                                                 \
        is_method(m_base),                                                                        \
        arg("other"))

        if (is_convertible) {
            PYBIND11_ENUM_OP_CONV_LHS("__eq__", !b.is_none() &&  a.equal(b));
            PYBIND11_ENUM_OP_CONV_LHS("__ne__",  b.is_none() || !a.equal(b));

            if (is_arithmetic) {
                PYBIND11_ENUM_OP_CONV("__lt__",   a <  b);
                PYBIND11_ENUM_OP_CONV("__gt__",   a >  b);
                PYBIND11_ENUM_OP_CONV("__le__",   a <= b);
                PYBIND11_ENUM_OP_CONV("__ge__",   a >= b);
                PYBIND11_ENUM_OP_CONV("__and__",  a &  b);
                PYBIND11_ENUM_OP_CONV("__rand__", a &  b);
                PYBIND11_ENUM_OP_CONV("__or__",   a |  b);
                PYBIND11_ENUM_OP_CONV("__ror__",  a |  b);
                PYBIND11_ENUM_OP_CONV("__xor__",  a ^  b);
                PYBIND11_ENUM_OP_CONV("__rxor__", a ^  b);
                m_base.attr("__invert__")
                    = cpp_function([](const object &arg) { return ~(int_(arg)); },
                                   name("__invert__"),
                                   is_method(m_base));
            }
        } else {
            PYBIND11_ENUM_OP_STRICT("__eq__",  int_(a).equal(int_(b)), return false);
            PYBIND11_ENUM_OP_STRICT("__ne__", !int_(a).equal(int_(b)), return true);

            if (is_arithmetic) {
                #define PYBIND11_THROW throw type_error("Expected an enumeration of matching type!");
                PYBIND11_ENUM_OP_STRICT("__lt__", int_(a) <  int_(b), PYBIND11_THROW);
                PYBIND11_ENUM_OP_STRICT("__gt__", int_(a) >  int_(b), PYBIND11_THROW);
                PYBIND11_ENUM_OP_STRICT("__le__", int_(a) <= int_(b), PYBIND11_THROW);
                PYBIND11_ENUM_OP_STRICT("__ge__", int_(a) >= int_(b), PYBIND11_THROW);
                #undef PYBIND11_THROW
            }
        }

        #undef PYBIND11_ENUM_OP_CONV_LHS
        #undef PYBIND11_ENUM_OP_CONV
        #undef PYBIND11_ENUM_OP_STRICT

        m_base.attr("__getstate__") = cpp_function(
            [](const object &arg) { return int_(arg); }, name("__getstate__"), is_method(m_base));

        m_base.attr("__hash__") = cpp_function(
            [](const object &arg) { return int_(arg); }, name("__hash__"), is_method(m_base));
    }

    PYBIND11_NOINLINE void value(char const* name_, object value, const char *doc = nullptr) {
        dict entries = m_base.attr("__entries");
        str name(name_);
        if (entries.contains(name)) {
            std::string type_name = (std::string) str(m_base.attr("__name__"));
            throw value_error(type_name + ": element \"" + std::string(name_) + "\" already exists!");
        }

        entries[name] = std::make_pair(value, doc);
        m_base.attr(name) = value;
    }

    PYBIND11_NOINLINE void export_values() {
        dict entries = m_base.attr("__entries");
        for (auto kv : entries)
            m_parent.attr(kv.first) = kv.second[int_(0)];
    }

    handle m_base;
    handle m_parent;
};

PYBIND11_NAMESPACE_END(detail)

/// Binds C++ enumerations and enumeration classes to Python
template <typename Type> class enum_ : public class_<Type> {
public:
    using Base = class_<Type>;
    using Base::def;
    using Base::attr;
    using Base::def_property_readonly;
    using Base::def_property_readonly_static;
    using Scalar = typename std::underlying_type<Type>::type;

    template <typename... Extra>
    enum_(const handle &scope, const char *name, const Extra&... extra)
      : class_<Type>(scope, name, extra...), m_base(*this, scope) {
        constexpr bool is_arithmetic = detail::any_of<std::is_same<arithmetic, Extra>...>::value;
        constexpr bool is_convertible = std::is_convertible<Type, Scalar>::value;
        m_base.init(is_arithmetic, is_convertible);

        def(init([](Scalar i) { return static_cast<Type>(i); }), arg("value"));
        def_property_readonly("value", [](Type value) { return (Scalar) value; });
        def("__int__", [](Type value) { return (Scalar) value; });
        #if PY_MAJOR_VERSION < 3
            def("__long__", [](Type value) { return (Scalar) value; });
        #endif
        #if PY_MAJOR_VERSION > 3 || (PY_MAJOR_VERSION == 3 && PY_MINOR_VERSION >= 8)
            def("__index__", [](Type value) { return (Scalar) value; });
        #endif

        attr("__setstate__") = cpp_function(
            [](detail::value_and_holder &v_h, Scalar arg) {
                detail::initimpl::setstate<Base>(v_h, static_cast<Type>(arg),
                        Py_TYPE(v_h.inst) != v_h.type->type); },
            detail::is_new_style_constructor(),
            pybind11::name("__setstate__"), is_method(*this), arg("state"));
    }

    /// Export enumeration entries into the parent scope
    enum_& export_values() {
        m_base.export_values();
        return *this;
    }

    /// Add an enumeration entry
    enum_& value(char const* name, Type value, const char *doc = nullptr) {
        m_base.value(name, pybind11::cast(value, return_value_policy::copy), doc);
        return *this;
    }

private:
    detail::enum_base m_base;
};

PYBIND11_NAMESPACE_BEGIN(detail)


PYBIND11_NOINLINE void keep_alive_impl(handle nurse, handle patient) {
    if (!nurse || !patient)
        pybind11_fail("Could not activate keep_alive!");

    if (patient.is_none() || nurse.is_none())
        return; /* Nothing to keep alive or nothing to be kept alive by */

    auto tinfo = all_type_info(Py_TYPE(nurse.ptr()));
    if (!tinfo.empty()) {
        /* It's a pybind-registered type, so we can store the patient in the
         * internal list. */
        add_patient(nurse.ptr(), patient.ptr());
    }
    else {
        /* Fall back to clever approach based on weak references taken from
         * Boost.Python. This is not used for pybind-registered types because
         * the objects can be destroyed out-of-order in a GC pass. */
        cpp_function disable_lifesupport(
            [patient](handle weakref) { patient.dec_ref(); weakref.dec_ref(); });

        weakref wr(nurse, disable_lifesupport);

        patient.inc_ref(); /* reference patient and leak the weak reference */
        (void) wr.release();
    }
}

PYBIND11_NOINLINE void keep_alive_impl(size_t Nurse, size_t Patient, function_call &call, handle ret) {
    auto get_arg = [&](size_t n) {
        if (n == 0)
            return ret;
        if (n == 1 && call.init_self)
            return call.init_self;
        if (n <= call.args.size())
            return call.args[n - 1];
        return handle();
    };

    keep_alive_impl(get_arg(Nurse), get_arg(Patient));
}

inline std::pair<decltype(internals::registered_types_py)::iterator, bool> all_type_info_get_cache(PyTypeObject *type) {
    auto res = get_internals().registered_types_py
#ifdef __cpp_lib_unordered_map_try_emplace
        .try_emplace(type);
#else
        .emplace(type, std::vector<detail::type_info *>());
#endif
    if (res.second) {
        // New cache entry created; set up a weak reference to automatically remove it if the type
        // gets destroyed:
        weakref((PyObject *) type, cpp_function([type](handle wr) {
            get_internals().registered_types_py.erase(type);
            wr.dec_ref();
        })).release();
    }

    return res;
}

template <typename Iterator, typename Sentinel, bool KeyIterator, return_value_policy Policy>
struct iterator_state {
    Iterator it;
    Sentinel end;
    bool first_or_done;
};

PYBIND11_NAMESPACE_END(detail)

/// Makes a python iterator from a first and past-the-end C++ InputIterator.
template <return_value_policy Policy = return_value_policy::reference_internal,
          typename Iterator,
          typename Sentinel,
#ifndef DOXYGEN_SHOULD_SKIP_THIS  // Issue in breathe 4.26.1
          typename ValueType = decltype(*std::declval<Iterator>()),
#endif
          typename... Extra>
iterator make_iterator(Iterator first, Sentinel last, Extra &&... extra) {
    using state = detail::iterator_state<Iterator, Sentinel, false, Policy>;

    if (!detail::get_type_info(typeid(state), false)) {
        class_<state>(handle(), "iterator", pybind11::module_local())
            .def("__iter__", [](state &s) -> state& { return s; })
            .def("__next__", [](state &s) -> ValueType {
                if (!s.first_or_done)
                    ++s.it;
                else
                    s.first_or_done = false;
                if (s.it == s.end) {
                    s.first_or_done = true;
                    throw stop_iteration();
                }
                return *s.it;
            }, std::forward<Extra>(extra)..., Policy);
    }

    return cast(state{first, last, true});
}

/// Makes an python iterator over the keys (`.first`) of a iterator over pairs from a
/// first and past-the-end InputIterator.
template <return_value_policy Policy = return_value_policy::reference_internal,
          typename Iterator,
          typename Sentinel,
#ifndef DOXYGEN_SHOULD_SKIP_THIS  // Issue in breathe 4.26.1
          typename KeyType = decltype((*std::declval<Iterator>()).first),
#endif
          typename... Extra>
iterator make_key_iterator(Iterator first, Sentinel last, Extra &&... extra) {
    using state = detail::iterator_state<Iterator, Sentinel, true, Policy>;

    if (!detail::get_type_info(typeid(state), false)) {
        class_<state>(handle(), "iterator", pybind11::module_local())
            .def("__iter__", [](state &s) -> state& { return s; })
            .def("__next__", [](state &s) -> KeyType {
                if (!s.first_or_done)
                    ++s.it;
                else
                    s.first_or_done = false;
                if (s.it == s.end) {
                    s.first_or_done = true;
                    throw stop_iteration();
                }
                return (*s.it).first;
            }, std::forward<Extra>(extra)..., Policy);
    }

    return cast(state{first, last, true});
}

/// Makes an iterator over values of an stl container or other container supporting
/// `std::begin()`/`std::end()`
template <return_value_policy Policy = return_value_policy::reference_internal,
          typename Type, typename... Extra> iterator make_iterator(Type &value, Extra&&... extra) {
    return make_iterator<Policy>(std::begin(value), std::end(value), extra...);
}

/// Makes an iterator over the keys (`.first`) of a stl map-like container supporting
/// `std::begin()`/`std::end()`
template <return_value_policy Policy = return_value_policy::reference_internal,
          typename Type, typename... Extra> iterator make_key_iterator(Type &value, Extra&&... extra) {
    return make_key_iterator<Policy>(std::begin(value), std::end(value), extra...);
}

template <typename InputType, typename OutputType> void implicitly_convertible() {
    struct set_flag {
        bool &flag;
        set_flag(bool &flag_) : flag(flag_) { flag_ = true; }
        ~set_flag() { flag = false; }
    };
    auto implicit_caster = [](PyObject *obj, PyTypeObject *type) -> PyObject * {
        static bool currently_used = false;
        if (currently_used) // implicit conversions are non-reentrant
            return nullptr;
        set_flag flag_helper(currently_used);
        if (!detail::make_caster<InputType>().load(obj, false))
            return nullptr;
        tuple args(1);
        args[0] = obj;
        PyObject *result = PyObject_Call((PyObject *) type, args.ptr(), nullptr);
        if (result == nullptr)
            PyErr_Clear();
        return result;
    };

    if (auto tinfo = detail::get_type_info(typeid(OutputType)))
        tinfo->implicit_conversions.push_back(implicit_caster);
    else
        pybind11_fail("implicitly_convertible: Unable to find type " + type_id<OutputType>());
}


inline void register_exception_translator(ExceptionTranslator &&translator) {
    detail::get_internals().registered_exception_translators.push_front(
        std::forward<ExceptionTranslator>(translator));
}


/**
  * Add a new module-local exception translator. Locally registered functions
  * will be tried before any globally registered exception translators, which
  * will only be invoked if the module-local handlers do not deal with
  * the exception.
  */
inline void register_local_exception_translator(ExceptionTranslator &&translator) {
    detail::get_local_internals().registered_exception_translators.push_front(
        std::forward<ExceptionTranslator>(translator));
}

/**
 * Wrapper to generate a new Python exception type.
 *
 * This should only be used with PyErr_SetString for now.
 * It is not (yet) possible to use as a py::base.
 * Template type argument is reserved for future use.
 */
template <typename type>
class exception : public object {
public:
    exception() = default;
    exception(handle scope, const char *name, handle base = PyExc_Exception) {
        std::string full_name = scope.attr("__name__").cast<std::string>() +
                                std::string(".") + name;
        m_ptr = PyErr_NewException(const_cast<char *>(full_name.c_str()), base.ptr(), NULL);
        if (hasattr(scope, "__dict__") && scope.attr("__dict__").contains(name))
            pybind11_fail("Error during initialization: multiple incompatible "
                          "definitions with name \"" + std::string(name) + "\"");
        scope.attr(name) = *this;
    }

    // Sets the current python exception to this exception object with the given message
    void operator()(const char *message) {
        PyErr_SetString(m_ptr, message);
    }
};

PYBIND11_NAMESPACE_BEGIN(detail)
// Returns a reference to a function-local static exception object used in the simple
// register_exception approach below.  (It would be simpler to have the static local variable
// directly in register_exception, but that makes clang <3.5 segfault - issue #1349).
template <typename CppException>
exception<CppException> &get_exception_object() { static exception<CppException> ex; return ex; }

// Helper function for register_exception and register_local_exception
template <typename CppException>
exception<CppException> &register_exception_impl(handle scope,
                                                const char *name,
                                                handle base,
                                                bool isLocal) {
    auto &ex = detail::get_exception_object<CppException>();
    if (!ex) ex = exception<CppException>(scope, name, base);

    auto register_func = isLocal ? &register_local_exception_translator
                                 : &register_exception_translator;

    register_func([](std::exception_ptr p) {
        if (!p) return;
        try {
            std::rethrow_exception(p);
        } catch (const CppException &e) {
            detail::get_exception_object<CppException>()(e.what());
        }
    });
    return ex;
}

PYBIND11_NAMESPACE_END(detail)

/**
 * Registers a Python exception in `m` of the given `name` and installs a translator to
 * translate the C++ exception to the created Python exception using the what() method.
 * This is intended for simple exception translations; for more complex translation, register the
 * exception object and translator directly.
 */
template <typename CppException>
exception<CppException> &register_exception(handle scope,
                                            const char *name,
                                            handle base = PyExc_Exception) {
    return detail::register_exception_impl<CppException>(scope, name, base, false /* isLocal */);
}

/**
 * Registers a Python exception in `m` of the given `name` and installs a translator to
 * translate the C++ exception to the created Python exception using the what() method.
 * This translator will only be used for exceptions that are thrown in this module and will be
 * tried before global exception translators, including those registered with register_exception.
 * This is intended for simple exception translations; for more complex translation, register the
 * exception object and translator directly.
 */
template <typename CppException>
exception<CppException> &register_local_exception(handle scope,
                                                  const char *name,
                                                  handle base = PyExc_Exception) {
    return detail::register_exception_impl<CppException>(scope, name, base, true /* isLocal */);
}

PYBIND11_NAMESPACE_BEGIN(detail)
PYBIND11_NOINLINE void print(const tuple &args, const dict &kwargs) {
    auto strings = tuple(args.size());
    for (size_t i = 0; i < args.size(); ++i) {
        strings[i] = str(args[i]);
    }
    auto sep = kwargs.contains("sep") ? kwargs["sep"] : cast(" ");
    auto line = sep.attr("join")(strings);

    object file;
    if (kwargs.contains("file")) {
        file = kwargs["file"].cast<object>();
    } else {
        try {
            file = module_::import("sys").attr("stdout");
        } catch (const error_already_set &) {
            /* If print() is called from code that is executed as
               part of garbage collection during interpreter shutdown,
               importing 'sys' can fail. Give up rather than crashing the
               interpreter in this case. */
            return;
        }
    }

    auto write = file.attr("write");
    write(line);
    write(kwargs.contains("end") ? kwargs["end"] : cast("\n"));

    if (kwargs.contains("flush") && kwargs["flush"].cast<bool>())
        file.attr("flush")();
}
PYBIND11_NAMESPACE_END(detail)

template <return_value_policy policy = return_value_policy::automatic_reference, typename... Args>
void print(Args &&...args) {
    auto c = detail::collect_arguments<policy>(std::forward<Args>(args)...);
    detail::print(c.args(), c.kwargs());
}

error_already_set::~error_already_set() {
    if (m_type) {
        gil_scoped_acquire gil;
        error_scope scope;
        m_type.release().dec_ref();
        m_value.release().dec_ref();
        m_trace.release().dec_ref();
    }
}

PYBIND11_NAMESPACE_BEGIN(detail)
inline function get_type_override(const void *this_ptr, const type_info *this_type, const char *name)  {
    handle self = get_object_handle(this_ptr, this_type);
    if (!self)
        return function();
    handle type = type::handle_of(self);
    auto key = std::make_pair(type.ptr(), name);

    /* Cache functions that aren't overridden in Python to avoid
       many costly Python dictionary lookups below */
    auto &cache = get_internals().inactive_override_cache;
    if (cache.find(key) != cache.end())
        return function();

    function override = getattr(self, name, function());
    if (override.is_cpp_function()) {
        cache.insert(key);
        return function();
    }

    /* Don't call dispatch code if invoked from overridden function.
       Unfortunately this doesn't work on PyPy. */
#if !defined(PYPY_VERSION)
    PyFrameObject *frame = PyThreadState_Get()->frame;
    if (frame != nullptr && (std::string) str(frame->f_code->co_name) == name
        && frame->f_code->co_argcount > 0) {
        PyFrame_FastToLocals(frame);
        PyObject *self_caller = dict_getitem(
            frame->f_locals, PyTuple_GET_ITEM(frame->f_code->co_varnames, 0));
        if (self_caller == self.ptr())
            return function();
    }
#else
    /* PyPy currently doesn't provide a detailed cpyext emulation of
       frame objects, so we have to emulate this using Python. This
       is going to be slow..*/
    dict d; d["self"] = self; d["name"] = pybind11::str(name);
    PyObject *result = PyRun_String(
        "import inspect\n"
        "frame = inspect.currentframe()\n"
        "if frame is not None:\n"
        "    frame = frame.f_back\n"
        "    if frame is not None and str(frame.f_code.co_name) == name and "
        "frame.f_code.co_argcount > 0:\n"
        "        self_caller = frame.f_locals[frame.f_code.co_varnames[0]]\n"
        "        if self_caller == self:\n"
        "            self = None\n",
        Py_file_input, d.ptr(), d.ptr());
    if (result == nullptr)
        throw error_already_set();
    if (d["self"].is_none())
        return function();
    Py_DECREF(result);
#endif

    return override;
}
PYBIND11_NAMESPACE_END(detail)

/** \rst
  Try to retrieve a python method by the provided name from the instance pointed to by the this_ptr.

  :this_ptr: The pointer to the object the overridden method should be retrieved for. This should be
             the first non-trampoline class encountered in the inheritance chain.
  :name: The name of the overridden Python method to retrieve.
  :return: The Python method by this name from the object or an empty function wrapper.
 \endrst */
template <class T> function get_override(const T *this_ptr, const char *name) {
    auto tinfo = detail::get_type_info(typeid(T));
    return tinfo ? detail::get_type_override(this_ptr, tinfo, name) : function();
}

#define PYBIND11_OVERRIDE_IMPL(ret_type, cname, name, ...)                                        \
    do {                                                                                          \
        pybind11::gil_scoped_acquire gil;                                                         \
        pybind11::function override                                                               \
            = pybind11::get_override(static_cast<const cname *>(this), name);                     \
        if (override) {                                                                           \
            auto o = override(__VA_ARGS__);                                                       \
            if (pybind11::detail::cast_is_temporary_value_reference<ret_type>::value) {           \
                static pybind11::detail::override_caster_t<ret_type> caster;                      \
                return pybind11::detail::cast_ref<ret_type>(std::move(o), caster);                \
            }                                                                                     \
            return pybind11::detail::cast_safe<ret_type>(std::move(o));                           \
        }                                                                                         \
    } while (false)

/** \rst
    Macro to populate the virtual method in the trampoline class. This macro tries to look up a method named 'fn'
    from the Python side, deals with the :ref:`gil` and necessary argument conversions to call this method and return
    the appropriate type. See :ref:`overriding_virtuals` for more information. This macro should be used when the method
    name in C is not the same as the method name in Python. For example with `__str__`.

    .. code-block:: cpp

      std::string toString() override {
        PYBIND11_OVERRIDE_NAME(
            std::string, // Return type (ret_type)
            Animal,      // Parent class (cname)
            "__str__",   // Name of method in Python (name)
            toString,    // Name of function in C++ (fn)
        );
      }
\endrst */
#define PYBIND11_OVERRIDE_NAME(ret_type, cname, name, fn, ...) \
    do { \
        PYBIND11_OVERRIDE_IMPL(PYBIND11_TYPE(ret_type), PYBIND11_TYPE(cname), name, __VA_ARGS__); \
        return cname::fn(__VA_ARGS__); \
    } while (false)

/** \rst
    Macro for pure virtual functions, this function is identical to :c:macro:`PYBIND11_OVERRIDE_NAME`, except that it
    throws if no override can be found.
\endrst */
#define PYBIND11_OVERRIDE_PURE_NAME(ret_type, cname, name, fn, ...) \
    do { \
        PYBIND11_OVERRIDE_IMPL(PYBIND11_TYPE(ret_type), PYBIND11_TYPE(cname), name, __VA_ARGS__); \
        pybind11::pybind11_fail("Tried to call pure virtual function \"" PYBIND11_STRINGIFY(cname) "::" name "\""); \
    } while (false)

/** \rst
    Macro to populate the virtual method in the trampoline class. This macro tries to look up the method
    from the Python side, deals with the :ref:`gil` and necessary argument conversions to call this method and return
    the appropriate type. This macro should be used if the method name in C and in Python are identical.
    See :ref:`overriding_virtuals` for more information.

    .. code-block:: cpp

      class PyAnimal : public Animal {
      public:
          // Inherit the constructors
          using Animal::Animal;

          // Trampoline (need one for each virtual function)
          std::string go(int n_times) override {
              PYBIND11_OVERRIDE_PURE(
                  std::string, // Return type (ret_type)
                  Animal,      // Parent class (cname)
                  go,          // Name of function in C++ (must match Python name) (fn)
                  n_times      // Argument(s) (...)
              );
          }
      };
\endrst */
#define PYBIND11_OVERRIDE(ret_type, cname, fn, ...) \
    PYBIND11_OVERRIDE_NAME(PYBIND11_TYPE(ret_type), PYBIND11_TYPE(cname), #fn, fn, __VA_ARGS__)

/** \rst
    Macro for pure virtual functions, this function is identical to :c:macro:`PYBIND11_OVERRIDE`, except that it throws
    if no override can be found.
\endrst */
#define PYBIND11_OVERRIDE_PURE(ret_type, cname, fn, ...) \
    PYBIND11_OVERRIDE_PURE_NAME(PYBIND11_TYPE(ret_type), PYBIND11_TYPE(cname), #fn, fn, __VA_ARGS__)


// Deprecated versions

PYBIND11_DEPRECATED("get_type_overload has been deprecated")
inline function get_type_overload(const void *this_ptr, const detail::type_info *this_type, const char *name) {
    return detail::get_type_override(this_ptr, this_type, name);
}

template <class T>
inline function get_overload(const T *this_ptr, const char *name) {
    return get_override(this_ptr, name);
}

#define PYBIND11_OVERLOAD_INT(ret_type, cname, name, ...) \
    PYBIND11_OVERRIDE_IMPL(PYBIND11_TYPE(ret_type), PYBIND11_TYPE(cname), name, __VA_ARGS__)
#define PYBIND11_OVERLOAD_NAME(ret_type, cname, name, fn, ...) \
    PYBIND11_OVERRIDE_NAME(PYBIND11_TYPE(ret_type), PYBIND11_TYPE(cname), name, fn, __VA_ARGS__)
#define PYBIND11_OVERLOAD_PURE_NAME(ret_type, cname, name, fn, ...) \
    PYBIND11_OVERRIDE_PURE_NAME(PYBIND11_TYPE(ret_type), PYBIND11_TYPE(cname), name, fn, __VA_ARGS__);
#define PYBIND11_OVERLOAD(ret_type, cname, fn, ...) \
    PYBIND11_OVERRIDE(PYBIND11_TYPE(ret_type), PYBIND11_TYPE(cname), fn, __VA_ARGS__)
#define PYBIND11_OVERLOAD_PURE(ret_type, cname, fn, ...) \
    PYBIND11_OVERRIDE_PURE(PYBIND11_TYPE(ret_type), PYBIND11_TYPE(cname), fn, __VA_ARGS__);

PYBIND11_NAMESPACE_END(PYBIND11_NAMESPACE)

#if defined(__GNUC__) && __GNUC__ == 7
#    pragma GCC diagnostic pop // -Wnoexcept-type
#endif<|MERGE_RESOLUTION|>--- conflicted
+++ resolved
@@ -11,13 +11,6 @@
 
 #pragma once
 
-<<<<<<< HEAD
-// Legacy pragma warning block moved to separate file, to enable iwyu cleanup of newly developed
-// code, without having to open up this can of worms. #HelpAppreciated cleaning this up.
-#include "detail/pragma_warning_block.h"
-
-=======
->>>>>>> 1bcd94c4
 #include "attr.h"
 #include "gil.h"
 #include "options.h"
