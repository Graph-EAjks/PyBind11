--- conflicted
+++ resolved
@@ -11,17 +11,9 @@
 
 #pragma once
 
-<<<<<<< HEAD
 // Legacy pragma warning block moved to separate file, to enable iwyu cleanup of newly developed
 // code, without having to open up this can of worms. #HelpAppreciated cleaning this up.
 #include "detail/pragma_warning_block.h"
-=======
-#if defined(__GNUG__) && !defined(__clang__) && !defined(__INTEL_COMPILER)
-#  pragma GCC diagnostic push
-#  pragma GCC diagnostic ignored "-Wunused-but-set-parameter"
-#  pragma GCC diagnostic ignored "-Wattributes"
-#endif
->>>>>>> dcbda8d7
 
 #include "attr.h"
 #include "gil.h"
