/*
    pybind11/detail/internals.h: Internal data structure and related functions

    Copyright (c) 2017 Wenzel Jakob <wenzel.jakob@epfl.ch>

    All rights reserved. Use of this source code is governed by a
    BSD-style license that can be found in the LICENSE file.
*/

#pragma once

<<<<<<< HEAD
#include "common.h"

#if defined(PYBIND11_SIMPLE_GIL_MANAGEMENT)
#    include <pybind11/gil.h>
#endif

#include <pybind11/pytypes.h>
=======
#include <pybind11/conduit/pybind11_platform_abi_id.h>
#include <pybind11/gil_simple.h>
#include <pybind11/pytypes.h>
#include <pybind11/trampoline_self_life_support.h>

#include "common.h"
#include "struct_smart_holder.h"
>>>>>>> ed5057de

#include <atomic>
#include <exception>
#include <mutex>
#include <thread>

/// Tracks the `internals` and `type_info` ABI version independent of the main library version.
///
/// Some portions of the code use an ABI that is conditional depending on this
/// version number.  That allows ABI-breaking changes to be "pre-implemented".
/// Once the default version number is incremented, the conditional logic that
/// no longer applies can be removed.  Additionally, users that need not
/// maintain ABI compatibility can increase the version number in order to take
/// advantage of any functionality/efficiency improvements that depend on the
/// newer ABI.
///
/// WARNING: If you choose to manually increase the ABI version, note that
/// pybind11 may not be tested as thoroughly with a non-default ABI version, and
/// further ABI-incompatible changes may be made before the ABI is officially
/// changed to the new version.
#ifndef PYBIND11_INTERNALS_VERSION
#    define PYBIND11_INTERNALS_VERSION 11
#endif

#if PYBIND11_INTERNALS_VERSION < 11
#    error "PYBIND11_INTERNALS_VERSION 11 is the minimum for all platforms for pybind11v3."
#endif

PYBIND11_NAMESPACE_BEGIN(PYBIND11_NAMESPACE)

using ExceptionTranslator = void (*)(std::exception_ptr);

// The old Python Thread Local Storage (TLS) API is deprecated in Python 3.7 in favor of the new
// Thread Specific Storage (TSS) API.
// Avoid unnecessary allocation of `Py_tss_t`, since we cannot use
// `Py_LIMITED_API` anyway.
#define PYBIND11_TLS_KEY_REF Py_tss_t &
#if defined(__clang__)
#    define PYBIND11_TLS_KEY_INIT(var)                                                            \
        _Pragma("clang diagnostic push")                                         /**/             \
            _Pragma("clang diagnostic ignored \"-Wmissing-field-initializers\"") /**/             \
            Py_tss_t var                                                                          \
            = Py_tss_NEEDS_INIT;                                                                  \
        _Pragma("clang diagnostic pop")
#elif defined(__GNUC__) && !defined(__INTEL_COMPILER)
#    define PYBIND11_TLS_KEY_INIT(var)                                                            \
        _Pragma("GCC diagnostic push")                                         /**/               \
            _Pragma("GCC diagnostic ignored \"-Wmissing-field-initializers\"") /**/               \
            Py_tss_t var                                                                          \
            = Py_tss_NEEDS_INIT;                                                                  \
        _Pragma("GCC diagnostic pop")
#else
#    define PYBIND11_TLS_KEY_INIT(var) Py_tss_t var = Py_tss_NEEDS_INIT;
#endif
#define PYBIND11_TLS_KEY_CREATE(var) (PyThread_tss_create(&(var)) == 0)
#define PYBIND11_TLS_GET_VALUE(key) PyThread_tss_get(&(key))
#define PYBIND11_TLS_REPLACE_VALUE(key, value) PyThread_tss_set(&(key), (value))
#define PYBIND11_TLS_DELETE_VALUE(key) PyThread_tss_set(&(key), nullptr)
#define PYBIND11_TLS_FREE(key) PyThread_tss_delete(&(key))

/// A smart-pointer-like wrapper around a thread-specific value. get/set of the pointer applies to
/// the current thread only.
template <typename T>
class thread_specific_storage {
public:
    thread_specific_storage() {
        // NOLINTNEXTLINE(bugprone-assignment-in-if-condition)
        if (!PYBIND11_TLS_KEY_CREATE(key_)) {
            pybind11_fail(
                "thread_specific_storage constructor: could not initialize the TSS key!");
        }
    }

    ~thread_specific_storage() {
        // This destructor could be called *after* Py_Finalize(). That *SHOULD BE* fine. The
        // following details what happens when PyThread_tss_free is called.
        // PYBIND11_TLS_FREE is PyThread_tss_free on python 3.7+. On older python, it does
        // nothing. PyThread_tss_free calls PyThread_tss_delete and PyMem_RawFree.
        // PyThread_tss_delete just calls TlsFree (on Windows) or pthread_key_delete (on *NIX).
        // Neither of those have anything to do with CPython internals. PyMem_RawFree *requires*
        // that the `key` be allocated with the CPython allocator (as it is by
        // PyThread_tss_create).
        PYBIND11_TLS_FREE(key_);
    }

    thread_specific_storage(thread_specific_storage const &) = delete;
    thread_specific_storage(thread_specific_storage &&) = delete;
    thread_specific_storage &operator=(thread_specific_storage const &) = delete;
    thread_specific_storage &operator=(thread_specific_storage &&) = delete;

    T *get() const { return reinterpret_cast<T *>(PYBIND11_TLS_GET_VALUE(key_)); }

    T &operator*() const { return *get(); }
    explicit operator T *() const { return get(); }
    explicit operator bool() const { return get() != nullptr; }

    void set(T *val) { PYBIND11_TLS_REPLACE_VALUE(key_, reinterpret_cast<void *>(val)); }
    void reset(T *p = nullptr) { set(p); }
    thread_specific_storage &operator=(T *pval) {
        set(pval);
        return *this;
    }

private:
    PYBIND11_TLS_KEY_INIT(mutable key_)
};

PYBIND11_NAMESPACE_BEGIN(detail)

constexpr const char *internals_function_record_capsule_name = "pybind11_function_record_capsule";

// Forward declarations
inline PyTypeObject *make_static_property_type();
inline PyTypeObject *make_default_metaclass();
inline PyObject *make_object_base_type(PyTypeObject *metaclass);
inline void translate_exception(std::exception_ptr p);

// Python loads modules by default with dlopen with the RTLD_LOCAL flag; under libc++ and possibly
// other STLs, this means `typeid(A)` from one module won't equal `typeid(A)` from another module
// even when `A` is the same, non-hidden-visibility type (e.g. from a common include).  Under
// libstdc++, this doesn't happen: equality and the type_index hash are based on the type name,
// which works.  If not under a known-good stl, provide our own name-based hash and equality
// functions that use the type name.
#if !defined(_LIBCPP_VERSION)
inline bool same_type(const std::type_info &lhs, const std::type_info &rhs) { return lhs == rhs; }
using type_hash = std::hash<std::type_index>;
using type_equal_to = std::equal_to<std::type_index>;
#else
inline bool same_type(const std::type_info &lhs, const std::type_info &rhs) {
    return lhs.name() == rhs.name() || std::strcmp(lhs.name(), rhs.name()) == 0;
}

struct type_hash {
    size_t operator()(const std::type_index &t) const {
        size_t hash = 5381;
        const char *ptr = t.name();
        while (auto c = static_cast<unsigned char>(*ptr++)) {
            hash = (hash * 33) ^ c;
        }
        return hash;
    }
};

struct type_equal_to {
    bool operator()(const std::type_index &lhs, const std::type_index &rhs) const {
        return lhs.name() == rhs.name() || std::strcmp(lhs.name(), rhs.name()) == 0;
    }
};
#endif

template <typename value_type>
using type_map = std::unordered_map<std::type_index, value_type, type_hash, type_equal_to>;

struct override_hash {
    inline size_t operator()(const std::pair<const PyObject *, const char *> &v) const {
        size_t value = std::hash<const void *>()(v.first);
        value ^= std::hash<const void *>()(v.second) + 0x9e3779b9 + (value << 6) + (value >> 2);
        return value;
    }
};

using instance_map = std::unordered_multimap<const void *, instance *>;

#ifdef Py_GIL_DISABLED
// Wrapper around PyMutex to provide BasicLockable semantics
class pymutex {
    PyMutex mutex;

public:
    pymutex() : mutex({}) {}
    void lock() { PyMutex_Lock(&mutex); }
    void unlock() { PyMutex_Unlock(&mutex); }
};

// Instance map shards are used to reduce mutex contention in free-threaded Python.
struct instance_map_shard {
    instance_map registered_instances;
    pymutex mutex;
    // alignas(64) would be better, but causes compile errors in macOS before 10.14 (see #5200)
    char padding[64 - (sizeof(instance_map) + sizeof(pymutex)) % 64];
};

static_assert(sizeof(instance_map_shard) % 64 == 0,
              "instance_map_shard size is not a multiple of 64 bytes");
<<<<<<< HEAD
#endif
=======

inline uint64_t round_up_to_next_pow2(uint64_t x) {
    // Round-up to the next power of two.
    // See https://graphics.stanford.edu/~seander/bithacks.html#RoundUpPowerOf2
    x--;
    x |= (x >> 1);
    x |= (x >> 2);
    x |= (x >> 4);
    x |= (x >> 8);
    x |= (x >> 16);
    x |= (x >> 32);
    x++;
    return x;
}
#endif

class loader_life_support;
>>>>>>> ed5057de

/// Internal data structure used to track registered instances and types.
/// Whenever binary incompatible changes are made to this structure,
/// `PYBIND11_INTERNALS_VERSION` must be incremented.
struct internals {
#ifdef Py_GIL_DISABLED
    pymutex mutex;
<<<<<<< HEAD
=======
    pymutex exception_translator_mutex;
>>>>>>> ed5057de
#endif
    // std::type_index -> pybind11's type information
    type_map<type_info *> registered_types_cpp;
    // PyTypeObject* -> base type_info(s)
    std::unordered_map<PyTypeObject *, std::vector<type_info *>> registered_types_py;
#ifdef Py_GIL_DISABLED
    std::unique_ptr<instance_map_shard[]> instance_shards; // void * -> instance*
    size_t instance_shards_mask = 0;
#else
    instance_map registered_instances; // void * -> instance*
#endif
    std::unordered_set<std::pair<const PyObject *, const char *>, override_hash>
        inactive_override_cache;
    type_map<std::vector<bool (*)(PyObject *, void *&)>> direct_conversions;
    std::unordered_map<const PyObject *, std::vector<PyObject *>> patients;
    std::forward_list<ExceptionTranslator> registered_exception_translators;
    std::unordered_map<std::string, void *> shared_data; // Custom data to be shared across
                                                         // extensions
    std::forward_list<std::string> static_strings;       // Stores the std::strings backing
                                                         // detail::c_str()
    PyTypeObject *static_property_type = nullptr;
    PyTypeObject *default_metaclass = nullptr;
    PyObject *instance_base = nullptr;
    // Unused if PYBIND11_SIMPLE_GIL_MANAGEMENT is defined:
    thread_specific_storage<PyThreadState> tstate;
    thread_specific_storage<loader_life_support> loader_life_support_tls;
    // Unused if PYBIND11_SIMPLE_GIL_MANAGEMENT is defined:
    PyInterpreterState *istate = nullptr;

    type_map<PyObject *> native_enum_type_map;

    internals()
        : static_property_type(make_static_property_type()),
          default_metaclass(make_default_metaclass()) {
        PyThreadState *cur_tstate = PyThreadState_Get();
        tstate = cur_tstate;

        istate = cur_tstate->interp;
        registered_exception_translators.push_front(&translate_exception);
#ifdef Py_GIL_DISABLED
        // Scale proportional to the number of cores. 2x is a heuristic to reduce contention.
        auto num_shards
            = static_cast<size_t>(round_up_to_next_pow2(2 * std::thread::hardware_concurrency()));
        if (num_shards == 0) {
            num_shards = 1;
        }
        instance_shards.reset(new instance_map_shard[num_shards]);
        instance_shards_mask = num_shards - 1;
#endif
    }
    internals(const internals &other) = delete;
    internals(internals &&other) = delete;
    internals &operator=(const internals &other) = delete;
    internals &operator=(internals &&other) = delete;
    ~internals() = default;
};

// the internals struct (above) is shared between all the modules. local_internals are only
// for a single module. Any changes made to internals may require an update to
// PYBIND11_INTERNALS_VERSION, breaking backwards compatibility. local_internals is, by design,
// restricted to a single module. Whether a module has local internals or not should not
// impact any other modules, because the only things accessing the local internals is the
// module that contains them.
struct local_internals {
    type_map<type_info *> registered_types_cpp;
    std::forward_list<ExceptionTranslator> registered_exception_translators;
};

enum class holder_enum_t : uint8_t {
    undefined,
    std_unique_ptr, // Default, lacking interop with std::shared_ptr.
    std_shared_ptr, // Lacking interop with std::unique_ptr.
    smart_holder,   // Full std::unique_ptr / std::shared_ptr interop.
    custom_holder,
};

/// Additional type information which does not fit into the PyTypeObject.
/// Changes to this struct also require bumping `PYBIND11_INTERNALS_VERSION`.
struct type_info {
    PyTypeObject *type;
    const std::type_info *cpptype;
    size_t type_size, type_align, holder_size_in_ptrs;
    void *(*operator_new)(size_t);
    void (*init_instance)(instance *, const void *);
    void (*dealloc)(value_and_holder &v_h);

    // Cross-DSO-safe function pointers, to sidestep cross-DSO RTTI issues
    // on platforms like macOS (see PR #5728 for details):
    memory::get_guarded_delete_fn get_memory_guarded_delete = memory::get_guarded_delete;
    get_trampoline_self_life_support_fn get_trampoline_self_life_support = nullptr;

    std::vector<PyObject *(*) (PyObject *, PyTypeObject *)> implicit_conversions;
    std::vector<std::pair<const std::type_info *, void *(*) (void *)>> implicit_casts;
    std::vector<bool (*)(PyObject *, void *&)> *direct_conversions;
    buffer_info *(*get_buffer)(PyObject *, void *) = nullptr;
    void *get_buffer_data = nullptr;
    void *(*module_local_load)(PyObject *, const type_info *) = nullptr;
    holder_enum_t holder_enum_v = holder_enum_t::undefined;
    /* A simple type never occurs as a (direct or indirect) parent
     * of a class that makes use of multiple inheritance.
     * A type can be simple even if it has non-simple ancestors as long as it has no descendants.
     */
    bool simple_type : 1;
    /* True if there is no multiple inheritance in this type's inheritance tree */
    bool simple_ancestors : 1;
    /* true if this is a type registered with py::module_local */
    bool module_local : 1;
};

<<<<<<< HEAD
/// On MSVC, debug and release builds are not ABI-compatible!
#if defined(_MSC_VER) && defined(_DEBUG)
#    define PYBIND11_BUILD_TYPE "_debug"
#else
#    define PYBIND11_BUILD_TYPE ""
#endif

/// Let's assume that different compilers are ABI-incompatible.
/// A user can manually set this string if they know their
/// compiler is compatible.
#ifndef PYBIND11_COMPILER_TYPE
#    if defined(_MSC_VER)
#        define PYBIND11_COMPILER_TYPE "_msvc"
#    elif defined(__INTEL_COMPILER)
#        define PYBIND11_COMPILER_TYPE "_icc"
#    elif defined(__clang__)
#        define PYBIND11_COMPILER_TYPE "_clang"
#    elif defined(__PGI)
#        define PYBIND11_COMPILER_TYPE "_pgi"
#    elif defined(__MINGW32__)
#        define PYBIND11_COMPILER_TYPE "_mingw"
#    elif defined(__CYGWIN__)
#        define PYBIND11_COMPILER_TYPE "_gcc_cygwin"
#    elif defined(__GNUC__)
#        define PYBIND11_COMPILER_TYPE "_gcc"
#    else
#        define PYBIND11_COMPILER_TYPE "_unknown"
#    endif
#endif

/// Also standard libs
#ifndef PYBIND11_STDLIB
#    if defined(_LIBCPP_VERSION)
#        define PYBIND11_STDLIB "_libcpp"
#    elif defined(__GLIBCXX__) || defined(__GLIBCPP__)
#        define PYBIND11_STDLIB "_libstdcpp"
#    else
#        define PYBIND11_STDLIB ""
#    endif
#endif

/// On Linux/OSX, changes in __GXX_ABI_VERSION__ indicate ABI incompatibility.
/// On MSVC, changes in _MSC_VER may indicate ABI incompatibility (#2898).
#ifndef PYBIND11_BUILD_ABI
#    if defined(__GXX_ABI_VERSION)
#        define PYBIND11_BUILD_ABI "_cxxabi" PYBIND11_TOSTRING(__GXX_ABI_VERSION)
#    elif defined(_MSC_VER)
#        define PYBIND11_BUILD_ABI "_mscver" PYBIND11_TOSTRING(_MSC_VER)
#    else
#        define PYBIND11_BUILD_ABI ""
#    endif
#endif

#ifndef PYBIND11_INTERNALS_KIND
#    define PYBIND11_INTERNALS_KIND ""
#endif

#define PYBIND11_PLATFORM_ABI_ID                                                                  \
    PYBIND11_INTERNALS_KIND PYBIND11_COMPILER_TYPE PYBIND11_STDLIB PYBIND11_BUILD_ABI             \
        PYBIND11_BUILD_TYPE

#define PYBIND11_INTERNALS_ID                                                                     \
    "__pybind11_internals_v" PYBIND11_TOSTRING(PYBIND11_INTERNALS_VERSION)                        \
        PYBIND11_PLATFORM_ABI_ID "__"

#define PYBIND11_MODULE_LOCAL_ID                                                                  \
    "__pybind11_module_local_v" PYBIND11_TOSTRING(PYBIND11_INTERNALS_VERSION)                     \
        PYBIND11_PLATFORM_ABI_ID "__"

/// Each module locally stores a pointer to the `internals` data. The data
/// itself is shared among modules with the same `PYBIND11_INTERNALS_ID`.
inline internals **&get_internals_pp() {
    static internals **internals_pp = nullptr;
    return internals_pp;
=======
#define PYBIND11_INTERNALS_ID                                                                     \
    "__pybind11_internals_v" PYBIND11_TOSTRING(PYBIND11_INTERNALS_VERSION)                        \
        PYBIND11_COMPILER_TYPE_LEADING_UNDERSCORE PYBIND11_PLATFORM_ABI_ID "__"

#define PYBIND11_MODULE_LOCAL_ID                                                                  \
    "__pybind11_module_local_v" PYBIND11_TOSTRING(PYBIND11_INTERNALS_VERSION)                     \
        PYBIND11_COMPILER_TYPE_LEADING_UNDERSCORE PYBIND11_PLATFORM_ABI_ID "__"

inline PyThreadState *get_thread_state_unchecked() {
#if defined(PYPY_VERSION) || defined(GRAALVM_PYTHON)
    return PyThreadState_GET();
#elif PY_VERSION_HEX < 0x030D0000
    return _PyThreadState_UncheckedGet();
#else
    return PyThreadState_GetUnchecked();
#endif
>>>>>>> ed5057de
}

/// We use this counter to figure out if there are or have been multiple subinterpreters active at
/// any point. This must never decrease while any interpreter may be running in any thread!
inline std::atomic<int> &get_num_interpreters_seen() {
    static std::atomic<int> counter(0);
    return counter;
}

template <class T,
          enable_if_t<std::is_same<std::nested_exception, remove_cvref_t<T>>::value, int> = 0>
bool handle_nested_exception(const T &exc, const std::exception_ptr &p) {
    std::exception_ptr nested = exc.nested_ptr();
    if (nested != nullptr && nested != p) {
        translate_exception(nested);
        return true;
    }
    return false;
}

template <class T,
          enable_if_t<!std::is_same<std::nested_exception, remove_cvref_t<T>>::value, int> = 0>
bool handle_nested_exception(const T &exc, const std::exception_ptr &p) {
    if (const auto *nep = dynamic_cast<const std::nested_exception *>(std::addressof(exc))) {
        return handle_nested_exception(*nep, p);
    }
    return false;
}

inline bool raise_err(PyObject *exc_type, const char *msg) {
    if (PyErr_Occurred()) {
        raise_from(exc_type, msg);
        return true;
    }
    set_error(exc_type, msg);
    return false;
}

inline void translate_exception(std::exception_ptr p) {
    if (!p) {
        return;
    }
    try {
        std::rethrow_exception(p);
    } catch (error_already_set &e) {
        handle_nested_exception(e, p);
        e.restore();
        return;
    } catch (const builtin_exception &e) {
        // Could not use template since it's an abstract class.
        if (const auto *nep = dynamic_cast<const std::nested_exception *>(std::addressof(e))) {
            handle_nested_exception(*nep, p);
        }
        e.set_error();
        return;
    } catch (const std::bad_alloc &e) {
        handle_nested_exception(e, p);
        raise_err(PyExc_MemoryError, e.what());
        return;
    } catch (const std::domain_error &e) {
        handle_nested_exception(e, p);
        raise_err(PyExc_ValueError, e.what());
        return;
    } catch (const std::invalid_argument &e) {
        handle_nested_exception(e, p);
        raise_err(PyExc_ValueError, e.what());
        return;
    } catch (const std::length_error &e) {
        handle_nested_exception(e, p);
        raise_err(PyExc_ValueError, e.what());
        return;
    } catch (const std::out_of_range &e) {
        handle_nested_exception(e, p);
        raise_err(PyExc_IndexError, e.what());
        return;
    } catch (const std::range_error &e) {
        handle_nested_exception(e, p);
        raise_err(PyExc_ValueError, e.what());
        return;
    } catch (const std::overflow_error &e) {
        handle_nested_exception(e, p);
        raise_err(PyExc_OverflowError, e.what());
        return;
    } catch (const std::exception &e) {
        handle_nested_exception(e, p);
        raise_err(PyExc_RuntimeError, e.what());
        return;
    } catch (const std::nested_exception &e) {
        handle_nested_exception(e, p);
        raise_err(PyExc_RuntimeError, "Caught an unknown nested exception!");
        return;
    } catch (...) {
        raise_err(PyExc_RuntimeError, "Caught an unknown exception!");
        return;
    }
}

#if !defined(__GLIBCXX__)
inline void translate_local_exception(std::exception_ptr p) {
    try {
        if (p) {
            std::rethrow_exception(p);
        }
    } catch (error_already_set &e) {
        e.restore();
        return;
    } catch (const builtin_exception &e) {
        e.set_error();
        return;
    }
}
#endif

inline object get_python_state_dict() {
    object state_dict;
#if defined(PYPY_VERSION) || defined(GRAALVM_PYTHON)
    state_dict = reinterpret_borrow<object>(PyEval_GetBuiltins());
#else
#    if PY_VERSION_HEX < 0x03090000
    PyInterpreterState *istate = _PyInterpreterState_Get();
#    else
    PyInterpreterState *istate = PyInterpreterState_Get();
#    endif
    if (istate) {
        state_dict = reinterpret_borrow<object>(PyInterpreterState_GetDict(istate));
    }
#endif
    if (!state_dict) {
        raise_from(PyExc_SystemError, "pybind11::detail::get_python_state_dict() FAILED");
        throw error_already_set();
    }
    return state_dict;
}

template <typename InternalsType>
class internals_pp_manager {
public:
    using on_fetch_function = void(InternalsType *);
    internals_pp_manager(char const *id, on_fetch_function *on_fetch)
        : holder_id_(id), on_fetch_(on_fetch) {}

    /// Get the current pointer-to-pointer, allocating it if it does not already exist.  May
    /// acquire the GIL. Will never return nullptr.
    std::unique_ptr<InternalsType> *get_pp() {
#ifdef PYBIND11_HAS_SUBINTERPRETER_SUPPORT
        if (get_num_interpreters_seen() > 1) {
            // Whenever the interpreter changes on the current thread we need to invalidate the
            // internals_pp so that it can be pulled from the interpreter's state dict.  That is
            // slow, so we use the current PyThreadState to check if it is necessary.
            auto *tstate = get_thread_state_unchecked();
            if (!tstate || tstate->interp != last_istate_.get()) {
                gil_scoped_acquire_simple gil;
                if (!tstate) {
                    tstate = get_thread_state_unchecked();
                }
                last_istate_ = tstate->interp;
                internals_tls_p_ = get_or_create_pp_in_state_dict();
            }
            return internals_tls_p_.get();
        }
#endif
        if (!internals_singleton_pp_) {
            gil_scoped_acquire_simple gil;
            internals_singleton_pp_ = get_or_create_pp_in_state_dict();
        }
        return internals_singleton_pp_;
    }

    /// Drop all the references we're currently holding.
    void unref() {
#ifdef PYBIND11_HAS_SUBINTERPRETER_SUPPORT
        if (get_num_interpreters_seen() > 1) {
            last_istate_.reset();
            internals_tls_p_.reset();
            return;
        }
#endif
        internals_singleton_pp_ = nullptr;
    }

    void destroy() {
#ifdef PYBIND11_HAS_SUBINTERPRETER_SUPPORT
        if (get_num_interpreters_seen() > 1) {
            auto *tstate = get_thread_state_unchecked();
            // this could be called without an active interpreter, just use what was cached
            if (!tstate || tstate->interp == last_istate_.get()) {
                auto tpp = internals_tls_p_.get();
                if (tpp) {
                    delete tpp;
                }
            }
            unref();
            return;
        }
#endif
        delete internals_singleton_pp_;
        unref();
    }

private:
    std::unique_ptr<InternalsType> *get_or_create_pp_in_state_dict() {
        error_scope err_scope;
        dict state_dict = get_python_state_dict();
        auto internals_obj
            = reinterpret_steal<object>(dict_getitemstringref(state_dict.ptr(), holder_id_));
        std::unique_ptr<InternalsType> *pp = nullptr;
        if (internals_obj) {
            void *raw_ptr = PyCapsule_GetPointer(internals_obj.ptr(), /*name=*/nullptr);
            if (!raw_ptr) {
                raise_from(PyExc_SystemError,
                           "pybind11::detail::internals_pp_manager::get_pp_from_dict() FAILED");
                throw error_already_set();
            }
            pp = reinterpret_cast<std::unique_ptr<InternalsType> *>(raw_ptr);
            if (on_fetch_ && pp) {
                on_fetch_(pp->get());
            }
        } else {
            pp = new std::unique_ptr<InternalsType>;
            // NOLINTNEXTLINE(bugprone-casting-through-void)
            state_dict[holder_id_] = capsule(reinterpret_cast<void *>(pp));
        }
        return pp;
    }

    char const *holder_id_ = nullptr;
    on_fetch_function *on_fetch_ = nullptr;
#ifdef PYBIND11_HAS_SUBINTERPRETER_SUPPORT
    thread_specific_storage<PyInterpreterState> last_istate_;
    thread_specific_storage<std::unique_ptr<InternalsType>> internals_tls_p_;
#endif
<<<<<<< HEAD
        internals_ptr->istate = tstate->interp;
        state_dict[PYBIND11_INTERNALS_ID] = capsule(reinterpret_cast<void *>(internals_pp));
        internals_ptr->registered_exception_translators.push_front(&translate_exception);
        internals_ptr->static_property_type = make_static_property_type();
        internals_ptr->default_metaclass = make_default_metaclass();
        internals_ptr->instance_base = make_object_base_type(internals_ptr->default_metaclass);
#ifdef Py_GIL_DISABLED
        // Scale proportional to the number of cores. 2x is a heuristic to reduce contention.
        auto num_shards
            = static_cast<size_t>(round_up_to_next_pow2(2 * std::thread::hardware_concurrency()));
        if (num_shards == 0) {
            num_shards = 1;
=======
    std::unique_ptr<InternalsType> *internals_singleton_pp_;
};

// If We loaded the internals through `state_dict`, our `error_already_set`
// and `builtin_exception` may be different local classes than the ones set up in the
// initial exception translator, below, so add another for our local exception classes.
//
// libstdc++ doesn't require this (types there are identified only by name)
// libc++ with CPython doesn't require this (types are explicitly exported)
// libc++ with PyPy still need it, awaiting further investigation
#if !defined(__GLIBCXX__)
inline void check_internals_local_exception_translator(internals *internals_ptr) {
    if (internals_ptr) {
        for (auto et : internals_ptr->registered_exception_translators) {
            if (et == &translate_local_exception) {
                return;
            }
>>>>>>> ed5057de
        }
        internals_ptr->registered_exception_translators.push_front(&translate_local_exception);
    }
}
#endif

inline internals_pp_manager<internals> &get_internals_pp_manager() {
#if defined(__GLIBCXX__)
#    define ON_FETCH_FN nullptr
#else
#    define ON_FETCH_FN &check_internals_local_exception_translator
#endif
    static internals_pp_manager<internals> internals_pp_manager(PYBIND11_INTERNALS_ID,
                                                                ON_FETCH_FN);
#undef ON_FETCH_FN
    return internals_pp_manager;
}

/// Return a reference to the current `internals` data
PYBIND11_NOINLINE internals &get_internals() {
    auto &ppmgr = get_internals_pp_manager();
    auto &internals_ptr = *ppmgr.get_pp();
    if (!internals_ptr) {
        // Slow path, something needs fetched from the state dict or created
        gil_scoped_acquire_simple gil;
        error_scope err_scope;
        internals_ptr.reset(new internals());

        if (!internals_ptr->instance_base) {
            // This calls get_internals, so cannot be called from within the internals constructor
            // called above because internals_ptr must be set before get_internals is called again
            internals_ptr->instance_base = make_object_base_type(internals_ptr->default_metaclass);
        }
    }
    return *internals_ptr;
}

inline internals_pp_manager<local_internals> &get_local_internals_pp_manager() {
    // Use the address of this static itself as part of the key, so that the value is uniquely tied
    // to where the module is loaded in memory
    static const std::string this_module_idstr
        = PYBIND11_MODULE_LOCAL_ID
          + std::to_string(reinterpret_cast<uintptr_t>(&this_module_idstr));
    static internals_pp_manager<local_internals> local_internals_pp_manager(
        this_module_idstr.c_str(), nullptr);
    return local_internals_pp_manager;
}

/// Works like `get_internals`, but for things which are locally registered.
inline local_internals &get_local_internals() {
    auto &ppmgr = get_local_internals_pp_manager();
    auto &internals_ptr = *ppmgr.get_pp();
    if (!internals_ptr) {
        internals_ptr.reset(new local_internals());
    }
    return *internals_ptr;
}

#ifdef Py_GIL_DISABLED
#    define PYBIND11_LOCK_INTERNALS(internals) std::unique_lock<pymutex> lock((internals).mutex)
#else
#    define PYBIND11_LOCK_INTERNALS(internals)
#endif

template <typename F>
inline auto with_internals(const F &cb) -> decltype(cb(get_internals())) {
    auto &internals = get_internals();
    PYBIND11_LOCK_INTERNALS(internals);
    return cb(internals);
}

template <typename F>
inline auto with_exception_translators(const F &cb)
    -> decltype(cb(get_internals().registered_exception_translators,
                   get_local_internals().registered_exception_translators)) {
    auto &internals = get_internals();
#ifdef Py_GIL_DISABLED
    std::unique_lock<pymutex> lock((internals).exception_translator_mutex);
#endif
    auto &local_internals = get_local_internals();
    return cb(internals.registered_exception_translators,
              local_internals.registered_exception_translators);
}

inline std::uint64_t mix64(std::uint64_t z) {
    // David Stafford's variant 13 of the MurmurHash3 finalizer popularized
    // by the SplitMix PRNG.
    // https://zimbry.blogspot.com/2011/09/better-bit-mixing-improving-on.html
    z = (z ^ (z >> 30)) * 0xbf58476d1ce4e5b9;
    z = (z ^ (z >> 27)) * 0x94d049bb133111eb;
    return z ^ (z >> 31);
}

template <typename F>
inline auto with_instance_map(const void *ptr, const F &cb)
    -> decltype(cb(std::declval<instance_map &>())) {
    auto &internals = get_internals();

#ifdef Py_GIL_DISABLED
    // Hash address to compute shard, but ignore low bits. We'd like allocations
    // from the same thread/core to map to the same shard and allocations from
    // other threads/cores to map to other shards. Using the high bits is a good
    // heuristic because memory allocators often have a per-thread
    // arena/superblock/segment from which smaller allocations are served.
    auto addr = reinterpret_cast<std::uintptr_t>(ptr);
    auto hash = mix64(static_cast<std::uint64_t>(addr >> 20));
    auto idx = static_cast<size_t>(hash & internals.instance_shards_mask);

    auto &shard = internals.instance_shards[idx];
    std::unique_lock<pymutex> lock(shard.mutex);
    return cb(shard.registered_instances);
#else
    (void) ptr;
    return cb(internals.registered_instances);
#endif
}

// Returns the number of registered instances for testing purposes.  The result may not be
// consistent if other threads are registering or unregistering instances concurrently.
inline size_t num_registered_instances() {
    auto &internals = get_internals();
#ifdef Py_GIL_DISABLED
    size_t count = 0;
    for (size_t i = 0; i <= internals.instance_shards_mask; ++i) {
        auto &shard = internals.instance_shards[i];
        std::unique_lock<pymutex> lock(shard.mutex);
        count += shard.registered_instances.size();
    }
    return count;
#else
    return internals.registered_instances.size();
#endif
}

/// Constructs a std::string with the given arguments, stores it in `internals`, and returns its
/// `c_str()`.  Such strings objects have a long storage duration -- the internal strings are only
/// cleared when the program exits or after interpreter shutdown (when embedding), and so are
/// suitable for c-style strings needed by Python internals (such as PyTypeObject's tp_name).
template <typename... Args>
const char *c_str(Args &&...args) {
    // GCC 4.8 doesn't like parameter unpack within lambda capture, so use
    // PYBIND11_LOCK_INTERNALS.
    auto &internals = get_internals();
    PYBIND11_LOCK_INTERNALS(internals);
    auto &strings = internals.static_strings;
    strings.emplace_front(std::forward<Args>(args)...);
    return strings.front().c_str();
}

PYBIND11_NAMESPACE_END(detail)

/// Returns a named pointer that is shared among all extension modules (using the same
/// pybind11 version) running in the current interpreter. Names starting with underscores
/// are reserved for internal usage. Returns `nullptr` if no matching entry was found.
PYBIND11_NOINLINE void *get_shared_data(const std::string &name) {
    return detail::with_internals([&](detail::internals &internals) {
        auto it = internals.shared_data.find(name);
        return it != internals.shared_data.end() ? it->second : nullptr;
    });
}

/// Set the shared data that can be later recovered by `get_shared_data()`.
PYBIND11_NOINLINE void *set_shared_data(const std::string &name, void *data) {
    return detail::with_internals([&](detail::internals &internals) {
        internals.shared_data[name] = data;
        return data;
    });
}

/// Returns a typed reference to a shared data entry (by using `get_shared_data()`) if
/// such entry exists. Otherwise, a new object of default-constructible type `T` is
/// added to the shared data under the given name and a reference to it is returned.
template <typename T>
T &get_or_create_shared_data(const std::string &name) {
    return *detail::with_internals([&](detail::internals &internals) {
        auto it = internals.shared_data.find(name);
        T *ptr = (T *) (it != internals.shared_data.end() ? it->second : nullptr);
        if (!ptr) {
            ptr = new T();
            internals.shared_data[name] = ptr;
        }
        return ptr;
    });
}

PYBIND11_NAMESPACE_END(PYBIND11_NAMESPACE)<|MERGE_RESOLUTION|>--- conflicted
+++ resolved
@@ -9,15 +9,6 @@
 
 #pragma once
 
-<<<<<<< HEAD
-#include "common.h"
-
-#if defined(PYBIND11_SIMPLE_GIL_MANAGEMENT)
-#    include <pybind11/gil.h>
-#endif
-
-#include <pybind11/pytypes.h>
-=======
 #include <pybind11/conduit/pybind11_platform_abi_id.h>
 #include <pybind11/gil_simple.h>
 #include <pybind11/pytypes.h>
@@ -25,7 +16,6 @@
 
 #include "common.h"
 #include "struct_smart_holder.h"
->>>>>>> ed5057de
 
 #include <atomic>
 #include <exception>
@@ -210,9 +200,6 @@
 
 static_assert(sizeof(instance_map_shard) % 64 == 0,
               "instance_map_shard size is not a multiple of 64 bytes");
-<<<<<<< HEAD
-#endif
-=======
 
 inline uint64_t round_up_to_next_pow2(uint64_t x) {
     // Round-up to the next power of two.
@@ -230,7 +217,6 @@
 #endif
 
 class loader_life_support;
->>>>>>> ed5057de
 
 /// Internal data structure used to track registered instances and types.
 /// Whenever binary incompatible changes are made to this structure,
@@ -238,10 +224,7 @@
 struct internals {
 #ifdef Py_GIL_DISABLED
     pymutex mutex;
-<<<<<<< HEAD
-=======
     pymutex exception_translator_mutex;
->>>>>>> ed5057de
 #endif
     // std::type_index -> pybind11's type information
     type_map<type_info *> registered_types_cpp;
@@ -351,82 +334,6 @@
     bool module_local : 1;
 };
 
-<<<<<<< HEAD
-/// On MSVC, debug and release builds are not ABI-compatible!
-#if defined(_MSC_VER) && defined(_DEBUG)
-#    define PYBIND11_BUILD_TYPE "_debug"
-#else
-#    define PYBIND11_BUILD_TYPE ""
-#endif
-
-/// Let's assume that different compilers are ABI-incompatible.
-/// A user can manually set this string if they know their
-/// compiler is compatible.
-#ifndef PYBIND11_COMPILER_TYPE
-#    if defined(_MSC_VER)
-#        define PYBIND11_COMPILER_TYPE "_msvc"
-#    elif defined(__INTEL_COMPILER)
-#        define PYBIND11_COMPILER_TYPE "_icc"
-#    elif defined(__clang__)
-#        define PYBIND11_COMPILER_TYPE "_clang"
-#    elif defined(__PGI)
-#        define PYBIND11_COMPILER_TYPE "_pgi"
-#    elif defined(__MINGW32__)
-#        define PYBIND11_COMPILER_TYPE "_mingw"
-#    elif defined(__CYGWIN__)
-#        define PYBIND11_COMPILER_TYPE "_gcc_cygwin"
-#    elif defined(__GNUC__)
-#        define PYBIND11_COMPILER_TYPE "_gcc"
-#    else
-#        define PYBIND11_COMPILER_TYPE "_unknown"
-#    endif
-#endif
-
-/// Also standard libs
-#ifndef PYBIND11_STDLIB
-#    if defined(_LIBCPP_VERSION)
-#        define PYBIND11_STDLIB "_libcpp"
-#    elif defined(__GLIBCXX__) || defined(__GLIBCPP__)
-#        define PYBIND11_STDLIB "_libstdcpp"
-#    else
-#        define PYBIND11_STDLIB ""
-#    endif
-#endif
-
-/// On Linux/OSX, changes in __GXX_ABI_VERSION__ indicate ABI incompatibility.
-/// On MSVC, changes in _MSC_VER may indicate ABI incompatibility (#2898).
-#ifndef PYBIND11_BUILD_ABI
-#    if defined(__GXX_ABI_VERSION)
-#        define PYBIND11_BUILD_ABI "_cxxabi" PYBIND11_TOSTRING(__GXX_ABI_VERSION)
-#    elif defined(_MSC_VER)
-#        define PYBIND11_BUILD_ABI "_mscver" PYBIND11_TOSTRING(_MSC_VER)
-#    else
-#        define PYBIND11_BUILD_ABI ""
-#    endif
-#endif
-
-#ifndef PYBIND11_INTERNALS_KIND
-#    define PYBIND11_INTERNALS_KIND ""
-#endif
-
-#define PYBIND11_PLATFORM_ABI_ID                                                                  \
-    PYBIND11_INTERNALS_KIND PYBIND11_COMPILER_TYPE PYBIND11_STDLIB PYBIND11_BUILD_ABI             \
-        PYBIND11_BUILD_TYPE
-
-#define PYBIND11_INTERNALS_ID                                                                     \
-    "__pybind11_internals_v" PYBIND11_TOSTRING(PYBIND11_INTERNALS_VERSION)                        \
-        PYBIND11_PLATFORM_ABI_ID "__"
-
-#define PYBIND11_MODULE_LOCAL_ID                                                                  \
-    "__pybind11_module_local_v" PYBIND11_TOSTRING(PYBIND11_INTERNALS_VERSION)                     \
-        PYBIND11_PLATFORM_ABI_ID "__"
-
-/// Each module locally stores a pointer to the `internals` data. The data
-/// itself is shared among modules with the same `PYBIND11_INTERNALS_ID`.
-inline internals **&get_internals_pp() {
-    static internals **internals_pp = nullptr;
-    return internals_pp;
-=======
 #define PYBIND11_INTERNALS_ID                                                                     \
     "__pybind11_internals_v" PYBIND11_TOSTRING(PYBIND11_INTERNALS_VERSION)                        \
         PYBIND11_COMPILER_TYPE_LEADING_UNDERSCORE PYBIND11_PLATFORM_ABI_ID "__"
@@ -443,7 +350,6 @@
 #else
     return PyThreadState_GetUnchecked();
 #endif
->>>>>>> ed5057de
 }
 
 /// We use this counter to figure out if there are or have been multiple subinterpreters active at
@@ -675,20 +581,6 @@
     thread_specific_storage<PyInterpreterState> last_istate_;
     thread_specific_storage<std::unique_ptr<InternalsType>> internals_tls_p_;
 #endif
-<<<<<<< HEAD
-        internals_ptr->istate = tstate->interp;
-        state_dict[PYBIND11_INTERNALS_ID] = capsule(reinterpret_cast<void *>(internals_pp));
-        internals_ptr->registered_exception_translators.push_front(&translate_exception);
-        internals_ptr->static_property_type = make_static_property_type();
-        internals_ptr->default_metaclass = make_default_metaclass();
-        internals_ptr->instance_base = make_object_base_type(internals_ptr->default_metaclass);
-#ifdef Py_GIL_DISABLED
-        // Scale proportional to the number of cores. 2x is a heuristic to reduce contention.
-        auto num_shards
-            = static_cast<size_t>(round_up_to_next_pow2(2 * std::thread::hardware_concurrency()));
-        if (num_shards == 0) {
-            num_shards = 1;
-=======
     std::unique_ptr<InternalsType> *internals_singleton_pp_;
 };
 
@@ -706,7 +598,6 @@
             if (et == &translate_local_exception) {
                 return;
             }
->>>>>>> ed5057de
         }
         internals_ptr->registered_exception_translators.push_front(&translate_local_exception);
     }
