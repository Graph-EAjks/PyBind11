/*
    pybind11/detail/internals.h: Internal data structure and related functions

    Copyright (c) 2017 Wenzel Jakob <wenzel.jakob@epfl.ch>

    All rights reserved. Use of this source code is governed by a
    BSD-style license that can be found in the LICENSE file.
*/

#pragma once

#include "common.h"

#if defined(PYBIND11_SIMPLE_GIL_MANAGEMENT)
#    include <pybind11/gil.h>
#endif

#include <pybind11/conduit/pybind11_platform_abi_id.h>
#include <pybind11/pytypes.h>

#include <exception>
#include <mutex>
#include <thread>

/// Tracks the `internals` and `type_info` ABI version independent of the main library version.
///
/// Some portions of the code use an ABI that is conditional depending on this
/// version number.  That allows ABI-breaking changes to be "pre-implemented".
/// Once the default version number is incremented, the conditional logic that
/// no longer applies can be removed.  Additionally, users that need not
/// maintain ABI compatibility can increase the version number in order to take
/// advantage of any functionality/efficiency improvements that depend on the
/// newer ABI.
///
/// WARNING: If you choose to manually increase the ABI version, note that
/// pybind11 may not be tested as thoroughly with a non-default ABI version, and
/// further ABI-incompatible changes may be made before the ABI is officially
/// changed to the new version.
#ifndef PYBIND11_INTERNALS_VERSION
<<<<<<< HEAD
#    if PYBIND11_VERSION_MAJOR >= 3
#        define PYBIND11_INTERNALS_VERSION 6
#    elif PY_VERSION_HEX >= 0x030C0000 || defined(_MSC_VER)
// Version bump for Python 3.12+, before first 3.12 beta release.
// Version bump for MSVC piggy-backed on PR #4779. See comments there.
#        ifdef Py_GIL_DISABLED
#            define PYBIND11_INTERNALS_VERSION 6
#        else
#            define PYBIND11_INTERNALS_VERSION 5
#        endif
#    else
#        define PYBIND11_INTERNALS_VERSION 4
#    endif
=======
#    define PYBIND11_INTERNALS_VERSION 6
>>>>>>> c316cf36
#endif

// This requirement is mainly to reduce the support burden (see PR #4570).
static_assert(PY_VERSION_HEX < 0x030C0000 || PYBIND11_INTERNALS_VERSION >= 5,
              "pybind11 ABI version 5 is the minimum for Python 3.12+");
static_assert(PYBIND11_INTERNALS_VERSION >= 4,
              "pybind11 ABI version 4 is the minimum for all platforms.");

PYBIND11_NAMESPACE_BEGIN(PYBIND11_NAMESPACE)

using ExceptionTranslator = void (*)(std::exception_ptr);

PYBIND11_NAMESPACE_BEGIN(detail)

constexpr const char *internals_function_record_capsule_name = "pybind11_function_record_capsule";

// Forward declarations
inline PyTypeObject *make_static_property_type();
inline PyTypeObject *make_default_metaclass();
inline PyObject *make_object_base_type(PyTypeObject *metaclass);

// The old Python Thread Local Storage (TLS) API is deprecated in Python 3.7 in favor of the new
// Thread Specific Storage (TSS) API.
// Avoid unnecessary allocation of `Py_tss_t`, since we cannot use
// `Py_LIMITED_API` anyway.
#if PYBIND11_INTERNALS_VERSION > 4
#    define PYBIND11_TLS_KEY_REF Py_tss_t &
#    if defined(__clang__)
#        define PYBIND11_TLS_KEY_INIT(var)                                                        \
            _Pragma("clang diagnostic push")                                         /**/         \
                _Pragma("clang diagnostic ignored \"-Wmissing-field-initializers\"") /**/         \
                Py_tss_t var                                                                      \
                = Py_tss_NEEDS_INIT;                                                              \
            _Pragma("clang diagnostic pop")
#    elif defined(__GNUC__) && !defined(__INTEL_COMPILER)
#        define PYBIND11_TLS_KEY_INIT(var)                                                        \
            _Pragma("GCC diagnostic push")                                         /**/           \
                _Pragma("GCC diagnostic ignored \"-Wmissing-field-initializers\"") /**/           \
                Py_tss_t var                                                                      \
                = Py_tss_NEEDS_INIT;                                                              \
            _Pragma("GCC diagnostic pop")
#    else
#        define PYBIND11_TLS_KEY_INIT(var) Py_tss_t var = Py_tss_NEEDS_INIT;
#    endif
#    define PYBIND11_TLS_KEY_CREATE(var) (PyThread_tss_create(&(var)) == 0)
#    define PYBIND11_TLS_GET_VALUE(key) PyThread_tss_get(&(key))
#    define PYBIND11_TLS_REPLACE_VALUE(key, value) PyThread_tss_set(&(key), (value))
#    define PYBIND11_TLS_DELETE_VALUE(key) PyThread_tss_set(&(key), nullptr)
#    define PYBIND11_TLS_FREE(key) PyThread_tss_delete(&(key))
#else
#    define PYBIND11_TLS_KEY_REF Py_tss_t *
#    define PYBIND11_TLS_KEY_INIT(var) Py_tss_t *var = nullptr;
#    define PYBIND11_TLS_KEY_CREATE(var)                                                          \
        (((var) = PyThread_tss_alloc()) != nullptr && (PyThread_tss_create((var)) == 0))
#    define PYBIND11_TLS_GET_VALUE(key) PyThread_tss_get((key))
#    define PYBIND11_TLS_REPLACE_VALUE(key, value) PyThread_tss_set((key), (value))
#    define PYBIND11_TLS_DELETE_VALUE(key) PyThread_tss_set((key), nullptr)
#    define PYBIND11_TLS_FREE(key) PyThread_tss_free(key)
#endif

// Python loads modules by default with dlopen with the RTLD_LOCAL flag; under libc++ and possibly
// other STLs, this means `typeid(A)` from one module won't equal `typeid(A)` from another module
// even when `A` is the same, non-hidden-visibility type (e.g. from a common include).  Under
// libstdc++, this doesn't happen: equality and the type_index hash are based on the type name,
// which works.  If not under a known-good stl, provide our own name-based hash and equality
// functions that use the type name.
#if (PYBIND11_INTERNALS_VERSION <= 4 && defined(__GLIBCXX__))                                     \
    || (PYBIND11_INTERNALS_VERSION >= 5 && !defined(_LIBCPP_VERSION))
inline bool same_type(const std::type_info &lhs, const std::type_info &rhs) { return lhs == rhs; }
using type_hash = std::hash<std::type_index>;
using type_equal_to = std::equal_to<std::type_index>;
#else
inline bool same_type(const std::type_info &lhs, const std::type_info &rhs) {
    return lhs.name() == rhs.name() || std::strcmp(lhs.name(), rhs.name()) == 0;
}

struct type_hash {
    size_t operator()(const std::type_index &t) const {
        size_t hash = 5381;
        const char *ptr = t.name();
        while (auto c = static_cast<unsigned char>(*ptr++)) {
            hash = (hash * 33) ^ c;
        }
        return hash;
    }
};

struct type_equal_to {
    bool operator()(const std::type_index &lhs, const std::type_index &rhs) const {
        return lhs.name() == rhs.name() || std::strcmp(lhs.name(), rhs.name()) == 0;
    }
};
#endif

template <typename value_type>
using type_map = std::unordered_map<std::type_index, value_type, type_hash, type_equal_to>;

struct override_hash {
    inline size_t operator()(const std::pair<const PyObject *, const char *> &v) const {
        size_t value = std::hash<const void *>()(v.first);
        value ^= std::hash<const void *>()(v.second) + 0x9e3779b9 + (value << 6) + (value >> 2);
        return value;
    }
};

using instance_map = std::unordered_multimap<const void *, instance *>;

#ifdef Py_GIL_DISABLED
// Wrapper around PyMutex to provide BasicLockable semantics
class pymutex {
    PyMutex mutex;

public:
    pymutex() : mutex({}) {}
    void lock() { PyMutex_Lock(&mutex); }
    void unlock() { PyMutex_Unlock(&mutex); }
};

// Instance map shards are used to reduce mutex contention in free-threaded Python.
struct instance_map_shard {
    instance_map registered_instances;
    pymutex mutex;
    // alignas(64) would be better, but causes compile errors in macOS before 10.14 (see #5200)
    char padding[64 - (sizeof(instance_map) + sizeof(pymutex)) % 64];
};

static_assert(sizeof(instance_map_shard) % 64 == 0,
              "instance_map_shard size is not a multiple of 64 bytes");
#endif

/// Internal data structure used to track registered instances and types.
/// Whenever binary incompatible changes are made to this structure,
/// `PYBIND11_INTERNALS_VERSION` must be incremented.
struct internals {
#ifdef Py_GIL_DISABLED
    pymutex mutex;
    pymutex exception_translator_mutex;
#endif
    // std::type_index -> pybind11's type information
    type_map<type_info *> registered_types_cpp;
    // PyTypeObject* -> base type_info(s)
    std::unordered_map<PyTypeObject *, std::vector<type_info *>> registered_types_py;
#ifdef Py_GIL_DISABLED
    std::unique_ptr<instance_map_shard[]> instance_shards; // void * -> instance*
    size_t instance_shards_mask;
#else
    instance_map registered_instances; // void * -> instance*
#endif
    std::unordered_set<std::pair<const PyObject *, const char *>, override_hash>
        inactive_override_cache;
    type_map<std::vector<bool (*)(PyObject *, void *&)>> direct_conversions;
    std::unordered_map<const PyObject *, std::vector<PyObject *>> patients;
    std::forward_list<ExceptionTranslator> registered_exception_translators;
    std::unordered_map<std::string, void *> shared_data; // Custom data to be shared across
                                                         // extensions
#if PYBIND11_INTERNALS_VERSION == 4
    std::vector<PyObject *> unused_loader_patient_stack_remove_at_v5;
#endif
    std::forward_list<std::string> static_strings; // Stores the std::strings backing
                                                   // detail::c_str()
    PyTypeObject *static_property_type;
    PyTypeObject *default_metaclass;
    PyObject *instance_base;
    // Unused if PYBIND11_SIMPLE_GIL_MANAGEMENT is defined:
    PYBIND11_TLS_KEY_INIT(tstate)
#if PYBIND11_INTERNALS_VERSION > 4
    PYBIND11_TLS_KEY_INIT(loader_life_support_tls_key)
#endif // PYBIND11_INTERNALS_VERSION > 4
    // Unused if PYBIND11_SIMPLE_GIL_MANAGEMENT is defined:
    PyInterpreterState *istate = nullptr;

#if PYBIND11_INTERNALS_VERSION > 4
    // Note that we have to use a std::string to allocate memory to ensure a unique address
    // We want unique addresses since we use pointer equality to compare function records
    std::string function_record_capsule_name = internals_function_record_capsule_name;
#endif

    internals() = default;
    internals(const internals &other) = delete;
    internals &operator=(const internals &other) = delete;
    ~internals() {
#if PYBIND11_INTERNALS_VERSION > 4
        PYBIND11_TLS_FREE(loader_life_support_tls_key);
#endif // PYBIND11_INTERNALS_VERSION > 4

        // This destructor is called *after* Py_Finalize() in finalize_interpreter().
        // That *SHOULD BE* fine. The following details what happens when PyThread_tss_free is
        // called. PYBIND11_TLS_FREE is PyThread_tss_free on python 3.7+. On older python, it does
        // nothing. PyThread_tss_free calls PyThread_tss_delete and PyMem_RawFree.
        // PyThread_tss_delete just calls TlsFree (on Windows) or pthread_key_delete (on *NIX).
        // Neither of those have anything to do with CPython internals. PyMem_RawFree *requires*
        // that the `tstate` be allocated with the CPython allocator.
        PYBIND11_TLS_FREE(tstate);
    }
};

#if PYBIND11_INTERNALS_VERSION >= 6

#    define PYBIND11_HAS_INTERNALS_WITH_SMART_HOLDER_SUPPORT

enum class holder_enum_t : uint8_t {
    undefined,
    std_unique_ptr, // Default, lacking interop with std::shared_ptr.
    std_shared_ptr, // Lacking interop with std::unique_ptr.
    smart_holder,   // Full std::unique_ptr / std::shared_ptr interop.
    custom_holder,
};

#endif

#if defined(PYBIND11_HAS_INTERNALS_WITH_SMART_HOLDER_SUPPORT)                                     \
    && !defined(PYBIND11_SMART_HOLDER_DISABLE)
#    define PYBIND11_SMART_HOLDER_ENABLED
#endif

/// Additional type information which does not fit into the PyTypeObject.
/// Changes to this struct also require bumping `PYBIND11_INTERNALS_VERSION`.
struct type_info {
    PyTypeObject *type;
    const std::type_info *cpptype;
    size_t type_size, type_align, holder_size_in_ptrs;
    void *(*operator_new)(size_t);
    void (*init_instance)(instance *, const void *);
    void (*dealloc)(value_and_holder &v_h);
    std::vector<PyObject *(*) (PyObject *, PyTypeObject *)> implicit_conversions;
    std::vector<std::pair<const std::type_info *, void *(*) (void *)>> implicit_casts;
    std::vector<bool (*)(PyObject *, void *&)> *direct_conversions;
    buffer_info *(*get_buffer)(PyObject *, void *) = nullptr;
    void *get_buffer_data = nullptr;
    void *(*module_local_load)(PyObject *, const type_info *) = nullptr;
    /* A simple type never occurs as a (direct or indirect) parent
     * of a class that makes use of multiple inheritance.
     * A type can be simple even if it has non-simple ancestors as long as it has no descendants.
     */
    bool simple_type : 1;
    /* True if there is no multiple inheritance in this type's inheritance tree */
    bool simple_ancestors : 1;
    /* for base vs derived holder_type checks */
    // SMART_HOLDER_BAKEIN_FOLLOW_ON: Remove default_holder member here and
    // produce better error messages in the places where it is currently used.
    bool default_holder : 1;
    /* true if this is a type registered with py::module_local */
    bool module_local : 1;
#ifdef PYBIND11_HAS_INTERNALS_WITH_SMART_HOLDER_SUPPORT
    holder_enum_t holder_enum_v = holder_enum_t::undefined;
#endif
};

#define PYBIND11_INTERNALS_ID                                                                     \
    "__pybind11_internals_v" PYBIND11_TOSTRING(PYBIND11_INTERNALS_VERSION)                        \
        PYBIND11_COMPILER_TYPE_LEADING_UNDERSCORE PYBIND11_PLATFORM_ABI_ID "__"

#define PYBIND11_MODULE_LOCAL_ID                                                                  \
    "__pybind11_module_local_v" PYBIND11_TOSTRING(PYBIND11_INTERNALS_VERSION)                     \
        PYBIND11_COMPILER_TYPE_LEADING_UNDERSCORE PYBIND11_PLATFORM_ABI_ID "__"

/// Each module locally stores a pointer to the `internals` data. The data
/// itself is shared among modules with the same `PYBIND11_INTERNALS_ID`.
inline internals **&get_internals_pp() {
    static internals **internals_pp = nullptr;
    return internals_pp;
}

// forward decl
inline void translate_exception(std::exception_ptr);

template <class T,
          enable_if_t<std::is_same<std::nested_exception, remove_cvref_t<T>>::value, int> = 0>
bool handle_nested_exception(const T &exc, const std::exception_ptr &p) {
    std::exception_ptr nested = exc.nested_ptr();
    if (nested != nullptr && nested != p) {
        translate_exception(nested);
        return true;
    }
    return false;
}

template <class T,
          enable_if_t<!std::is_same<std::nested_exception, remove_cvref_t<T>>::value, int> = 0>
bool handle_nested_exception(const T &exc, const std::exception_ptr &p) {
    if (const auto *nep = dynamic_cast<const std::nested_exception *>(std::addressof(exc))) {
        return handle_nested_exception(*nep, p);
    }
    return false;
}

inline bool raise_err(PyObject *exc_type, const char *msg) {
    if (PyErr_Occurred()) {
        raise_from(exc_type, msg);
        return true;
    }
    set_error(exc_type, msg);
    return false;
}

inline void translate_exception(std::exception_ptr p) {
    if (!p) {
        return;
    }
    try {
        std::rethrow_exception(p);
    } catch (error_already_set &e) {
        handle_nested_exception(e, p);
        e.restore();
        return;
    } catch (const builtin_exception &e) {
        // Could not use template since it's an abstract class.
        if (const auto *nep = dynamic_cast<const std::nested_exception *>(std::addressof(e))) {
            handle_nested_exception(*nep, p);
        }
        e.set_error();
        return;
    } catch (const std::bad_alloc &e) {
        handle_nested_exception(e, p);
        raise_err(PyExc_MemoryError, e.what());
        return;
    } catch (const std::domain_error &e) {
        handle_nested_exception(e, p);
        raise_err(PyExc_ValueError, e.what());
        return;
    } catch (const std::invalid_argument &e) {
        handle_nested_exception(e, p);
        raise_err(PyExc_ValueError, e.what());
        return;
    } catch (const std::length_error &e) {
        handle_nested_exception(e, p);
        raise_err(PyExc_ValueError, e.what());
        return;
    } catch (const std::out_of_range &e) {
        handle_nested_exception(e, p);
        raise_err(PyExc_IndexError, e.what());
        return;
    } catch (const std::range_error &e) {
        handle_nested_exception(e, p);
        raise_err(PyExc_ValueError, e.what());
        return;
    } catch (const std::overflow_error &e) {
        handle_nested_exception(e, p);
        raise_err(PyExc_OverflowError, e.what());
        return;
    } catch (const std::exception &e) {
        handle_nested_exception(e, p);
        raise_err(PyExc_RuntimeError, e.what());
        return;
    } catch (const std::nested_exception &e) {
        handle_nested_exception(e, p);
        raise_err(PyExc_RuntimeError, "Caught an unknown nested exception!");
        return;
    } catch (...) {
        raise_err(PyExc_RuntimeError, "Caught an unknown exception!");
        return;
    }
}

#if !defined(__GLIBCXX__)
inline void translate_local_exception(std::exception_ptr p) {
    try {
        if (p) {
            std::rethrow_exception(p);
        }
    } catch (error_already_set &e) {
        e.restore();
        return;
    } catch (const builtin_exception &e) {
        e.set_error();
        return;
    }
}
#endif

inline object get_python_state_dict() {
    object state_dict;
#if PYBIND11_INTERNALS_VERSION <= 4 || defined(PYPY_VERSION) || defined(GRAALVM_PYTHON)
    state_dict = reinterpret_borrow<object>(PyEval_GetBuiltins());
#else
#    if PY_VERSION_HEX < 0x03090000
    PyInterpreterState *istate = _PyInterpreterState_Get();
#    else
    PyInterpreterState *istate = PyInterpreterState_Get();
#    endif
    if (istate) {
        state_dict = reinterpret_borrow<object>(PyInterpreterState_GetDict(istate));
    }
#endif
    if (!state_dict) {
        raise_from(PyExc_SystemError, "pybind11::detail::get_python_state_dict() FAILED");
        throw error_already_set();
    }
    return state_dict;
}

inline object get_internals_obj_from_state_dict(handle state_dict) {
    return reinterpret_steal<object>(
        dict_getitemstringref(state_dict.ptr(), PYBIND11_INTERNALS_ID));
}

inline internals **get_internals_pp_from_capsule(handle obj) {
    void *raw_ptr = PyCapsule_GetPointer(obj.ptr(), /*name=*/nullptr);
    if (raw_ptr == nullptr) {
        raise_from(PyExc_SystemError, "pybind11::detail::get_internals_pp_from_capsule() FAILED");
        throw error_already_set();
    }
    return static_cast<internals **>(raw_ptr);
}

inline uint64_t round_up_to_next_pow2(uint64_t x) {
    // Round-up to the next power of two.
    // See https://graphics.stanford.edu/~seander/bithacks.html#RoundUpPowerOf2
    x--;
    x |= (x >> 1);
    x |= (x >> 2);
    x |= (x >> 4);
    x |= (x >> 8);
    x |= (x >> 16);
    x |= (x >> 32);
    x++;
    return x;
}

/// Return a reference to the current `internals` data
PYBIND11_NOINLINE internals &get_internals() {
    auto **&internals_pp = get_internals_pp();
    if (internals_pp && *internals_pp) {
        return **internals_pp;
    }

#if defined(PYBIND11_SIMPLE_GIL_MANAGEMENT)
    gil_scoped_acquire gil;
#else
    // Ensure that the GIL is held since we will need to make Python calls.
    // Cannot use py::gil_scoped_acquire here since that constructor calls get_internals.
    struct gil_scoped_acquire_local {
        gil_scoped_acquire_local() : state(PyGILState_Ensure()) {}
        gil_scoped_acquire_local(const gil_scoped_acquire_local &) = delete;
        gil_scoped_acquire_local &operator=(const gil_scoped_acquire_local &) = delete;
        ~gil_scoped_acquire_local() { PyGILState_Release(state); }
        const PyGILState_STATE state;
    } gil;
#endif
    error_scope err_scope;

    dict state_dict = get_python_state_dict();
    if (object internals_obj = get_internals_obj_from_state_dict(state_dict)) {
        internals_pp = get_internals_pp_from_capsule(internals_obj);
    }
    if (internals_pp && *internals_pp) {
        // We loaded the internals through `state_dict`, which means that our `error_already_set`
        // and `builtin_exception` may be different local classes than the ones set up in the
        // initial exception translator, below, so add another for our local exception classes.
        //
        // libstdc++ doesn't require this (types there are identified only by name)
        // libc++ with CPython doesn't require this (types are explicitly exported)
        // libc++ with PyPy still need it, awaiting further investigation
#if !defined(__GLIBCXX__)
        (*internals_pp)->registered_exception_translators.push_front(&translate_local_exception);
#endif
    } else {
        if (!internals_pp) {
            internals_pp = new internals *();
        }
        auto *&internals_ptr = *internals_pp;
        internals_ptr = new internals();

        PyThreadState *tstate = PyThreadState_Get();
        // NOLINTNEXTLINE(bugprone-assignment-in-if-condition)
        if (!PYBIND11_TLS_KEY_CREATE(internals_ptr->tstate)) {
            pybind11_fail("get_internals: could not successfully initialize the tstate TSS key!");
        }
        PYBIND11_TLS_REPLACE_VALUE(internals_ptr->tstate, tstate);

#if PYBIND11_INTERNALS_VERSION > 4
        // NOLINTNEXTLINE(bugprone-assignment-in-if-condition)
        if (!PYBIND11_TLS_KEY_CREATE(internals_ptr->loader_life_support_tls_key)) {
            pybind11_fail("get_internals: could not successfully initialize the "
                          "loader_life_support TSS key!");
        }
#endif
        internals_ptr->istate = tstate->interp;
        state_dict[PYBIND11_INTERNALS_ID] = capsule(reinterpret_cast<void *>(internals_pp));
        internals_ptr->registered_exception_translators.push_front(&translate_exception);
        internals_ptr->static_property_type = make_static_property_type();
        internals_ptr->default_metaclass = make_default_metaclass();
        internals_ptr->instance_base = make_object_base_type(internals_ptr->default_metaclass);
#ifdef Py_GIL_DISABLED
        // Scale proportional to the number of cores. 2x is a heuristic to reduce contention.
        auto num_shards
            = static_cast<size_t>(round_up_to_next_pow2(2 * std::thread::hardware_concurrency()));
        if (num_shards == 0) {
            num_shards = 1;
        }
        internals_ptr->instance_shards.reset(new instance_map_shard[num_shards]);
        internals_ptr->instance_shards_mask = num_shards - 1;
#endif // Py_GIL_DISABLED
    }
    return **internals_pp;
}

// the internals struct (above) is shared between all the modules. local_internals are only
// for a single module. Any changes made to internals may require an update to
// PYBIND11_INTERNALS_VERSION, breaking backwards compatibility. local_internals is, by design,
// restricted to a single module. Whether a module has local internals or not should not
// impact any other modules, because the only things accessing the local internals is the
// module that contains them.
struct local_internals {
    type_map<type_info *> registered_types_cpp;
    std::forward_list<ExceptionTranslator> registered_exception_translators;
#if PYBIND11_INTERNALS_VERSION == 4

    // For ABI compatibility, we can't store the loader_life_support TLS key in
    // the `internals` struct directly.  Instead, we store it in `shared_data` and
    // cache a copy in `local_internals`.  If we allocated a separate TLS key for
    // each instance of `local_internals`, we could end up allocating hundreds of
    // TLS keys if hundreds of different pybind11 modules are loaded (which is a
    // plausible number).
    PYBIND11_TLS_KEY_INIT(loader_life_support_tls_key)

    // Holds the shared TLS key for the loader_life_support stack.
    struct shared_loader_life_support_data {
        PYBIND11_TLS_KEY_INIT(loader_life_support_tls_key)
        shared_loader_life_support_data() {
            // NOLINTNEXTLINE(bugprone-assignment-in-if-condition)
            if (!PYBIND11_TLS_KEY_CREATE(loader_life_support_tls_key)) {
                pybind11_fail("local_internals: could not successfully initialize the "
                              "loader_life_support TLS key!");
            }
        }
        // We can't help but leak the TLS key, because Python never unloads extension modules.
    };

    local_internals() {
        auto &internals = get_internals();
        // Get or create the `loader_life_support_stack_key`.
        auto &ptr = internals.shared_data["_life_support"];
        if (!ptr) {
            ptr = new shared_loader_life_support_data;
        }
        loader_life_support_tls_key
            = static_cast<shared_loader_life_support_data *>(ptr)->loader_life_support_tls_key;
    }
#endif //  PYBIND11_INTERNALS_VERSION == 4
};

/// Works like `get_internals`, but for things which are locally registered.
inline local_internals &get_local_internals() {
    // Current static can be created in the interpreter finalization routine. If the later will be
    // destroyed in another static variable destructor, creation of this static there will cause
    // static deinitialization fiasco. In order to avoid it we avoid destruction of the
    // local_internals static. One can read more about the problem and current solution here:
    // https://google.github.io/styleguide/cppguide.html#Static_and_Global_Variables
    static auto *locals = new local_internals();
    return *locals;
}

#ifdef Py_GIL_DISABLED
#    define PYBIND11_LOCK_INTERNALS(internals) std::unique_lock<pymutex> lock((internals).mutex)
#else
#    define PYBIND11_LOCK_INTERNALS(internals)
#endif

template <typename F>
inline auto with_internals(const F &cb) -> decltype(cb(get_internals())) {
    auto &internals = get_internals();
    PYBIND11_LOCK_INTERNALS(internals);
    return cb(internals);
}

template <typename F>
inline auto with_exception_translators(const F &cb)
    -> decltype(cb(get_internals().registered_exception_translators,
                   get_local_internals().registered_exception_translators)) {
    auto &internals = get_internals();
#ifdef Py_GIL_DISABLED
    std::unique_lock<pymutex> lock((internals).exception_translator_mutex);
#endif
    auto &local_internals = get_local_internals();
    return cb(internals.registered_exception_translators,
              local_internals.registered_exception_translators);
}

inline std::uint64_t mix64(std::uint64_t z) {
    // David Stafford's variant 13 of the MurmurHash3 finalizer popularized
    // by the SplitMix PRNG.
    // https://zimbry.blogspot.com/2011/09/better-bit-mixing-improving-on.html
    z = (z ^ (z >> 30)) * 0xbf58476d1ce4e5b9;
    z = (z ^ (z >> 27)) * 0x94d049bb133111eb;
    return z ^ (z >> 31);
}

template <typename F>
inline auto with_instance_map(const void *ptr, const F &cb)
    -> decltype(cb(std::declval<instance_map &>())) {
    auto &internals = get_internals();

#ifdef Py_GIL_DISABLED
    // Hash address to compute shard, but ignore low bits. We'd like allocations
    // from the same thread/core to map to the same shard and allocations from
    // other threads/cores to map to other shards. Using the high bits is a good
    // heuristic because memory allocators often have a per-thread
    // arena/superblock/segment from which smaller allocations are served.
    auto addr = reinterpret_cast<std::uintptr_t>(ptr);
    auto hash = mix64(static_cast<std::uint64_t>(addr >> 20));
    auto idx = static_cast<size_t>(hash & internals.instance_shards_mask);

    auto &shard = internals.instance_shards[idx];
    std::unique_lock<pymutex> lock(shard.mutex);
    return cb(shard.registered_instances);
#else
    (void) ptr;
    return cb(internals.registered_instances);
#endif
}

// Returns the number of registered instances for testing purposes.  The result may not be
// consistent if other threads are registering or unregistering instances concurrently.
inline size_t num_registered_instances() {
    auto &internals = get_internals();
#ifdef Py_GIL_DISABLED
    size_t count = 0;
    for (size_t i = 0; i <= internals.instance_shards_mask; ++i) {
        auto &shard = internals.instance_shards[i];
        std::unique_lock<pymutex> lock(shard.mutex);
        count += shard.registered_instances.size();
    }
    return count;
#else
    return internals.registered_instances.size();
#endif
}

/// Constructs a std::string with the given arguments, stores it in `internals`, and returns its
/// `c_str()`.  Such strings objects have a long storage duration -- the internal strings are only
/// cleared when the program exits or after interpreter shutdown (when embedding), and so are
/// suitable for c-style strings needed by Python internals (such as PyTypeObject's tp_name).
template <typename... Args>
const char *c_str(Args &&...args) {
    // GCC 4.8 doesn't like parameter unpack within lambda capture, so use
    // PYBIND11_LOCK_INTERNALS.
    auto &internals = get_internals();
    PYBIND11_LOCK_INTERNALS(internals);
    auto &strings = internals.static_strings;
    strings.emplace_front(std::forward<Args>(args)...);
    return strings.front().c_str();
}

inline const char *get_function_record_capsule_name() {
    // On GraalPy, pointer equality of the names is currently not guaranteed
#if PYBIND11_INTERNALS_VERSION > 4 && !defined(GRAALVM_PYTHON)
    return get_internals().function_record_capsule_name.c_str();
#else
    return nullptr;
#endif
}

// Determine whether or not the following capsule contains a pybind11 function record.
// Note that we use `internals` to make sure that only ABI compatible records are touched.
//
// This check is currently used in two places:
// - An important optimization in functional.h to avoid overhead in C++ -> Python -> C++
// - The sibling feature of cpp_function to allow overloads
inline bool is_function_record_capsule(const capsule &cap) {
    // Pointer equality as we rely on internals() to ensure unique pointers
    return cap.name() == get_function_record_capsule_name();
}

PYBIND11_NAMESPACE_END(detail)

/// Returns a named pointer that is shared among all extension modules (using the same
/// pybind11 version) running in the current interpreter. Names starting with underscores
/// are reserved for internal usage. Returns `nullptr` if no matching entry was found.
PYBIND11_NOINLINE void *get_shared_data(const std::string &name) {
    return detail::with_internals([&](detail::internals &internals) {
        auto it = internals.shared_data.find(name);
        return it != internals.shared_data.end() ? it->second : nullptr;
    });
}

/// Set the shared data that can be later recovered by `get_shared_data()`.
PYBIND11_NOINLINE void *set_shared_data(const std::string &name, void *data) {
    return detail::with_internals([&](detail::internals &internals) {
        internals.shared_data[name] = data;
        return data;
    });
}

/// Returns a typed reference to a shared data entry (by using `get_shared_data()`) if
/// such entry exists. Otherwise, a new object of default-constructible type `T` is
/// added to the shared data under the given name and a reference to it is returned.
template <typename T>
T &get_or_create_shared_data(const std::string &name) {
    return *detail::with_internals([&](detail::internals &internals) {
        auto it = internals.shared_data.find(name);
        T *ptr = (T *) (it != internals.shared_data.end() ? it->second : nullptr);
        if (!ptr) {
            ptr = new T();
            internals.shared_data[name] = ptr;
        }
        return ptr;
    });
}

PYBIND11_NAMESPACE_END(PYBIND11_NAMESPACE)<|MERGE_RESOLUTION|>--- conflicted
+++ resolved
@@ -37,23 +37,11 @@
 /// further ABI-incompatible changes may be made before the ABI is officially
 /// changed to the new version.
 #ifndef PYBIND11_INTERNALS_VERSION
-<<<<<<< HEAD
 #    if PYBIND11_VERSION_MAJOR >= 3
+#        define PYBIND11_INTERNALS_VERSION 106
+#    else
 #        define PYBIND11_INTERNALS_VERSION 6
-#    elif PY_VERSION_HEX >= 0x030C0000 || defined(_MSC_VER)
-// Version bump for Python 3.12+, before first 3.12 beta release.
-// Version bump for MSVC piggy-backed on PR #4779. See comments there.
-#        ifdef Py_GIL_DISABLED
-#            define PYBIND11_INTERNALS_VERSION 6
-#        else
-#            define PYBIND11_INTERNALS_VERSION 5
-#        endif
-#    else
-#        define PYBIND11_INTERNALS_VERSION 4
 #    endif
-=======
-#    define PYBIND11_INTERNALS_VERSION 6
->>>>>>> c316cf36
 #endif
 
 // This requirement is mainly to reduce the support burden (see PR #4570).
@@ -250,7 +238,7 @@
     }
 };
 
-#if PYBIND11_INTERNALS_VERSION >= 6
+#if PYBIND11_INTERNALS_VERSION >= 106
 
 #    define PYBIND11_HAS_INTERNALS_WITH_SMART_HOLDER_SUPPORT
 
