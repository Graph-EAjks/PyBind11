/*
    pybind11/detail/internals.h: Internal data structure and related functions

    Copyright (c) 2017 Wenzel Jakob <wenzel.jakob@epfl.ch>

    All rights reserved. Use of this source code is governed by a
    BSD-style license that can be found in the LICENSE file.
*/

#pragma once

#include "common.h"

#if defined(WITH_THREAD) && defined(PYBIND11_SIMPLE_GIL_MANAGEMENT)
#    include "../gil.h"
#endif

#include "../pytypes.h"
#include "smart_holder_sfinae_hooks_only.h"

#include <exception>

/// Tracks the `internals` and `type_info` ABI version independent of the main library version.
///
/// Some portions of the code use an ABI that is conditional depending on this
/// version number.  That allows ABI-breaking changes to be "pre-implemented".
/// Once the default version number is incremented, the conditional logic that
/// no longer applies can be removed.  Additionally, users that need not
/// maintain ABI compatibility can increase the version number in order to take
/// advantage of any functionality/efficiency improvements that depend on the
/// newer ABI.
///
/// WARNING: If you choose to manually increase the ABI version, note that
/// pybind11 may not be tested as thoroughly with a non-default ABI version, and
/// further ABI-incompatible changes may be made before the ABI is officially
/// changed to the new version.
#ifndef PYBIND11_INTERNALS_VERSION
#    if PY_VERSION_HEX >= 0x030C0000 || defined(_MSC_VER)
// Version bump for Python 3.12+, before first 3.12 beta release.
// Version bump for MSVC piggy-backed on PR #4779. See comments there.
#        define PYBIND11_INTERNALS_VERSION 5
#    else
#        define PYBIND11_INTERNALS_VERSION 4
#    endif
#endif

// This requirement is mainly to reduce the support burden (see PR #4570).
static_assert(PY_VERSION_HEX < 0x030C0000 || PYBIND11_INTERNALS_VERSION >= 5,
              "pybind11 ABI version 5 is the minimum for Python 3.12+");

PYBIND11_NAMESPACE_BEGIN(PYBIND11_NAMESPACE)

using ExceptionTranslator = void (*)(std::exception_ptr);

PYBIND11_NAMESPACE_BEGIN(detail)

constexpr const char *internals_function_record_capsule_name = "pybind11_function_record_capsule";

// Forward declarations
inline PyTypeObject *make_static_property_type();
inline PyTypeObject *make_default_metaclass();
inline PyObject *make_object_base_type(PyTypeObject *metaclass);

// The old Python Thread Local Storage (TLS) API is deprecated in Python 3.7 in favor of the new
// Thread Specific Storage (TSS) API.
#if PY_VERSION_HEX >= 0x03070000
// Avoid unnecessary allocation of `Py_tss_t`, since we cannot use
// `Py_LIMITED_API` anyway.
#    if PYBIND11_INTERNALS_VERSION > 4
#        define PYBIND11_TLS_KEY_REF Py_tss_t &
#        if defined(__clang__)
#            define PYBIND11_TLS_KEY_INIT(var)                                                    \
                _Pragma("clang diagnostic push")                                         /**/     \
                    _Pragma("clang diagnostic ignored \"-Wmissing-field-initializers\"") /**/     \
                    Py_tss_t var                                                                  \
                    = Py_tss_NEEDS_INIT;                                                          \
                _Pragma("clang diagnostic pop")
#        elif defined(__GNUC__) && !defined(__INTEL_COMPILER)
#            define PYBIND11_TLS_KEY_INIT(var)                                                    \
                _Pragma("GCC diagnostic push")                                         /**/       \
                    _Pragma("GCC diagnostic ignored \"-Wmissing-field-initializers\"") /**/       \
                    Py_tss_t var                                                                  \
                    = Py_tss_NEEDS_INIT;                                                          \
                _Pragma("GCC diagnostic pop")
#        else
#            define PYBIND11_TLS_KEY_INIT(var) Py_tss_t var = Py_tss_NEEDS_INIT;
#        endif
#        define PYBIND11_TLS_KEY_CREATE(var) (PyThread_tss_create(&(var)) == 0)
#        define PYBIND11_TLS_GET_VALUE(key) PyThread_tss_get(&(key))
#        define PYBIND11_TLS_REPLACE_VALUE(key, value) PyThread_tss_set(&(key), (value))
#        define PYBIND11_TLS_DELETE_VALUE(key) PyThread_tss_set(&(key), nullptr)
#        define PYBIND11_TLS_FREE(key) PyThread_tss_delete(&(key))
#    else
#        define PYBIND11_TLS_KEY_REF Py_tss_t *
#        define PYBIND11_TLS_KEY_INIT(var) Py_tss_t *var = nullptr;
#        define PYBIND11_TLS_KEY_CREATE(var)                                                      \
            (((var) = PyThread_tss_alloc()) != nullptr && (PyThread_tss_create((var)) == 0))
#        define PYBIND11_TLS_GET_VALUE(key) PyThread_tss_get((key))
#        define PYBIND11_TLS_REPLACE_VALUE(key, value) PyThread_tss_set((key), (value))
#        define PYBIND11_TLS_DELETE_VALUE(key) PyThread_tss_set((key), nullptr)
#        define PYBIND11_TLS_FREE(key) PyThread_tss_free(key)
#    endif
#else
// Usually an int but a long on Cygwin64 with Python 3.x
#    define PYBIND11_TLS_KEY_REF decltype(PyThread_create_key())
#    define PYBIND11_TLS_KEY_INIT(var) PYBIND11_TLS_KEY_REF var = 0;
#    define PYBIND11_TLS_KEY_CREATE(var) (((var) = PyThread_create_key()) != -1)
#    define PYBIND11_TLS_GET_VALUE(key) PyThread_get_key_value((key))
#    if defined(PYPY_VERSION)
// On CPython < 3.4 and on PyPy, `PyThread_set_key_value` strangely does not set
// the value if it has already been set.  Instead, it must first be deleted and
// then set again.
inline void tls_replace_value(PYBIND11_TLS_KEY_REF key, void *value) {
    PyThread_delete_key_value(key);
    PyThread_set_key_value(key, value);
}
#        define PYBIND11_TLS_DELETE_VALUE(key) PyThread_delete_key_value(key)
#        define PYBIND11_TLS_REPLACE_VALUE(key, value)                                            \
            ::pybind11::detail::tls_replace_value((key), (value))
#    else
#        define PYBIND11_TLS_DELETE_VALUE(key) PyThread_set_key_value((key), nullptr)
#        define PYBIND11_TLS_REPLACE_VALUE(key, value) PyThread_set_key_value((key), (value))
#    endif
#    define PYBIND11_TLS_FREE(key) (void) key
#endif

// Python loads modules by default with dlopen with the RTLD_LOCAL flag; under libc++ and possibly
// other STLs, this means `typeid(A)` from one module won't equal `typeid(A)` from another module
// even when `A` is the same, non-hidden-visibility type (e.g. from a common include).  Under
// libstdc++, this doesn't happen: equality and the type_index hash are based on the type name,
// which works.  If not under a known-good stl, provide our own name-based hash and equality
// functions that use the type name.
#if (PYBIND11_INTERNALS_VERSION <= 4 && defined(__GLIBCXX__))                                     \
    || (PYBIND11_INTERNALS_VERSION >= 5 && !defined(_LIBCPP_VERSION))
inline bool same_type(const std::type_info &lhs, const std::type_info &rhs) { return lhs == rhs; }
using type_hash = std::hash<std::type_index>;
using type_equal_to = std::equal_to<std::type_index>;
#else
inline bool same_type(const std::type_info &lhs, const std::type_info &rhs) {
    return lhs.name() == rhs.name() || std::strcmp(lhs.name(), rhs.name()) == 0;
}

struct type_hash {
    size_t operator()(const std::type_index &t) const {
        size_t hash = 5381;
        const char *ptr = t.name();
        while (auto c = static_cast<unsigned char>(*ptr++)) {
            hash = (hash * 33) ^ c;
        }
        return hash;
    }
};

struct type_equal_to {
    bool operator()(const std::type_index &lhs, const std::type_index &rhs) const {
        return lhs.name() == rhs.name() || std::strcmp(lhs.name(), rhs.name()) == 0;
    }
};
#endif

template <typename value_type>
using type_map = std::unordered_map<std::type_index, value_type, type_hash, type_equal_to>;

struct override_hash {
    inline size_t operator()(const std::pair<const PyObject *, const char *> &v) const {
        size_t value = std::hash<const void *>()(v.first);
        value ^= std::hash<const void *>()(v.second) + 0x9e3779b9 + (value << 6) + (value >> 2);
        return value;
    }
};

/// Internal data structure used to track registered instances and types.
/// Whenever binary incompatible changes are made to this structure,
/// `PYBIND11_INTERNALS_VERSION` must be incremented.
struct internals {
    // std::type_index -> pybind11's type information
    type_map<type_info *> registered_types_cpp;
    // PyTypeObject* -> base type_info(s)
    std::unordered_map<PyTypeObject *, std::vector<type_info *>> registered_types_py;
    std::unordered_multimap<const void *, instance *> registered_instances; // void * -> instance*
    std::unordered_set<std::pair<const PyObject *, const char *>, override_hash>
        inactive_override_cache;
    type_map<std::vector<bool (*)(PyObject *, void *&)>> direct_conversions;
    std::unordered_map<const PyObject *, std::vector<PyObject *>> patients;
    std::forward_list<ExceptionTranslator> registered_exception_translators;
    std::unordered_map<std::string, void *> shared_data; // Custom data to be shared across
                                                         // extensions
#if PYBIND11_INTERNALS_VERSION == 4
    std::vector<PyObject *> unused_loader_patient_stack_remove_at_v5;
#endif
    std::forward_list<std::string> static_strings; // Stores the std::strings backing
                                                   // detail::c_str()
    PyTypeObject *static_property_type;
    PyTypeObject *default_metaclass;
    PyObject *instance_base;
#if defined(WITH_THREAD)
    // Unused if PYBIND11_SIMPLE_GIL_MANAGEMENT is defined:
    PYBIND11_TLS_KEY_INIT(tstate)
#    if PYBIND11_INTERNALS_VERSION > 4
    PYBIND11_TLS_KEY_INIT(loader_life_support_tls_key)
#    endif // PYBIND11_INTERNALS_VERSION > 4
    // Unused if PYBIND11_SIMPLE_GIL_MANAGEMENT is defined:
    PyInterpreterState *istate = nullptr;

#    if PYBIND11_INTERNALS_VERSION > 4
    // Note that we have to use a std::string to allocate memory to ensure a unique address
    // We want unique addresses since we use pointer equality to compare function records
    std::string function_record_capsule_name = internals_function_record_capsule_name;
#    endif

    internals() = default;
    internals(const internals &other) = delete;
    internals &operator=(const internals &other) = delete;
    ~internals() {
#    if PYBIND11_INTERNALS_VERSION > 4
        PYBIND11_TLS_FREE(loader_life_support_tls_key);
#    endif // PYBIND11_INTERNALS_VERSION > 4

        // This destructor is called *after* Py_Finalize() in finalize_interpreter().
        // That *SHOULD BE* fine. The following details what happens when PyThread_tss_free is
        // called. PYBIND11_TLS_FREE is PyThread_tss_free on python 3.7+. On older python, it does
        // nothing. PyThread_tss_free calls PyThread_tss_delete and PyMem_RawFree.
        // PyThread_tss_delete just calls TlsFree (on Windows) or pthread_key_delete (on *NIX).
        // Neither of those have anything to do with CPython internals. PyMem_RawFree *requires*
        // that the `tstate` be allocated with the CPython allocator.
        PYBIND11_TLS_FREE(tstate);
    }
#endif
};

/// Additional type information which does not fit into the PyTypeObject.
/// Changes to this struct also require bumping `PYBIND11_INTERNALS_VERSION`.
struct type_info {
    PyTypeObject *type;
    const std::type_info *cpptype;
    size_t type_size, type_align, holder_size_in_ptrs;
    void *(*operator_new)(size_t);
    void (*init_instance)(instance *, const void *);
    void (*dealloc)(value_and_holder &v_h);
    std::vector<PyObject *(*) (PyObject *, PyTypeObject *)> implicit_conversions;
    std::vector<std::pair<const std::type_info *, void *(*) (void *)>> implicit_casts;
    std::vector<bool (*)(PyObject *, void *&)> *direct_conversions;
    buffer_info *(*get_buffer)(PyObject *, void *) = nullptr;
    void *get_buffer_data = nullptr;
    void *(*module_local_load)(PyObject *, const type_info *) = nullptr;
    /* A simple type never occurs as a (direct or indirect) parent
     * of a class that makes use of multiple inheritance.
     * A type can be simple even if it has non-simple ancestors as long as it has no descendants.
     */
    bool simple_type : 1;
    /* True if there is no multiple inheritance in this type's inheritance tree */
    bool simple_ancestors : 1;
    /* for base vs derived holder_type checks */
    bool default_holder : 1;
    /* true if this is a type registered with py::module_local */
    bool module_local : 1;
};

/// On MSVC, debug and release builds are not ABI-compatible!
#if defined(_MSC_VER) && defined(_DEBUG)
#    define PYBIND11_BUILD_TYPE "_debug"
#else
#    define PYBIND11_BUILD_TYPE ""
#endif

/// Let's assume that different compilers are ABI-incompatible.
/// A user can manually set this string if they know their
/// compiler is compatible.
#ifndef PYBIND11_COMPILER_TYPE
#    if defined(_MSC_VER)
#        define PYBIND11_COMPILER_TYPE "_msvc"
#    elif defined(__INTEL_COMPILER)
#        define PYBIND11_COMPILER_TYPE "_icc"
#    elif defined(__clang__)
#        define PYBIND11_COMPILER_TYPE "_clang"
#    elif defined(__PGI)
#        define PYBIND11_COMPILER_TYPE "_pgi"
#    elif defined(__MINGW32__)
#        define PYBIND11_COMPILER_TYPE "_mingw"
#    elif defined(__CYGWIN__)
#        define PYBIND11_COMPILER_TYPE "_gcc_cygwin"
#    elif defined(__GNUC__)
#        define PYBIND11_COMPILER_TYPE "_gcc"
#    else
#        define PYBIND11_COMPILER_TYPE "_unknown"
#    endif
#endif

/// Also standard libs
#ifndef PYBIND11_STDLIB
#    if defined(_LIBCPP_VERSION)
#        define PYBIND11_STDLIB "_libcpp"
#    elif defined(__GLIBCXX__) || defined(__GLIBCPP__)
#        define PYBIND11_STDLIB "_libstdcpp"
#    else
#        define PYBIND11_STDLIB ""
#    endif
#endif

/// On Linux/OSX, changes in __GXX_ABI_VERSION__ indicate ABI incompatibility.
/// On MSVC, changes in _MSC_VER may indicate ABI incompatibility (#2898).
#ifndef PYBIND11_BUILD_ABI
#    if defined(__GXX_ABI_VERSION)
#        define PYBIND11_BUILD_ABI "_cxxabi" PYBIND11_TOSTRING(__GXX_ABI_VERSION)
#    elif defined(_MSC_VER)
#        define PYBIND11_BUILD_ABI "_mscver" PYBIND11_TOSTRING(_MSC_VER)
#    else
#        define PYBIND11_BUILD_ABI ""
#    endif
#endif

#ifndef PYBIND11_INTERNALS_KIND
#    if defined(WITH_THREAD)
#        define PYBIND11_INTERNALS_KIND ""
#    else
#        define PYBIND11_INTERNALS_KIND "_without_thread"
#    endif
#endif

/// See README_smart_holder.rst:
/// Classic / Conservative / Progressive cross-module compatibility
#ifndef PYBIND11_INTERNALS_SH_DEF
#    if defined(PYBIND11_USE_SMART_HOLDER_AS_DEFAULT)
#        define PYBIND11_INTERNALS_SH_DEF "_sh_def"
#    else
#        define PYBIND11_INTERNALS_SH_DEF ""
#    endif
#endif

#define PYBIND11_INTERNALS_ID                                                                     \
    "__pybind11_internals_v" PYBIND11_TOSTRING(PYBIND11_INTERNALS_VERSION)                        \
<<<<<<< HEAD
        PYBIND11_INTERNALS_KIND PYBIND11_COMPILER_TYPE PYBIND11_STDLIB PYBIND11_BUILD_ABI         \
            PYBIND11_BUILD_TYPE PYBIND11_INTERNALS_SH_DEF "__"

#define PYBIND11_MODULE_LOCAL_ID                                                                  \
    "__pybind11_module_local_v" PYBIND11_TOSTRING(PYBIND11_INTERNALS_VERSION)                     \
        PYBIND11_INTERNALS_KIND PYBIND11_COMPILER_TYPE PYBIND11_STDLIB PYBIND11_BUILD_ABI         \
            PYBIND11_BUILD_TYPE PYBIND11_INTERNALS_SH_DEF "__"
=======
        PYBIND11_INTERNALS_KIND PYBIND11_COMPILER_TYPE PYBIND11_STDLIB                            \
            PYBIND11_BUILD_ABI PYBIND11_BUILD_TYPE "__"

#define PYBIND11_MODULE_LOCAL_ID                                                                  \
    "__pybind11_module_local_v" PYBIND11_TOSTRING(PYBIND11_INTERNALS_VERSION)                     \
        PYBIND11_INTERNALS_KIND PYBIND11_COMPILER_TYPE PYBIND11_STDLIB                            \
            PYBIND11_BUILD_ABI PYBIND11_BUILD_TYPE "__"
>>>>>>> f33f6afb

/// Each module locally stores a pointer to the `internals` data. The data
/// itself is shared among modules with the same `PYBIND11_INTERNALS_ID`.
inline internals **&get_internals_pp() {
    static internals **internals_pp = nullptr;
    return internals_pp;
}

// forward decl
inline void translate_exception(std::exception_ptr);

template <class T,
          enable_if_t<std::is_same<std::nested_exception, remove_cvref_t<T>>::value, int> = 0>
bool handle_nested_exception(const T &exc, const std::exception_ptr &p) {
    std::exception_ptr nested = exc.nested_ptr();
    if (nested != nullptr && nested != p) {
        translate_exception(nested);
        return true;
    }
    return false;
}

template <class T,
          enable_if_t<!std::is_same<std::nested_exception, remove_cvref_t<T>>::value, int> = 0>
bool handle_nested_exception(const T &exc, const std::exception_ptr &p) {
    if (const auto *nep = dynamic_cast<const std::nested_exception *>(std::addressof(exc))) {
        return handle_nested_exception(*nep, p);
    }
    return false;
}

inline bool raise_err(PyObject *exc_type, const char *msg) {
    if (PyErr_Occurred()) {
        raise_from(exc_type, msg);
        return true;
    }
    set_error(exc_type, msg);
    return false;
}

inline void translate_exception(std::exception_ptr p) {
    if (!p) {
        return;
    }
    try {
        std::rethrow_exception(p);
    } catch (error_already_set &e) {
        handle_nested_exception(e, p);
        e.restore();
        return;
    } catch (const builtin_exception &e) {
        // Could not use template since it's an abstract class.
        if (const auto *nep = dynamic_cast<const std::nested_exception *>(std::addressof(e))) {
            handle_nested_exception(*nep, p);
        }
        e.set_error();
        return;
    } catch (const std::bad_alloc &e) {
        handle_nested_exception(e, p);
        raise_err(PyExc_MemoryError, e.what());
        return;
    } catch (const std::domain_error &e) {
        handle_nested_exception(e, p);
        raise_err(PyExc_ValueError, e.what());
        return;
    } catch (const std::invalid_argument &e) {
        handle_nested_exception(e, p);
        raise_err(PyExc_ValueError, e.what());
        return;
    } catch (const std::length_error &e) {
        handle_nested_exception(e, p);
        raise_err(PyExc_ValueError, e.what());
        return;
    } catch (const std::out_of_range &e) {
        handle_nested_exception(e, p);
        raise_err(PyExc_IndexError, e.what());
        return;
    } catch (const std::range_error &e) {
        handle_nested_exception(e, p);
        raise_err(PyExc_ValueError, e.what());
        return;
    } catch (const std::overflow_error &e) {
        handle_nested_exception(e, p);
        raise_err(PyExc_OverflowError, e.what());
        return;
    } catch (const std::exception &e) {
        handle_nested_exception(e, p);
        raise_err(PyExc_RuntimeError, e.what());
        return;
    } catch (const std::nested_exception &e) {
        handle_nested_exception(e, p);
        raise_err(PyExc_RuntimeError, "Caught an unknown nested exception!");
        return;
    } catch (...) {
        raise_err(PyExc_RuntimeError, "Caught an unknown exception!");
        return;
    }
}

#if !defined(__GLIBCXX__)
inline void translate_local_exception(std::exception_ptr p) {
    try {
        if (p) {
            std::rethrow_exception(p);
        }
    } catch (error_already_set &e) {
        e.restore();
        return;
    } catch (const builtin_exception &e) {
        e.set_error();
        return;
    }
}
#endif

inline object get_python_state_dict() {
    object state_dict;
#if PYBIND11_INTERNALS_VERSION <= 4 || PY_VERSION_HEX < 0x03080000 || defined(PYPY_VERSION)
    state_dict = reinterpret_borrow<object>(PyEval_GetBuiltins());
#else
#    if PY_VERSION_HEX < 0x03090000
    PyInterpreterState *istate = _PyInterpreterState_Get();
#    else
    PyInterpreterState *istate = PyInterpreterState_Get();
#    endif
    if (istate) {
        state_dict = reinterpret_borrow<object>(PyInterpreterState_GetDict(istate));
    }
#endif
    if (!state_dict) {
        raise_from(PyExc_SystemError, "pybind11::detail::get_python_state_dict() FAILED");
        throw error_already_set();
    }
    return state_dict;
}

inline object get_internals_obj_from_state_dict(handle state_dict) {
    return reinterpret_borrow<object>(dict_getitemstring(state_dict.ptr(), PYBIND11_INTERNALS_ID));
}

inline internals **get_internals_pp_from_capsule(handle obj) {
    void *raw_ptr = PyCapsule_GetPointer(obj.ptr(), /*name=*/nullptr);
    if (raw_ptr == nullptr) {
        raise_from(PyExc_SystemError, "pybind11::detail::get_internals_pp_from_capsule() FAILED");
        throw error_already_set();
    }
    return static_cast<internals **>(raw_ptr);
}

/// Return a reference to the current `internals` data
PYBIND11_NOINLINE internals &get_internals() {
    auto **&internals_pp = get_internals_pp();
    if (internals_pp && *internals_pp) {
        return **internals_pp;
    }

#if defined(WITH_THREAD)
#    if defined(PYBIND11_SIMPLE_GIL_MANAGEMENT)
    gil_scoped_acquire gil;
#    else
    // Ensure that the GIL is held since we will need to make Python calls.
    // Cannot use py::gil_scoped_acquire here since that constructor calls get_internals.
    struct gil_scoped_acquire_local {
        gil_scoped_acquire_local() : state(PyGILState_Ensure()) {}
        gil_scoped_acquire_local(const gil_scoped_acquire_local &) = delete;
        gil_scoped_acquire_local &operator=(const gil_scoped_acquire_local &) = delete;
        ~gil_scoped_acquire_local() { PyGILState_Release(state); }
        const PyGILState_STATE state;
    } gil;
#    endif
#endif
    error_scope err_scope;

    dict state_dict = get_python_state_dict();
    if (object internals_obj = get_internals_obj_from_state_dict(state_dict)) {
        internals_pp = get_internals_pp_from_capsule(internals_obj);
    }
    if (internals_pp && *internals_pp) {
        // We loaded the internals through `state_dict`, which means that our `error_already_set`
        // and `builtin_exception` may be different local classes than the ones set up in the
        // initial exception translator, below, so add another for our local exception classes.
        //
        // libstdc++ doesn't require this (types there are identified only by name)
        // libc++ with CPython doesn't require this (types are explicitly exported)
        // libc++ with PyPy still need it, awaiting further investigation
#if !defined(__GLIBCXX__)
        (*internals_pp)->registered_exception_translators.push_front(&translate_local_exception);
#endif
    } else {
        if (!internals_pp) {
            internals_pp = new internals *();
        }
        auto *&internals_ptr = *internals_pp;
        internals_ptr = new internals();
#if defined(WITH_THREAD)

        PyThreadState *tstate = PyThreadState_Get();
        // NOLINTNEXTLINE(bugprone-assignment-in-if-condition)
        if (!PYBIND11_TLS_KEY_CREATE(internals_ptr->tstate)) {
            pybind11_fail("get_internals: could not successfully initialize the tstate TSS key!");
        }
        PYBIND11_TLS_REPLACE_VALUE(internals_ptr->tstate, tstate);

#    if PYBIND11_INTERNALS_VERSION > 4
        // NOLINTNEXTLINE(bugprone-assignment-in-if-condition)
        if (!PYBIND11_TLS_KEY_CREATE(internals_ptr->loader_life_support_tls_key)) {
            pybind11_fail("get_internals: could not successfully initialize the "
                          "loader_life_support TSS key!");
        }
#    endif
        internals_ptr->istate = tstate->interp;
#endif
        state_dict[PYBIND11_INTERNALS_ID] = capsule(internals_pp);
        internals_ptr->registered_exception_translators.push_front(&translate_exception);
        internals_ptr->static_property_type = make_static_property_type();
        internals_ptr->default_metaclass = make_default_metaclass();
        internals_ptr->instance_base = make_object_base_type(internals_ptr->default_metaclass);
    }
    return **internals_pp;
}

// the internals struct (above) is shared between all the modules. local_internals are only
// for a single module. Any changes made to internals may require an update to
// PYBIND11_INTERNALS_VERSION, breaking backwards compatibility. local_internals is, by design,
// restricted to a single module. Whether a module has local internals or not should not
// impact any other modules, because the only things accessing the local internals is the
// module that contains them.
struct local_internals {
    type_map<type_info *> registered_types_cpp;
    std::forward_list<ExceptionTranslator> registered_exception_translators;
#if defined(WITH_THREAD) && PYBIND11_INTERNALS_VERSION == 4

    // For ABI compatibility, we can't store the loader_life_support TLS key in
    // the `internals` struct directly.  Instead, we store it in `shared_data` and
    // cache a copy in `local_internals`.  If we allocated a separate TLS key for
    // each instance of `local_internals`, we could end up allocating hundreds of
    // TLS keys if hundreds of different pybind11 modules are loaded (which is a
    // plausible number).
    PYBIND11_TLS_KEY_INIT(loader_life_support_tls_key)

    // Holds the shared TLS key for the loader_life_support stack.
    struct shared_loader_life_support_data {
        PYBIND11_TLS_KEY_INIT(loader_life_support_tls_key)
        shared_loader_life_support_data() {
            // NOLINTNEXTLINE(bugprone-assignment-in-if-condition)
            if (!PYBIND11_TLS_KEY_CREATE(loader_life_support_tls_key)) {
                pybind11_fail("local_internals: could not successfully initialize the "
                              "loader_life_support TLS key!");
            }
        }
        // We can't help but leak the TLS key, because Python never unloads extension modules.
    };

    local_internals() {
        auto &internals = get_internals();
        // Get or create the `loader_life_support_stack_key`.
        auto &ptr = internals.shared_data["_life_support"];
        if (!ptr) {
            ptr = new shared_loader_life_support_data;
        }
        loader_life_support_tls_key
            = static_cast<shared_loader_life_support_data *>(ptr)->loader_life_support_tls_key;
    }
#endif //  defined(WITH_THREAD) && PYBIND11_INTERNALS_VERSION == 4
};

/// Works like `get_internals`, but for things which are locally registered.
inline local_internals &get_local_internals() {
    // Current static can be created in the interpreter finalization routine. If the later will be
    // destroyed in another static variable destructor, creation of this static there will cause
    // static deinitialization fiasco. In order to avoid it we avoid destruction of the
    // local_internals static. One can read more about the problem and current solution here:
    // https://google.github.io/styleguide/cppguide.html#Static_and_Global_Variables
    static auto *locals = new local_internals();
    return *locals;
}

/// Constructs a std::string with the given arguments, stores it in `internals`, and returns its
/// `c_str()`.  Such strings objects have a long storage duration -- the internal strings are only
/// cleared when the program exits or after interpreter shutdown (when embedding), and so are
/// suitable for c-style strings needed by Python internals (such as PyTypeObject's tp_name).
template <typename... Args>
const char *c_str(Args &&...args) {
    auto &strings = get_internals().static_strings;
    strings.emplace_front(std::forward<Args>(args)...);
    return strings.front().c_str();
}

inline const char *get_function_record_capsule_name() {
#if PYBIND11_INTERNALS_VERSION > 4
    return get_internals().function_record_capsule_name.c_str();
#else
    return nullptr;
#endif
}

// Determine whether or not the following capsule contains a pybind11 function record.
// Note that we use `internals` to make sure that only ABI compatible records are touched.
//
// This check is currently used in two places:
// - An important optimization in functional.h to avoid overhead in C++ -> Python -> C++
// - The sibling feature of cpp_function to allow overloads
inline bool is_function_record_capsule(const capsule &cap) {
    // Pointer equality as we rely on internals() to ensure unique pointers
    return cap.name() == get_function_record_capsule_name();
}

PYBIND11_NAMESPACE_END(detail)

/// Returns a named pointer that is shared among all extension modules (using the same
/// pybind11 version) running in the current interpreter. Names starting with underscores
/// are reserved for internal usage. Returns `nullptr` if no matching entry was found.
PYBIND11_NOINLINE void *get_shared_data(const std::string &name) {
    auto &internals = detail::get_internals();
    auto it = internals.shared_data.find(name);
    return it != internals.shared_data.end() ? it->second : nullptr;
}

/// Set the shared data that can be later recovered by `get_shared_data()`.
PYBIND11_NOINLINE void *set_shared_data(const std::string &name, void *data) {
    detail::get_internals().shared_data[name] = data;
    return data;
}

/// Returns a typed reference to a shared data entry (by using `get_shared_data()`) if
/// such entry exists. Otherwise, a new object of default-constructible type `T` is
/// added to the shared data under the given name and a reference to it is returned.
template <typename T>
T &get_or_create_shared_data(const std::string &name) {
    auto &internals = detail::get_internals();
    auto it = internals.shared_data.find(name);
    T *ptr = (T *) (it != internals.shared_data.end() ? it->second : nullptr);
    if (!ptr) {
        ptr = new T();
        internals.shared_data[name] = ptr;
    }
    return *ptr;
}

PYBIND11_NAMESPACE_END(PYBIND11_NAMESPACE)<|MERGE_RESOLUTION|>--- conflicted
+++ resolved
@@ -329,15 +329,6 @@
 
 #define PYBIND11_INTERNALS_ID                                                                     \
     "__pybind11_internals_v" PYBIND11_TOSTRING(PYBIND11_INTERNALS_VERSION)                        \
-<<<<<<< HEAD
-        PYBIND11_INTERNALS_KIND PYBIND11_COMPILER_TYPE PYBIND11_STDLIB PYBIND11_BUILD_ABI         \
-            PYBIND11_BUILD_TYPE PYBIND11_INTERNALS_SH_DEF "__"
-
-#define PYBIND11_MODULE_LOCAL_ID                                                                  \
-    "__pybind11_module_local_v" PYBIND11_TOSTRING(PYBIND11_INTERNALS_VERSION)                     \
-        PYBIND11_INTERNALS_KIND PYBIND11_COMPILER_TYPE PYBIND11_STDLIB PYBIND11_BUILD_ABI         \
-            PYBIND11_BUILD_TYPE PYBIND11_INTERNALS_SH_DEF "__"
-=======
         PYBIND11_INTERNALS_KIND PYBIND11_COMPILER_TYPE PYBIND11_STDLIB                            \
             PYBIND11_BUILD_ABI PYBIND11_BUILD_TYPE "__"
 
@@ -345,7 +336,6 @@
     "__pybind11_module_local_v" PYBIND11_TOSTRING(PYBIND11_INTERNALS_VERSION)                     \
         PYBIND11_INTERNALS_KIND PYBIND11_COMPILER_TYPE PYBIND11_STDLIB                            \
             PYBIND11_BUILD_ABI PYBIND11_BUILD_TYPE "__"
->>>>>>> f33f6afb
 
 /// Each module locally stores a pointer to the `internals` data. The data
 /// itself is shared among modules with the same `PYBIND11_INTERNALS_ID`.
