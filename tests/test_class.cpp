/*
    tests/test_class.cpp -- test py::class_ definitions and basic functionality

    Copyright (c) 2016 Wenzel Jakob <wenzel.jakob@epfl.ch>

    All rights reserved. Use of this source code is governed by a
    BSD-style license that can be found in the LICENSE file.
*/

#if defined(__INTEL_COMPILER) && __cplusplus >= 201703L
// Intel compiler requires a separate header file to support aligned new operators
// and does not set the __cpp_aligned_new feature macro.
// This header needs to be included before pybind11.
#    include <aligned_new>
#endif

#include <pybind11/stl.h>

#include "constructor_stats.h"
#include "local_bindings.h"
#include "pybind11_tests.h"

#include <utility>

#if defined(_MSC_VER)
#    pragma warning(disable : 4324)
//     warning C4324: structure was padded due to alignment specifier
#endif

namespace {

// test_brace_initialization
struct NoBraceInitialization {
    explicit NoBraceInitialization(std::vector<int> v) : vec{std::move(v)} {}
    template <typename T>
    NoBraceInitialization(std::initializer_list<T> l) : vec(l) {}

    std::vector<int> vec;
};

<<<<<<< HEAD
// test_mismatched_holder
struct MismatchBase1 {};
struct MismatchDerived1 : MismatchBase1 {};
struct MismatchBase2 {};
struct MismatchDerived2 : MismatchBase2 {};

// test_multiple_instances_with_same_pointer
struct SamePointer {};

} // namespace

PYBIND11_TYPE_CASTER_BASE_HOLDER(MismatchBase1, std::shared_ptr<MismatchBase1>)
PYBIND11_TYPE_CASTER_BASE_HOLDER(MismatchDerived1, std::unique_ptr<MismatchDerived1>)
PYBIND11_TYPE_CASTER_BASE_HOLDER(MismatchBase2, std::unique_ptr<MismatchBase2>)
PYBIND11_TYPE_CASTER_BASE_HOLDER(MismatchDerived2, std::shared_ptr<MismatchDerived2>)
PYBIND11_TYPE_CASTER_BASE_HOLDER(SamePointer, std::unique_ptr<SamePointer>)
=======
namespace test_class {
namespace pr4220_tripped_over_this { // PR #4227

template <int>
struct SoEmpty {};

template <typename T>
std::string get_msg(const T &) {
    return "This is really only meant to exercise successful compilation.";
}

using Empty0 = SoEmpty<0x0>;

void bind_empty0(py::module_ &m) {
    py::class_<Empty0>(m, "Empty0").def(py::init<>()).def("get_msg", get_msg<Empty0>);
}

} // namespace pr4220_tripped_over_this
} // namespace test_class
>>>>>>> da104a9e

TEST_SUBMODULE(class_, m) {
    // test_instance
    struct NoConstructor {
        NoConstructor() = default;
        NoConstructor(const NoConstructor &) = default;
        NoConstructor(NoConstructor &&) = default;
        static NoConstructor *new_instance() {
            auto *ptr = new NoConstructor();
            print_created(ptr, "via new_instance");
            return ptr;
        }
        ~NoConstructor() { print_destroyed(this); }
    };
    struct NoConstructorNew {
        NoConstructorNew() = default;
        NoConstructorNew(const NoConstructorNew &) = default;
        NoConstructorNew(NoConstructorNew &&) = default;
        static NoConstructorNew *new_instance() {
            auto *ptr = new NoConstructorNew();
            print_created(ptr, "via new_instance");
            return ptr;
        }
        ~NoConstructorNew() { print_destroyed(this); }
    };

    py::class_<NoConstructor>(m, "NoConstructor")
        .def_static("new_instance", &NoConstructor::new_instance, "Return an instance");

    py::class_<NoConstructorNew>(m, "NoConstructorNew")
        .def(py::init([](const NoConstructorNew &self) { return self; })) // Need a NOOP __init__
        .def_static("__new__",
                    [](const py::object &) { return NoConstructorNew::new_instance(); });

    // test_inheritance
    class Pet {
    public:
        Pet(const std::string &name, const std::string &species)
            : m_name(name), m_species(species) {}
        std::string name() const { return m_name; }
        std::string species() const { return m_species; }

    private:
        std::string m_name;
        std::string m_species;
    };

    class Dog : public Pet {
    public:
        explicit Dog(const std::string &name) : Pet(name, "dog") {}
        std::string bark() const { return "Woof!"; }
    };

    class Rabbit : public Pet {
    public:
        explicit Rabbit(const std::string &name) : Pet(name, "parrot") {}
    };

    class Hamster : public Pet {
    public:
        explicit Hamster(const std::string &name) : Pet(name, "rodent") {}
    };

    class Chimera : public Pet {
        Chimera() : Pet("Kimmy", "chimera") {}
    };

    py::class_<Pet> pet_class(m, "Pet");
    pet_class.def(py::init<std::string, std::string>())
        .def("name", &Pet::name)
        .def("species", &Pet::species);

    /* One way of declaring a subclass relationship: reference parent's class_ object */
    py::class_<Dog>(m, "Dog", pet_class).def(py::init<std::string>());

    /* Another way of declaring a subclass relationship: reference parent's C++ type */
    py::class_<Rabbit, Pet>(m, "Rabbit").def(py::init<std::string>());

    /* And another: list parent in class template arguments */
    py::class_<Hamster, Pet>(m, "Hamster").def(py::init<std::string>());

    /* Constructors are not inherited by default */
    py::class_<Chimera, Pet>(m, "Chimera");

    m.def("pet_name_species",
          [](const Pet &pet) { return pet.name() + " is a " + pet.species(); });
    m.def("dog_bark", [](const Dog &dog) { return dog.bark(); });

    // test_automatic_upcasting
    struct BaseClass {
        BaseClass() = default;
        BaseClass(const BaseClass &) = default;
        BaseClass(BaseClass &&) = default;
        virtual ~BaseClass() = default;
    };
    struct DerivedClass1 : BaseClass {};
    struct DerivedClass2 : BaseClass {};

    py::class_<BaseClass>(m, "BaseClass").def(py::init<>());
    py::class_<DerivedClass1>(m, "DerivedClass1").def(py::init<>());
    py::class_<DerivedClass2>(m, "DerivedClass2").def(py::init<>());

    m.def("return_class_1", []() -> BaseClass * { return new DerivedClass1(); });
    m.def("return_class_2", []() -> BaseClass * { return new DerivedClass2(); });
    m.def("return_class_n", [](int n) -> BaseClass * {
        if (n == 1) {
            return new DerivedClass1();
        }
        if (n == 2) {
            return new DerivedClass2();
        }
        return new BaseClass();
    });
    m.def("return_none", []() -> BaseClass * { return nullptr; });

    // test_isinstance
    m.def("check_instances", [](const py::list &l) {
        return py::make_tuple(py::isinstance<py::tuple>(l[0]),
                              py::isinstance<py::dict>(l[1]),
                              py::isinstance<Pet>(l[2]),
                              py::isinstance<Pet>(l[3]),
                              py::isinstance<Dog>(l[4]),
                              py::isinstance<Rabbit>(l[5]),
                              py::isinstance<UnregisteredType>(l[6]));
    });

    struct Invalid {};

    // test_type
    m.def("check_type", [](int category) {
        // Currently not supported (via a fail at compile time)
        // See https://github.com/pybind/pybind11/issues/2486
        // if (category == 2)
        //     return py::type::of<int>();
        if (category == 1) {
            return py::type::of<DerivedClass1>();
        }
        return py::type::of<Invalid>();
    });

    m.def("get_type_of", [](py::object ob) { return py::type::of(std::move(ob)); });

    m.def("get_type_classic", [](py::handle h) { return h.get_type(); });

    m.def("as_type", [](const py::object &ob) { return py::type(ob); });

    // test_mismatched_holder
    m.def("mismatched_holder_1", []() {
        auto mod = py::module_::import("__main__");
        py::class_<MismatchBase1, std::shared_ptr<MismatchBase1>>(mod, "MismatchBase1");
        py::class_<MismatchDerived1, std::unique_ptr<MismatchDerived1>, MismatchBase1>(
            mod, "MismatchDerived1");
    });
    m.def("mismatched_holder_2", []() {
        auto mod = py::module_::import("__main__");
        py::class_<MismatchBase2, std::unique_ptr<MismatchBase2>>(mod, "MismatchBase2");
        py::class_<MismatchDerived2, std::shared_ptr<MismatchDerived2>, MismatchBase2>(
            mod, "MismatchDerived2");
    });

    // test_override_static
    // #511: problem with inheritance + overwritten def_static
    struct MyBase {
        static std::unique_ptr<MyBase> make() { return std::unique_ptr<MyBase>(new MyBase()); }
    };

    struct MyDerived : MyBase {
        static std::unique_ptr<MyDerived> make() {
            return std::unique_ptr<MyDerived>(new MyDerived());
        }
    };

    py::class_<MyBase>(m, "MyBase").def_static("make", &MyBase::make);

    py::class_<MyDerived, MyBase>(m, "MyDerived")
        .def_static("make", &MyDerived::make)
        .def_static("make2", &MyDerived::make);

    // test_implicit_conversion_life_support
    struct ConvertibleFromUserType {
        int i;

        explicit ConvertibleFromUserType(UserType u) : i(u.value()) {}
    };

    py::class_<ConvertibleFromUserType>(m, "AcceptsUserType").def(py::init<UserType>());
    py::implicitly_convertible<UserType, ConvertibleFromUserType>();

    m.def("implicitly_convert_argument", [](const ConvertibleFromUserType &r) { return r.i; });
    m.def("implicitly_convert_variable", [](const py::object &o) {
        // `o` is `UserType` and `r` is a reference to a temporary created by implicit
        // conversion. This is valid when called inside a bound function because the temp
        // object is attached to the same life support system as the arguments.
        const auto &r = o.cast<const ConvertibleFromUserType &>();
        return r.i;
    });
    m.add_object("implicitly_convert_variable_fail", [&] {
        auto f = [](PyObject *, PyObject *args) -> PyObject * {
            auto o = py::reinterpret_borrow<py::tuple>(args)[0];
            try { // It should fail here because there is no life support.
                o.cast<const ConvertibleFromUserType &>();
            } catch (const py::cast_error &e) {
                return py::str(e.what()).release().ptr();
            }
            return py::str().release().ptr();
        };

        auto *def = new PyMethodDef{"f", f, METH_VARARGS, nullptr};
        py::capsule def_capsule(def,
                                [](void *ptr) { delete reinterpret_cast<PyMethodDef *>(ptr); });
        return py::reinterpret_steal<py::object>(
            PyCFunction_NewEx(def, def_capsule.ptr(), m.ptr()));
    }());

    // test_operator_new_delete
    struct HasOpNewDel {
        std::uint64_t i;
        static void *operator new(size_t s) {
            py::print("A new", s);
            return ::operator new(s);
        }
        static void *operator new(size_t s, void *ptr) {
            py::print("A placement-new", s);
            return ptr;
        }
        static void operator delete(void *p) {
            py::print("A delete");
            return ::operator delete(p);
        }
    };
    struct HasOpNewDelSize {
        std::uint32_t i;
        static void *operator new(size_t s) {
            py::print("B new", s);
            return ::operator new(s);
        }
        static void *operator new(size_t s, void *ptr) {
            py::print("B placement-new", s);
            return ptr;
        }
        static void operator delete(void *p, size_t s) {
            py::print("B delete", s);
            return ::operator delete(p);
        }
    };
    struct AliasedHasOpNewDelSize {
        std::uint64_t i;
        static void *operator new(size_t s) {
            py::print("C new", s);
            return ::operator new(s);
        }
        static void *operator new(size_t s, void *ptr) {
            py::print("C placement-new", s);
            return ptr;
        }
        static void operator delete(void *p, size_t s) {
            py::print("C delete", s);
            return ::operator delete(p);
        }
        virtual ~AliasedHasOpNewDelSize() = default;
        AliasedHasOpNewDelSize() = default;
        AliasedHasOpNewDelSize(const AliasedHasOpNewDelSize &) = delete;
    };
    struct PyAliasedHasOpNewDelSize : AliasedHasOpNewDelSize {
        PyAliasedHasOpNewDelSize() = default;
        explicit PyAliasedHasOpNewDelSize(int) {}
        std::uint64_t j;
    };
    struct HasOpNewDelBoth {
        std::uint32_t i[8];
        static void *operator new(size_t s) {
            py::print("D new", s);
            return ::operator new(s);
        }
        static void *operator new(size_t s, void *ptr) {
            py::print("D placement-new", s);
            return ptr;
        }
        static void operator delete(void *p) {
            py::print("D delete");
            return ::operator delete(p);
        }
        static void operator delete(void *p, size_t s) {
            py::print("D wrong delete", s);
            return ::operator delete(p);
        }
    };
    py::class_<HasOpNewDel>(m, "HasOpNewDel").def(py::init<>());
    py::class_<HasOpNewDelSize>(m, "HasOpNewDelSize").def(py::init<>());
    py::class_<HasOpNewDelBoth>(m, "HasOpNewDelBoth").def(py::init<>());
    py::class_<AliasedHasOpNewDelSize, PyAliasedHasOpNewDelSize> aliased(m,
                                                                         "AliasedHasOpNewDelSize");
    aliased.def(py::init<>());
    aliased.attr("size_noalias") = py::int_(sizeof(AliasedHasOpNewDelSize));
    aliased.attr("size_alias") = py::int_(sizeof(PyAliasedHasOpNewDelSize));

    // This test is actually part of test_local_bindings (test_duplicate_local), but we need a
    // definition in a different compilation unit within the same module:
    bind_local<LocalExternal, 17>(m, "LocalExternal", py::module_local());

    // test_bind_protected_functions
    class ProtectedA {
    protected:
        int foo() const { return value; }

    private:
        int value = 42;
    };

    class PublicistA : public ProtectedA {
    public:
        using ProtectedA::foo;
    };

    py::class_<ProtectedA>(m, "ProtectedA").def(py::init<>()).def("foo", &PublicistA::foo);

    class ProtectedB {
    public:
        virtual ~ProtectedB() = default;
        ProtectedB() = default;
        ProtectedB(const ProtectedB &) = delete;

    protected:
        virtual int foo() const { return value; }

    private:
        int value = 42;
    };

    class TrampolineB : public ProtectedB {
    public:
        int foo() const override { PYBIND11_OVERRIDE(int, ProtectedB, foo, ); }
    };

    class PublicistB : public ProtectedB {
    public:
        // [workaround(intel)] = default does not work here
        // Removing or defaulting this destructor results in linking errors with the Intel compiler
        // (in Debug builds only, tested with icpc (ICC) 2021.1 Beta 20200827)
        ~PublicistB() override{}; // NOLINT(modernize-use-equals-default)
        using ProtectedB::foo;
    };

    py::class_<ProtectedB, TrampolineB>(m, "ProtectedB")
        .def(py::init<>())
        .def("foo", &PublicistB::foo);

    // test_brace_initialization
    struct BraceInitialization {
        int field1;
        std::string field2;
    };

    py::class_<BraceInitialization>(m, "BraceInitialization")
        .def(py::init<int, const std::string &>())
        .def_readwrite("field1", &BraceInitialization::field1)
        .def_readwrite("field2", &BraceInitialization::field2);
    // We *don't* want to construct using braces when the given constructor argument maps to a
    // constructor, because brace initialization could go to the wrong place (in particular when
    // there is also an `initializer_list<T>`-accept constructor):
    py::class_<NoBraceInitialization>(m, "NoBraceInitialization")
        .def(py::init<std::vector<int>>())
        .def_readonly("vec", &NoBraceInitialization::vec);

    // test_reentrant_implicit_conversion_failure
    // #1035: issue with runaway reentrant implicit conversion
    struct BogusImplicitConversion {
        BogusImplicitConversion(const BogusImplicitConversion &) = default;
    };

    py::class_<BogusImplicitConversion>(m, "BogusImplicitConversion")
        .def(py::init<const BogusImplicitConversion &>());

    py::implicitly_convertible<int, BogusImplicitConversion>();

    // test_qualname
    // #1166: nested class docstring doesn't show nested name
    // Also related: tests that __qualname__ is set properly
    struct NestBase {};
    struct Nested {};
    py::class_<NestBase> base(m, "NestBase");
    base.def(py::init<>());
    py::class_<Nested>(base, "Nested")
        .def(py::init<>())
        .def("fn", [](Nested &, int, NestBase &, Nested &) {})
        .def(
            "fa", [](Nested &, int, NestBase &, Nested &) {}, "a"_a, "b"_a, "c"_a);
    base.def("g", [](NestBase &, Nested &) {});
    base.def("h", []() { return NestBase(); });

    // test_error_after_conversion
    // The second-pass path through dispatcher() previously didn't
    // remember which overload was used, and would crash trying to
    // generate a useful error message

    struct NotRegistered {};
    struct StringWrapper {
        std::string str;
    };
    m.def("test_error_after_conversions", [](int) {});
    m.def("test_error_after_conversions",
          [](const StringWrapper &) -> NotRegistered { return {}; });
    py::class_<StringWrapper>(m, "StringWrapper").def(py::init<std::string>());
    py::implicitly_convertible<std::string, StringWrapper>();

#if defined(PYBIND11_CPP17)
    struct alignas(1024) Aligned {
        std::uintptr_t ptr() const { return (uintptr_t) this; }
    };
    py::class_<Aligned>(m, "Aligned").def(py::init<>()).def("ptr", &Aligned::ptr);
#endif

    // test_final
    struct IsFinal final {};
    py::class_<IsFinal>(m, "IsFinal", py::is_final());

    // test_non_final_final
    struct IsNonFinalFinal {};
    py::class_<IsNonFinalFinal>(m, "IsNonFinalFinal", py::is_final());

    // test_exception_rvalue_abort
    struct PyPrintDestructor {
        PyPrintDestructor() = default;
        ~PyPrintDestructor() { py::print("Print from destructor"); }
        void throw_something() { throw std::runtime_error("error"); }
    };
    py::class_<PyPrintDestructor>(m, "PyPrintDestructor")
        .def(py::init<>())
        .def("throw_something", &PyPrintDestructor::throw_something);

    // test_multiple_instances_with_same_pointer
    static SamePointer samePointer;
    py::class_<SamePointer, std::unique_ptr<SamePointer, py::nodelete>>(m, "SamePointer")
        .def(py::init([]() { return &samePointer; }));

    struct Empty {};
    py::class_<Empty>(m, "Empty").def(py::init<>());

    // test_base_and_derived_nested_scope
    struct BaseWithNested {
        struct Nested {};
    };

    struct DerivedWithNested : BaseWithNested {
        struct Nested {};
    };

    py::class_<BaseWithNested> baseWithNested_class(m, "BaseWithNested");
    py::class_<DerivedWithNested, BaseWithNested> derivedWithNested_class(m, "DerivedWithNested");
    py::class_<BaseWithNested::Nested>(baseWithNested_class, "Nested")
        .def_static("get_name", []() { return "BaseWithNested::Nested"; });
    py::class_<DerivedWithNested::Nested>(derivedWithNested_class, "Nested")
        .def_static("get_name", []() { return "DerivedWithNested::Nested"; });

    // test_register_duplicate_class
    struct Duplicate {};
    struct OtherDuplicate {};
    struct DuplicateNested {};
    struct OtherDuplicateNested {};

    m.def("register_duplicate_class_name", [](const py::module_ &m) {
        py::class_<Duplicate>(m, "Duplicate");
        py::class_<OtherDuplicate>(m, "Duplicate");
    });
    m.def("register_duplicate_class_type", [](const py::module_ &m) {
        py::class_<OtherDuplicate>(m, "OtherDuplicate");
        py::class_<OtherDuplicate>(m, "YetAnotherDuplicate");
    });
    m.def("register_duplicate_nested_class_name", [](const py::object &gt) {
        py::class_<DuplicateNested>(gt, "DuplicateNested");
        py::class_<OtherDuplicateNested>(gt, "DuplicateNested");
    });
    m.def("register_duplicate_nested_class_type", [](const py::object &gt) {
        py::class_<OtherDuplicateNested>(gt, "OtherDuplicateNested");
        py::class_<OtherDuplicateNested>(gt, "YetAnotherDuplicateNested");
    });

    test_class::pr4220_tripped_over_this::bind_empty0(m);
}

template <int N>
class BreaksBase {
public:
    virtual ~BreaksBase() = default;
    BreaksBase() = default;
    BreaksBase(const BreaksBase &) = delete;
};
template <int N>
class BreaksTramp : public BreaksBase<N> {};
// These should all compile just fine:
using DoesntBreak1 = py::class_<BreaksBase<1>, std::unique_ptr<BreaksBase<1>>, BreaksTramp<1>>;
using DoesntBreak2 = py::class_<BreaksBase<2>, BreaksTramp<2>, std::unique_ptr<BreaksBase<2>>>;
using DoesntBreak3 = py::class_<BreaksBase<3>, std::unique_ptr<BreaksBase<3>>>;
using DoesntBreak4 = py::class_<BreaksBase<4>, BreaksTramp<4>>;
using DoesntBreak5 = py::class_<BreaksBase<5>>;
using DoesntBreak6 = py::class_<BreaksBase<6>, std::shared_ptr<BreaksBase<6>>, BreaksTramp<6>>;
using DoesntBreak7 = py::class_<BreaksBase<7>, BreaksTramp<7>, std::shared_ptr<BreaksBase<7>>>;
using DoesntBreak8 = py::class_<BreaksBase<8>, std::shared_ptr<BreaksBase<8>>>;
#define CHECK_BASE(N)                                                                             \
    static_assert(std::is_same<typename DoesntBreak##N::type, BreaksBase<(N)>>::value,            \
                  "DoesntBreak" #N " has wrong type!")
CHECK_BASE(1);
CHECK_BASE(2);
CHECK_BASE(3);
CHECK_BASE(4);
CHECK_BASE(5);
CHECK_BASE(6);
CHECK_BASE(7);
CHECK_BASE(8);
#define CHECK_ALIAS(N)                                                                            \
    static_assert(                                                                                \
        DoesntBreak##N::has_alias                                                                 \
            && std::is_same<typename DoesntBreak##N::type_alias, BreaksTramp<(N)>>::value,        \
        "DoesntBreak" #N " has wrong type_alias!")
#define CHECK_NOALIAS(N)                                                                          \
    static_assert(!DoesntBreak##N::has_alias                                                      \
                      && std::is_void<typename DoesntBreak##N::type_alias>::value,                \
                  "DoesntBreak" #N " has type alias, but shouldn't!")
CHECK_ALIAS(1);
CHECK_ALIAS(2);
CHECK_NOALIAS(3);
CHECK_ALIAS(4);
CHECK_NOALIAS(5);
CHECK_ALIAS(6);
CHECK_ALIAS(7);
CHECK_NOALIAS(8);
#define CHECK_HOLDER(N, TYPE)                                                                     \
    static_assert(std::is_same<typename DoesntBreak##N::holder_type,                              \
                               std::TYPE##_ptr<BreaksBase<(N)>>>::value,                          \
                  "DoesntBreak" #N " has wrong holder_type!")
#define CHECK_SMART_HOLDER(N)                                                                     \
    static_assert(std::is_same<typename DoesntBreak##N::holder_type, py::smart_holder>::value,    \
                  "DoesntBreak" #N " has wrong holder_type!")
CHECK_HOLDER(1, unique);
CHECK_HOLDER(2, unique);
CHECK_HOLDER(3, unique);
#ifndef PYBIND11_USE_SMART_HOLDER_AS_DEFAULT
CHECK_HOLDER(4, unique);
CHECK_HOLDER(5, unique);
#else
CHECK_SMART_HOLDER(4);
CHECK_SMART_HOLDER(5);
#endif
CHECK_HOLDER(6, shared);
CHECK_HOLDER(7, shared);
CHECK_HOLDER(8, shared);

// There's no nice way to test that these fail because they fail to compile; leave them here,
// though, so that they can be manually tested by uncommenting them (and seeing that compilation
// failures occurs).

// We have to actually look into the type: the typedef alone isn't enough to instantiate the type:
#define CHECK_BROKEN(N)                                                                           \
    static_assert(std::is_same<typename Breaks##N::type, BreaksBase<-(N)>>::value,                \
                  "Breaks1 has wrong type!");

#ifdef PYBIND11_NEVER_DEFINED_EVER
// Two holder classes:
typedef py::
    class_<BreaksBase<-1>, std::unique_ptr<BreaksBase<-1>>, std::unique_ptr<BreaksBase<-1>>>
        Breaks1;
CHECK_BROKEN(1);
// Two aliases:
typedef py::class_<BreaksBase<-2>, BreaksTramp<-2>, BreaksTramp<-2>> Breaks2;
CHECK_BROKEN(2);
// Holder + 2 aliases
typedef py::
    class_<BreaksBase<-3>, std::unique_ptr<BreaksBase<-3>>, BreaksTramp<-3>, BreaksTramp<-3>>
        Breaks3;
CHECK_BROKEN(3);
// Alias + 2 holders
typedef py::class_<BreaksBase<-4>,
                   std::unique_ptr<BreaksBase<-4>>,
                   BreaksTramp<-4>,
                   std::shared_ptr<BreaksBase<-4>>>
    Breaks4;
CHECK_BROKEN(4);
// Invalid option (not a subclass or holder)
typedef py::class_<BreaksBase<-5>, BreaksTramp<-4>> Breaks5;
CHECK_BROKEN(5);
// Invalid option: multiple inheritance not supported:
template <>
struct BreaksBase<-8> : BreaksBase<-6>, BreaksBase<-7> {};
typedef py::class_<BreaksBase<-8>, BreaksBase<-6>, BreaksBase<-7>> Breaks8;
CHECK_BROKEN(8);
#endif<|MERGE_RESOLUTION|>--- conflicted
+++ resolved
@@ -38,7 +38,6 @@
     std::vector<int> vec;
 };
 
-<<<<<<< HEAD
 // test_mismatched_holder
 struct MismatchBase1 {};
 struct MismatchDerived1 : MismatchBase1 {};
@@ -50,32 +49,31 @@
 
 } // namespace
 
+namespace test_class {
+namespace pr4220_tripped_over_this { // PR #4227
+
+template <int>
+struct SoEmpty {};
+
+template <typename T>
+std::string get_msg(const T &) {
+    return "This is really only meant to exercise successful compilation.";
+}
+
+using Empty0 = SoEmpty<0x0>;
+
+void bind_empty0(py::module_ &m) {
+    py::class_<Empty0>(m, "Empty0").def(py::init<>()).def("get_msg", get_msg<Empty0>);
+}
+
+} // namespace pr4220_tripped_over_this
+} // namespace test_class
+
 PYBIND11_TYPE_CASTER_BASE_HOLDER(MismatchBase1, std::shared_ptr<MismatchBase1>)
 PYBIND11_TYPE_CASTER_BASE_HOLDER(MismatchDerived1, std::unique_ptr<MismatchDerived1>)
 PYBIND11_TYPE_CASTER_BASE_HOLDER(MismatchBase2, std::unique_ptr<MismatchBase2>)
 PYBIND11_TYPE_CASTER_BASE_HOLDER(MismatchDerived2, std::shared_ptr<MismatchDerived2>)
 PYBIND11_TYPE_CASTER_BASE_HOLDER(SamePointer, std::unique_ptr<SamePointer>)
-=======
-namespace test_class {
-namespace pr4220_tripped_over_this { // PR #4227
-
-template <int>
-struct SoEmpty {};
-
-template <typename T>
-std::string get_msg(const T &) {
-    return "This is really only meant to exercise successful compilation.";
-}
-
-using Empty0 = SoEmpty<0x0>;
-
-void bind_empty0(py::module_ &m) {
-    py::class_<Empty0>(m, "Empty0").def(py::init<>()).def("get_msg", get_msg<Empty0>);
-}
-
-} // namespace pr4220_tripped_over_this
-} // namespace test_class
->>>>>>> da104a9e
 
 TEST_SUBMODULE(class_, m) {
     // test_instance
