import multiprocessing
import sys
import threading
import time
<<<<<<< HEAD

import pytest
=======
>>>>>>> 0694ec6a

import pytest

import env
from pybind11_tests import gil_scoped as m


class ExtendedVirtClass(m.VirtClass):
    def virtual_func(self):
        pass

    def pure_virtual_func(self):
        pass


def test_callback_py_obj():
    m.test_callback_py_obj(lambda: None)


def test_callback_std_func():
    m.test_callback_std_func(lambda: None)


def test_callback_virtual_func():
    extended = ExtendedVirtClass()
    m.test_callback_virtual_func(extended)


def test_callback_pure_virtual_func():
    extended = ExtendedVirtClass()
    m.test_callback_pure_virtual_func(extended)


def test_cross_module_gil_released():
    """Makes sure that the GIL can be acquired by another module from a GIL-released state."""
    m.test_cross_module_gil_released()  # Should not raise a SIGSEGV


def test_cross_module_gil_acquired():
    """Makes sure that the GIL can be acquired by another module from a GIL-acquired state."""
    m.test_cross_module_gil_acquired()  # Should not raise a SIGSEGV


def test_cross_module_gil_inner_custom_released():
    """Makes sure that the GIL can be acquired/released by another module
    from a GIL-released state using custom locking logic."""
    m.test_cross_module_gil_inner_custom_released()


def test_cross_module_gil_inner_custom_acquired():
    """Makes sure that the GIL can be acquired/acquired by another module
    from a GIL-acquired state using custom locking logic."""
    m.test_cross_module_gil_inner_custom_acquired()


def test_cross_module_gil_inner_pybind11_released():
    """Makes sure that the GIL can be acquired/released by another module
    from a GIL-released state using pybind11 locking logic."""
    m.test_cross_module_gil_inner_pybind11_released()


def test_cross_module_gil_inner_pybind11_acquired():
    """Makes sure that the GIL can be acquired/acquired by another module
    from a GIL-acquired state using pybind11 locking logic."""
    m.test_cross_module_gil_inner_pybind11_acquired()


def test_cross_module_gil_nested_custom_released():
    """Makes sure that the GIL can be nested acquired/released by another module
    from a GIL-released state using custom locking logic."""
    m.test_cross_module_gil_nested_custom_released()


def test_cross_module_gil_nested_custom_acquired():
    """Makes sure that the GIL can be nested acquired/acquired by another module
    from a GIL-acquired state using custom locking logic."""
    m.test_cross_module_gil_nested_custom_acquired()


def test_cross_module_gil_nested_pybind11_released():
    """Makes sure that the GIL can be nested acquired/released by another module
    from a GIL-released state using pybind11 locking logic."""
    m.test_cross_module_gil_nested_pybind11_released()


def test_cross_module_gil_nested_pybind11_acquired():
    """Makes sure that the GIL can be nested acquired/acquired by another module
    from a GIL-acquired state using pybind11 locking logic."""
    m.test_cross_module_gil_nested_pybind11_acquired()


def test_release_acquire():
    assert m.test_release_acquire(0xAB) == "171"


def test_nested_acquire():
    assert m.test_nested_acquire(0xAB) == "171"


def test_multi_acquire_release_cross_module():
    for bits in range(16 * 8):
        internals_ids = m.test_multi_acquire_release_cross_module(bits)
        assert len(internals_ids) == 2 if bits % 8 else 1


# Intentionally putting human review in the loop here, to guard against accidents.
VARS_BEFORE_ALL_BASIC_TESTS = dict(vars())  # Make a copy of the dict (critical).
ALL_BASIC_TESTS = (
    test_callback_py_obj,
    test_callback_std_func,
    test_callback_virtual_func,
    test_callback_pure_virtual_func,
    test_cross_module_gil_released,
    test_cross_module_gil_acquired,
    test_cross_module_gil_inner_custom_released,
    test_cross_module_gil_inner_custom_acquired,
    test_cross_module_gil_inner_pybind11_released,
    test_cross_module_gil_inner_pybind11_acquired,
    test_cross_module_gil_nested_custom_released,
    test_cross_module_gil_nested_custom_acquired,
    test_cross_module_gil_nested_pybind11_released,
    test_cross_module_gil_nested_pybind11_acquired,
    test_release_acquire,
    test_nested_acquire,
    test_multi_acquire_release_cross_module,
)


def test_all_basic_tests_completeness():
    num_found = 0
    for key, value in VARS_BEFORE_ALL_BASIC_TESTS.items():
        if not key.startswith("test_"):
            continue
        assert value in ALL_BASIC_TESTS
        num_found += 1
    assert len(ALL_BASIC_TESTS) == num_found


def _intentional_deadlock():
    m.intentional_deadlock()


ALL_BASIC_TESTS_PLUS_INTENTIONAL_DEADLOCK = ALL_BASIC_TESTS + (_intentional_deadlock,)
<<<<<<< HEAD
SKIP_IF_DEADLOCK = True  # See PR #4216
=======
>>>>>>> 0694ec6a


def _run_in_process(target, *args, **kwargs):
    if len(args) == 0:
        test_fn = target
    else:
        test_fn = args[0]
    # Do not need to wait much, 10s should be more than enough.
    timeout = 0.1 if test_fn is _intentional_deadlock else 10
    process = multiprocessing.Process(target=target, args=args, kwargs=kwargs)
    process.daemon = True
    try:
        t_start = time.time()
        process.start()
        if timeout >= 100:  # For debugging.
            print(
                "\nprocess.pid STARTED", process.pid, (sys.argv, target, args, kwargs)
            )
            print(f"COPY-PASTE-THIS: gdb {sys.argv[0]} -p {process.pid}", flush=True)
        process.join(timeout=timeout)
        if timeout >= 100:
            print("\nprocess.pid JOINED", process.pid, flush=True)
        t_delta = time.time() - t_start
        if process.exitcode == 66 and m.defined_THREAD_SANITIZER:  # Issue #2754
            # WOULD-BE-NICE-TO-HAVE: Check that the message below is actually in the output.
            # Maybe this could work:
            # https://gist.github.com/alexeygrigorev/01ce847f2e721b513b42ea4a6c96905e
            pytest.skip(
                "ThreadSanitizer: starting new threads after multi-threaded fork is not supported."
            )
        elif test_fn is _intentional_deadlock:
            assert process.exitcode is None
            return 0
        elif process.exitcode is None:
            assert t_delta > 0.9 * timeout
            msg = "DEADLOCK, most likely, exactly what this test is meant to detect."
<<<<<<< HEAD
            if SKIP_IF_DEADLOCK:
=======
            if env.PYPY and env.WIN:
>>>>>>> 0694ec6a
                pytest.skip(msg)
            raise RuntimeError(msg)
        return process.exitcode
    finally:
        if process.is_alive():
            process.terminate()


def _run_in_threads(test_fn, num_threads, parallel):
    threads = []
    for _ in range(num_threads):
        thread = threading.Thread(target=test_fn)
        thread.daemon = True
        thread.start()
        if parallel:
            threads.append(thread)
        else:
            thread.join()
    for thread in threads:
        thread.join()


# TODO: FIXME, sometimes returns -11 (segfault) instead of 0 on macOS Python 3.9
@pytest.mark.parametrize("test_fn", ALL_BASIC_TESTS_PLUS_INTENTIONAL_DEADLOCK)
def test_run_in_process_one_thread(test_fn):
    """Makes sure there is no GIL deadlock when running in a thread.

    It runs in a separate process to be able to stop and assert if it deadlocks.
    """
    assert _run_in_process(_run_in_threads, test_fn, num_threads=1, parallel=False) == 0


# TODO: FIXME on macOS Python 3.9
@pytest.mark.parametrize("test_fn", ALL_BASIC_TESTS_PLUS_INTENTIONAL_DEADLOCK)
def test_run_in_process_multiple_threads_parallel(test_fn):
    """Makes sure there is no GIL deadlock when running in a thread multiple times in parallel.

    It runs in a separate process to be able to stop and assert if it deadlocks.
    """
    assert _run_in_process(_run_in_threads, test_fn, num_threads=8, parallel=True) == 0


# TODO: FIXME on macOS Python 3.9
@pytest.mark.parametrize("test_fn", ALL_BASIC_TESTS_PLUS_INTENTIONAL_DEADLOCK)
def test_run_in_process_multiple_threads_sequential(test_fn):
    """Makes sure there is no GIL deadlock when running in a thread multiple times sequentially.

    It runs in a separate process to be able to stop and assert if it deadlocks.
    """
    assert _run_in_process(_run_in_threads, test_fn, num_threads=8, parallel=False) == 0


# TODO: FIXME on macOS Python 3.9
@pytest.mark.parametrize("test_fn", ALL_BASIC_TESTS_PLUS_INTENTIONAL_DEADLOCK)
def test_run_in_process_direct(test_fn):
    """Makes sure there is no GIL deadlock when using processes.

    This test is for completion, but it was never an issue.
    """
    assert _run_in_process(test_fn) == 0<|MERGE_RESOLUTION|>--- conflicted
+++ resolved
@@ -2,11 +2,6 @@
 import sys
 import threading
 import time
-<<<<<<< HEAD
-
-import pytest
-=======
->>>>>>> 0694ec6a
 
 import pytest
 
@@ -150,10 +145,6 @@
 
 
 ALL_BASIC_TESTS_PLUS_INTENTIONAL_DEADLOCK = ALL_BASIC_TESTS + (_intentional_deadlock,)
-<<<<<<< HEAD
-SKIP_IF_DEADLOCK = True  # See PR #4216
-=======
->>>>>>> 0694ec6a
 
 
 def _run_in_process(target, *args, **kwargs):
@@ -190,11 +181,7 @@
         elif process.exitcode is None:
             assert t_delta > 0.9 * timeout
             msg = "DEADLOCK, most likely, exactly what this test is meant to detect."
-<<<<<<< HEAD
-            if SKIP_IF_DEADLOCK:
-=======
             if env.PYPY and env.WIN:
->>>>>>> 0694ec6a
                 pytest.skip(msg)
             raise RuntimeError(msg)
         return process.exitcode
