--- conflicted
+++ resolved
@@ -76,11 +76,7 @@
 
 # TODO: FIXME
 @pytest.mark.xfail(
-<<<<<<< HEAD
-    "env.MACOS and (env.PYPY or pybind11_tests.compiler_info.startswith('Homebrew Clang')) or sys.platform.startswith('emscripten')",
-=======
     "env.MACOS and env.PYPY",
->>>>>>> ed5057de
     raises=RuntimeError,
     reason="See Issue #2847, PR #2999, PR #4324",
     strict=not env.PYPY,  # PR 5569
