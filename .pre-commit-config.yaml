--- conflicted
+++ resolved
@@ -79,37 +79,9 @@
 - repo: https://github.com/pre-commit/pygrep-hooks
   rev: "v1.10.0"
   hooks:
-<<<<<<< HEAD
-  - id: python-check-blanket-noqa
-  - id: python-check-blanket-type-ignore
-    exclude: ubench/holder_comparison.py
-  - id: python-no-log-warn
-  - id: python-use-type-annotations
-=======
->>>>>>> 438034c5
   - id: rst-backticks
   - id: rst-directive-colons
   - id: rst-inline-touching-normal
-
-<<<<<<< HEAD
-# Automatically remove noqa that are not used
-- repo: https://github.com/asottile/yesqa
-  rev: "v1.4.0"
-  hooks:
-  - id: yesqa
-    additional_dependencies: &flake8_dependencies
-      - flake8-bugbear
-      - pep8-naming
-
-# Flake8 also supports pre-commit natively (same author)
-- repo: https://github.com/PyCQA/flake8
-  rev: "6.0.0"
-  hooks:
-  - id: flake8
-    exclude: ^(docs/.*|tools/.*|ubench/.*)$
-    additional_dependencies: *flake8_dependencies
-=======
->>>>>>> 438034c5
 
 # PyLint has native support - not always usable, but works for us
 - repo: https://github.com/PyCQA/pylint
