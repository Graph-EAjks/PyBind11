--- conflicted
+++ resolved
@@ -153,11 +153,7 @@
   hooks:
   - id: codespell
     exclude: ".supp$"
-<<<<<<< HEAD
-    args: ["-L", "nd,ot,thist", "--exclude-file", ".codespell-ignorelines"]
-=======
     args: ["-x", ".codespell-ignore-lines"]
->>>>>>> 1874f8fa
 
 # Check for common shell mistakes
 - repo: https://github.com/shellcheck-py/shellcheck-py
